[
  {
    "@level": "info",
    "@message": "Flattening",
    "@module": "provider.autoflex",
    "autoflex.source.type": "github.com/hashicorp/terraform-provider-aws/internal/framework/flex.FunctionAssociations",
    "autoflex.target.type": "*github.com/hashicorp/terraform-provider-aws/internal/framework/flex.DistributionConfigTF"
  },
  {
    "@level": "info",
    "@message": "Converting",
    "@module": "provider.autoflex",
    "autoflex.source.path": "",
    "autoflex.source.type": "github.com/hashicorp/terraform-provider-aws/internal/framework/flex.FunctionAssociations",
    "autoflex.target.path": "",
    "autoflex.target.type": "*github.com/hashicorp/terraform-provider-aws/internal/framework/flex.DistributionConfigTF"
  },
  {
    "@level": "trace",
    "@message": "Converting entire XML wrapper struct to collection field",
    "@module": "provider.autoflex",
    "autoflex.source.path": "",
    "autoflex.source.type": "flex.FunctionAssociations",
    "autoflex.target.fieldname": "FunctionAssociations",
    "autoflex.target.path": "",
    "autoflex.target.type": "*github.com/hashicorp/terraform-provider-aws/internal/framework/flex.DistributionConfigTF",
    "wrapper_field": "items"
  },
  {
    "@level": "trace",
    "@message": "Starting XML wrapper flatten",
    "@module": "provider.autoflex",
    "autoflex.source.path": "",
    "autoflex.source.type": "github.com/hashicorp/terraform-provider-aws/internal/framework/flex.FunctionAssociations",
    "autoflex.target.path": "",
    "autoflex.target.type": "*github.com/hashicorp/terraform-provider-aws/internal/framework/flex.DistributionConfigTF",
    "source_type": "flex.FunctionAssociations",
    "target_type": "SetNestedObjectTypeOf[flex.FunctionAssociationTF]",
    "wrapper_field": "items"
  },
  {
    "@level": "trace",
    "@message": "Found Items field",
    "@module": "provider.autoflex",
    "autoflex.source.path": "",
    "autoflex.source.type": "github.com/hashicorp/terraform-provider-aws/internal/framework/flex.FunctionAssociations",
    "autoflex.target.path": "",
    "autoflex.target.type": "*github.com/hashicorp/terraform-provider-aws/internal/framework/flex.DistributionConfigTF",
    "items_is_nil": false,
    "items_kind": "slice",
    "items_len": 2,
    "items_type": "[]flex.FunctionAssociation"
  },
  {
    "@level": "trace",
    "@message": "Using target element type",
    "@module": "provider.autoflex",
    "autoflex.source.path": "",
    "autoflex.source.type": "github.com/hashicorp/terraform-provider-aws/internal/framework/flex.FunctionAssociations",
    "autoflex.target.path": "",
    "autoflex.target.type": "*github.com/hashicorp/terraform-provider-aws/internal/framework/flex.DistributionConfigTF",
    "element_type": "ObjectTypeOf[flex.FunctionAssociationTF]"
  },
  {
    "@level": "trace",
    "@message": "Converting items to set elements",
    "@module": "provider.autoflex",
    "autoflex.source.path": "",
    "autoflex.source.type": "github.com/hashicorp/terraform-provider-aws/internal/framework/flex.FunctionAssociations",
    "autoflex.target.path": "",
<<<<<<< HEAD
    "autoflex.target.type": "*github.com/hashicorp/terraform-provider-aws/internal/framework/flex.tfFunctionAssociationsModelForFlatten",
    "items_count": 2,
    "valid_count": 2
=======
    "autoflex.target.type": "*github.com/hashicorp/terraform-provider-aws/internal/framework/flex.DistributionConfigTF",
    "items_count": 2
>>>>>>> 4f2f5f86
  },
  {
    "@level": "trace",
    "@message": "Processing item",
    "@module": "provider.autoflex",
    "autoflex.source.path": "",
    "autoflex.source.type": "github.com/hashicorp/terraform-provider-aws/internal/framework/flex.FunctionAssociations",
    "autoflex.target.path": "",
    "autoflex.target.type": "*github.com/hashicorp/terraform-provider-aws/internal/framework/flex.DistributionConfigTF",
    "index": 0,
    "item_kind": "struct",
    "item_value": {
      "EventType": "viewer-request",
      "FunctionARN": "arn:aws:cloudfront::123456789012:function/example-function"
    }
  },
  {
    "@level": "info",
    "@message": "Converting",
    "@module": "provider.autoflex",
    "autoflex.source.path": "",
    "autoflex.source.type": "github.com/hashicorp/terraform-provider-aws/internal/framework/flex.FunctionAssociation",
    "autoflex.target.path": "",
    "autoflex.target.type": "github.com/hashicorp/terraform-provider-aws/internal/framework/types.ObjectValueOf[github.com/hashicorp/terraform-provider-aws/internal/framework/flex.FunctionAssociationTF]"
  },
  {
    "@level": "trace",
    "@message": "Matched fields",
    "@module": "provider.autoflex",
    "autoflex.source.fieldname": "EventType",
    "autoflex.source.path": "",
    "autoflex.source.type": "github.com/hashicorp/terraform-provider-aws/internal/framework/flex.FunctionAssociation",
    "autoflex.target.fieldname": "EventType",
    "autoflex.target.path": "",
    "autoflex.target.type": "*github.com/hashicorp/terraform-provider-aws/internal/framework/flex.FunctionAssociationTF"
  },
  {
    "@level": "info",
    "@message": "Converting",
    "@module": "provider.autoflex",
    "autoflex.source.path": "EventType",
    "autoflex.source.type": "string",
    "autoflex.target.path": "EventType",
    "autoflex.target.type": "github.com/hashicorp/terraform-plugin-framework/types/basetypes.StringValue"
  },
  {
    "@level": "trace",
    "@message": "Matched fields",
    "@module": "provider.autoflex",
    "autoflex.source.fieldname": "FunctionARN",
    "autoflex.source.path": "",
    "autoflex.source.type": "github.com/hashicorp/terraform-provider-aws/internal/framework/flex.FunctionAssociation",
    "autoflex.target.fieldname": "FunctionARN",
    "autoflex.target.path": "",
    "autoflex.target.type": "*github.com/hashicorp/terraform-provider-aws/internal/framework/flex.FunctionAssociationTF"
  },
  {
    "@level": "info",
    "@message": "Converting",
    "@module": "provider.autoflex",
    "autoflex.source.path": "FunctionARN",
    "autoflex.source.type": "*string",
    "autoflex.target.path": "FunctionARN",
    "autoflex.target.type": "github.com/hashicorp/terraform-plugin-framework/types/basetypes.StringValue"
  },
  {
    "@level": "trace",
    "@message": "Processing item",
    "@module": "provider.autoflex",
    "autoflex.source.path": "",
    "autoflex.source.type": "github.com/hashicorp/terraform-provider-aws/internal/framework/flex.FunctionAssociations",
    "autoflex.target.path": "",
    "autoflex.target.type": "*github.com/hashicorp/terraform-provider-aws/internal/framework/flex.DistributionConfigTF",
    "index": 1,
    "item_kind": "struct",
    "item_value": {
      "EventType": "viewer-response",
      "FunctionARN": "arn:aws:cloudfront::123456789012:function/another-function"
    }
  },
  {
    "@level": "info",
    "@message": "Converting",
    "@module": "provider.autoflex",
    "autoflex.source.path": "",
    "autoflex.source.type": "github.com/hashicorp/terraform-provider-aws/internal/framework/flex.FunctionAssociation",
    "autoflex.target.path": "",
    "autoflex.target.type": "github.com/hashicorp/terraform-provider-aws/internal/framework/types.ObjectValueOf[github.com/hashicorp/terraform-provider-aws/internal/framework/flex.FunctionAssociationTF]"
  },
  {
    "@level": "trace",
    "@message": "Matched fields",
    "@module": "provider.autoflex",
    "autoflex.source.fieldname": "EventType",
    "autoflex.source.path": "",
    "autoflex.source.type": "github.com/hashicorp/terraform-provider-aws/internal/framework/flex.FunctionAssociation",
    "autoflex.target.fieldname": "EventType",
    "autoflex.target.path": "",
    "autoflex.target.type": "*github.com/hashicorp/terraform-provider-aws/internal/framework/flex.FunctionAssociationTF"
  },
  {
    "@level": "info",
    "@message": "Converting",
    "@module": "provider.autoflex",
    "autoflex.source.path": "EventType",
    "autoflex.source.type": "string",
    "autoflex.target.path": "EventType",
    "autoflex.target.type": "github.com/hashicorp/terraform-plugin-framework/types/basetypes.StringValue"
  },
  {
    "@level": "trace",
    "@message": "Matched fields",
    "@module": "provider.autoflex",
    "autoflex.source.fieldname": "FunctionARN",
    "autoflex.source.path": "",
    "autoflex.source.type": "github.com/hashicorp/terraform-provider-aws/internal/framework/flex.FunctionAssociation",
    "autoflex.target.fieldname": "FunctionARN",
    "autoflex.target.path": "",
    "autoflex.target.type": "*github.com/hashicorp/terraform-provider-aws/internal/framework/flex.FunctionAssociationTF"
  },
  {
    "@level": "info",
    "@message": "Converting",
    "@module": "provider.autoflex",
    "autoflex.source.path": "FunctionARN",
    "autoflex.source.type": "*string",
    "autoflex.target.path": "FunctionARN",
    "autoflex.target.type": "github.com/hashicorp/terraform-plugin-framework/types/basetypes.StringValue"
  },
  {
    "@level": "trace",
    "@message": "Creating set value",
    "@module": "provider.autoflex",
    "autoflex.source.path": "",
    "autoflex.source.type": "github.com/hashicorp/terraform-provider-aws/internal/framework/flex.FunctionAssociations",
    "autoflex.target.path": "",
    "autoflex.target.type": "*github.com/hashicorp/terraform-provider-aws/internal/framework/flex.DistributionConfigTF",
    "element_count": 2,
    "element_type": "ObjectTypeOf[flex.FunctionAssociationTF]"
  }
]<|MERGE_RESOLUTION|>--- conflicted
+++ resolved
@@ -68,14 +68,8 @@
     "autoflex.source.path": "",
     "autoflex.source.type": "github.com/hashicorp/terraform-provider-aws/internal/framework/flex.FunctionAssociations",
     "autoflex.target.path": "",
-<<<<<<< HEAD
-    "autoflex.target.type": "*github.com/hashicorp/terraform-provider-aws/internal/framework/flex.tfFunctionAssociationsModelForFlatten",
-    "items_count": 2,
-    "valid_count": 2
-=======
     "autoflex.target.type": "*github.com/hashicorp/terraform-provider-aws/internal/framework/flex.DistributionConfigTF",
     "items_count": 2
->>>>>>> 4f2f5f86
   },
   {
     "@level": "trace",
