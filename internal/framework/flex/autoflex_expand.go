--- conflicted
+++ resolved
@@ -623,18 +623,169 @@
 }
 
 // listOrSetOfInt64 copies a Plugin Framework ListOfInt64(ish) or SetOfInt64(ish) value to a compatible AWS API value.
-<<<<<<< HEAD
-func (expander autoExpander) listOrSetOfInt32(ctx context.Context, vFrom valueWithElementsAs, vTo reflect.Value) diag.Diagnostics {
+func (expander autoExpander) listOrSetOfInt64(ctx context.Context, vFrom valueWithElementsAs, vTo reflect.Value, fieldOpts fieldOpts) diag.Diagnostics {
 	var diags diag.Diagnostics
 
 	switch vTo.Kind() {
 	case reflect.Struct:
 		// Check if target is an XML wrapper struct
-		if isXMLWrapperStruct(vTo.Type()) {
+		if fieldOpts.xmlWrapper && isXMLWrapperStruct(vTo.Type()) {
 			diags.Append(expander.xmlWrapper(ctx, vFrom, vTo, "Items")...)
 			return diags
 		}
 
+	case reflect.Slice:
+		switch tSliceElem := vTo.Type().Elem(); tSliceElem.Kind() {
+		case reflect.Int32, reflect.Int64:
+			//
+			// types.List(OfInt64) -> []int64 or []int32
+			//
+			tflog.SubsystemTrace(ctx, subsystemName, "Expanding with ElementsAs", map[string]any{
+				logAttrKeySourceSize: len(vFrom.Elements()),
+			})
+			var to []int64
+			diags.Append(vFrom.ElementsAs(ctx, &to, false)...)
+			if diags.HasError() {
+				return diags
+			}
+
+			vals := reflect.MakeSlice(vTo.Type(), len(to), len(to))
+			for i := range to {
+				vals.Index(i).SetInt(to[i])
+			}
+			vTo.Set(vals)
+			return diags
+
+		case reflect.Pointer:
+			switch tSliceElem.Elem().Kind() {
+			case reflect.Int32:
+				//
+				// types.List(OfInt64) -> []*int32.
+				//
+				tflog.SubsystemTrace(ctx, subsystemName, "Expanding with ElementsAs", map[string]any{
+					logAttrKeySourceSize: len(vFrom.Elements()),
+				})
+				var to []*int32
+				diags.Append(vFrom.ElementsAs(ctx, &to, false)...)
+				if diags.HasError() {
+					return diags
+				}
+
+				vTo.Set(reflect.ValueOf(to))
+				return diags
+
+			case reflect.Int64:
+				//
+				// types.List(OfInt64) -> []*int64.
+				//
+				tflog.SubsystemTrace(ctx, subsystemName, "Expanding with ElementsAs", map[string]any{
+					logAttrKeySourceSize: len(vFrom.Elements()),
+				})
+				var to []*int64
+				diags.Append(vFrom.ElementsAs(ctx, &to, false)...)
+				if diags.HasError() {
+					return diags
+				}
+
+				vTo.Set(reflect.ValueOf(to))
+				return diags
+			}
+		}
+	}
+
+	tflog.SubsystemError(ctx, subsystemName, "AutoFlex Expand; incompatible types", map[string]any{
+		"from": vFrom.Type(ctx),
+		"to":   vTo.Kind(),
+	})
+
+	return diags
+}
+
+// listOrSetOfString copies a Plugin Framework ListOfString(ish) or SetOfString(ish) value to a compatible AWS API value.
+func (expander autoExpander) listOrSetOfString(ctx context.Context, vFrom valueWithElementsAs, vTo reflect.Value, fieldOpts fieldOpts) diag.Diagnostics {
+	var diags diag.Diagnostics
+
+	switch vTo.Kind() {
+	case reflect.Struct:
+		// Check if target is an XML wrapper struct
+		if fieldOpts.xmlWrapper && isXMLWrapperStruct(vTo.Type()) {
+			diags.Append(expander.xmlWrapper(ctx, vFrom, vTo, "Items")...)
+			return diags
+		}
+
+	case reflect.Slice:
+		switch tSliceElem := vTo.Type().Elem(); tSliceElem.Kind() {
+		case reflect.String:
+			//
+			// types.List(OfString) -> []string.
+			//
+			tflog.SubsystemTrace(ctx, subsystemName, "Expanding with ElementsAs", map[string]any{
+				logAttrKeySourceSize: len(vFrom.Elements()),
+			})
+			var to []string
+			diags.Append(vFrom.ElementsAs(ctx, &to, false)...)
+			if diags.HasError() {
+				return diags
+			}
+
+			// Copy elements individually to enable expansion of lists of
+			// custom string types (AWS enums)
+			vals := reflect.MakeSlice(vTo.Type(), len(to), len(to))
+			for i := range to {
+				vals.Index(i).SetString(to[i])
+			}
+			vTo.Set(vals)
+			return diags
+
+		case reflect.Pointer:
+			switch tSliceElem.Elem().Kind() {
+			case reflect.String:
+				//
+				// types.List(OfString) -> []*string.
+				//
+				tflog.SubsystemTrace(ctx, subsystemName, "Expanding with ElementsAs", map[string]any{
+					logAttrKeySourceSize: len(vFrom.Elements()),
+				})
+				var to []*string
+				diags.Append(vFrom.ElementsAs(ctx, &to, false)...)
+				if diags.HasError() {
+					return diags
+				}
+
+				vTo.Set(reflect.ValueOf(to))
+				return diags
+			}
+		}
+
+	case reflect.Pointer:
+		switch tElem := vTo.Type().Elem(); tElem.Kind() {
+		case reflect.Struct:
+			// Check if target is a pointer to an XML wrapper struct
+			if isXMLWrapperStruct(tElem) {
+				// Create new instance of the XML wrapper struct
+				newStruct := reflect.New(tElem).Elem()
+				diags.Append(expander.xmlWrapper(ctx, vFrom, newStruct, "Items")...)
+				if !diags.HasError() {
+					vTo.Set(newStruct.Addr())
+				}
+				return diags
+			}
+		}
+	}
+
+	tflog.SubsystemError(ctx, subsystemName, "AutoFlex Expand; incompatible types", map[string]any{
+		"from": vFrom.Type(ctx),
+		"to":   vTo.Kind(),
+	})
+
+	return diags
+}
+
+// listOrSetOfInt32 copies a Plugin Framework ListOfInt32(ish) or SetOfInt32(ish) value to a compatible AWS API value.
+func (expander autoExpander) listOrSetOfInt32(ctx context.Context, vFrom valueWithElementsAs, vTo reflect.Value) diag.Diagnostics {
+	var diags diag.Diagnostics
+
+	switch vTo.Kind() {
 	case reflect.Slice:
 		switch tSliceElem := vTo.Type().Elem(); tSliceElem.Kind() {
 		case reflect.Int32:
@@ -676,167 +827,6 @@
 
 	tflog.SubsystemError(ctx, subsystemName, "AutoFlex Expand; incompatible types", map[string]any{
 		"from": "Set[Int32]",
-		"to":   vTo.Kind(),
-	})
-
-	return diags
-}
-
-func (expander autoExpander) listOrSetOfInt64(ctx context.Context, vFrom valueWithElementsAs, vTo reflect.Value) diag.Diagnostics {
-=======
-func (expander autoExpander) listOrSetOfInt64(ctx context.Context, vFrom valueWithElementsAs, vTo reflect.Value, fieldOpts fieldOpts) diag.Diagnostics {
->>>>>>> 4f2f5f86
-	var diags diag.Diagnostics
-
-	switch vTo.Kind() {
-	case reflect.Struct:
-		// Check if target is an XML wrapper struct
-		if fieldOpts.xmlWrapper && isXMLWrapperStruct(vTo.Type()) {
-			diags.Append(expander.xmlWrapper(ctx, vFrom, vTo, "Items")...)
-			return diags
-		}
-
-	case reflect.Slice:
-		switch tSliceElem := vTo.Type().Elem(); tSliceElem.Kind() {
-		case reflect.Int32, reflect.Int64:
-			//
-			// types.List(OfInt64) -> []int64 or []int32
-			//
-			tflog.SubsystemTrace(ctx, subsystemName, "Expanding with ElementsAs", map[string]any{
-				logAttrKeySourceSize: len(vFrom.Elements()),
-			})
-			var to []int64
-			diags.Append(vFrom.ElementsAs(ctx, &to, false)...)
-			if diags.HasError() {
-				return diags
-			}
-
-			vals := reflect.MakeSlice(vTo.Type(), len(to), len(to))
-			for i := range to {
-				vals.Index(i).SetInt(to[i])
-			}
-			vTo.Set(vals)
-			return diags
-
-		case reflect.Pointer:
-			switch tSliceElem.Elem().Kind() {
-			case reflect.Int32:
-				//
-				// types.List(OfInt64) -> []*int32.
-				//
-				tflog.SubsystemTrace(ctx, subsystemName, "Expanding with ElementsAs", map[string]any{
-					logAttrKeySourceSize: len(vFrom.Elements()),
-				})
-				var to []*int32
-				diags.Append(vFrom.ElementsAs(ctx, &to, false)...)
-				if diags.HasError() {
-					return diags
-				}
-
-				vTo.Set(reflect.ValueOf(to))
-				return diags
-
-			case reflect.Int64:
-				//
-				// types.List(OfInt64) -> []*int64.
-				//
-				tflog.SubsystemTrace(ctx, subsystemName, "Expanding with ElementsAs", map[string]any{
-					logAttrKeySourceSize: len(vFrom.Elements()),
-				})
-				var to []*int64
-				diags.Append(vFrom.ElementsAs(ctx, &to, false)...)
-				if diags.HasError() {
-					return diags
-				}
-
-				vTo.Set(reflect.ValueOf(to))
-				return diags
-			}
-		}
-	}
-
-	tflog.SubsystemError(ctx, subsystemName, "AutoFlex Expand; incompatible types", map[string]any{
-		"from": vFrom.Type(ctx),
-		"to":   vTo.Kind(),
-	})
-
-	return diags
-}
-
-// listOrSetOfString copies a Plugin Framework ListOfString(ish) or SetOfString(ish) value to a compatible AWS API value.
-func (expander autoExpander) listOrSetOfString(ctx context.Context, vFrom valueWithElementsAs, vTo reflect.Value, fieldOpts fieldOpts) diag.Diagnostics {
-	var diags diag.Diagnostics
-
-	switch vTo.Kind() {
-	case reflect.Struct:
-		// Check if target is an XML wrapper struct
-		if fieldOpts.xmlWrapper && isXMLWrapperStruct(vTo.Type()) {
-			diags.Append(expander.xmlWrapper(ctx, vFrom, vTo, "Items")...)
-			return diags
-		}
-
-	case reflect.Slice:
-		switch tSliceElem := vTo.Type().Elem(); tSliceElem.Kind() {
-		case reflect.String:
-			//
-			// types.List(OfString) -> []string.
-			//
-			tflog.SubsystemTrace(ctx, subsystemName, "Expanding with ElementsAs", map[string]any{
-				logAttrKeySourceSize: len(vFrom.Elements()),
-			})
-			var to []string
-			diags.Append(vFrom.ElementsAs(ctx, &to, false)...)
-			if diags.HasError() {
-				return diags
-			}
-
-			// Copy elements individually to enable expansion of lists of
-			// custom string types (AWS enums)
-			vals := reflect.MakeSlice(vTo.Type(), len(to), len(to))
-			for i := range to {
-				vals.Index(i).SetString(to[i])
-			}
-			vTo.Set(vals)
-			return diags
-
-		case reflect.Pointer:
-			switch tSliceElem.Elem().Kind() {
-			case reflect.String:
-				//
-				// types.List(OfString) -> []*string.
-				//
-				tflog.SubsystemTrace(ctx, subsystemName, "Expanding with ElementsAs", map[string]any{
-					logAttrKeySourceSize: len(vFrom.Elements()),
-				})
-				var to []*string
-				diags.Append(vFrom.ElementsAs(ctx, &to, false)...)
-				if diags.HasError() {
-					return diags
-				}
-
-				vTo.Set(reflect.ValueOf(to))
-				return diags
-			}
-		}
-
-	case reflect.Pointer:
-		switch tElem := vTo.Type().Elem(); tElem.Kind() {
-		case reflect.Struct:
-			// Check if target is a pointer to an XML wrapper struct
-			if isXMLWrapperStruct(tElem) {
-				// Create new instance of the XML wrapper struct
-				newStruct := reflect.New(tElem).Elem()
-				diags.Append(expander.xmlWrapper(ctx, vFrom, newStruct, "Items")...)
-				if !diags.HasError() {
-					vTo.Set(newStruct.Addr())
-				}
-				return diags
-			}
-		}
-	}
-
-	tflog.SubsystemError(ctx, subsystemName, "AutoFlex Expand; incompatible types", map[string]any{
-		"from": vFrom.Type(ctx),
 		"to":   vTo.Kind(),
 	})
 
@@ -1015,17 +1005,7 @@
 	switch tTo := vTo.Type(); vTo.Kind() {
 	case reflect.Struct:
 		// Check if target is an XML wrapper struct before handling as generic struct
-<<<<<<< HEAD
-		if isXMLWrapperStruct(tTo) {
-			// Don't populate XML wrapper struct if source is null or unknown
-			if vFrom.IsNull() || vFrom.IsUnknown() {
-				// Leave the struct as zero value (all fields nil/empty)
-				return diags
-			}
-
-=======
 		if fieldOpts.xmlWrapper && isXMLWrapperStruct(tTo) {
->>>>>>> 4f2f5f86
 			diags.Append(expander.nestedObjectCollectionToXMLWrapper(ctx, sourcePath, vFrom, targetPath, vTo)...)
 			return diags
 		}
@@ -1039,26 +1019,7 @@
 		switch tElem := tTo.Elem(); tElem.Kind() {
 		case reflect.Struct:
 			// Check if target is a pointer to XML wrapper struct
-<<<<<<< HEAD
-			if isXMLWrapperStruct(tElem) {
-				// Don't create XML wrapper struct if source is null or unknown
-				if vFrom.IsNull() || vFrom.IsUnknown() {
-					tflog.SubsystemDebug(ctx, subsystemName, "Skipping XML wrapper creation - source is null/unknown", map[string]any{
-						"target_type": tElem.String(),
-					})
-					// Leave the pointer as nil (zero value)
-					return diags
-				}
-
-				tflog.SubsystemDebug(ctx, subsystemName, "Creating XML wrapper struct", map[string]any{
-					"target_type":    tElem.String(),
-					"source_null":    vFrom.IsNull(),
-					"source_unknown": vFrom.IsUnknown(),
-				})
-
-=======
 			if fieldOpts.xmlWrapper && isXMLWrapperStruct(tElem) {
->>>>>>> 4f2f5f86
 				// Create new instance of the XML wrapper struct
 				newWrapper := reflect.New(tElem)
 				diags.Append(expander.nestedObjectCollectionToXMLWrapper(ctx, sourcePath, vFrom, targetPath, newWrapper.Elem())...)
