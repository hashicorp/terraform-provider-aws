--- conflicted
+++ resolved
@@ -388,27 +388,8 @@
 	}
 }
 
-<<<<<<< HEAD
-func (p *frameworkProvider) ListResources(ctx context.Context) []func() list.ListResource {
-	spec := &inttypes.ServicePackageFrameworkListResource{
-		TypeName: "aws_batch_job_queue",
-		Factory:  batch.JobQueueResourceAsListResource,
-		Name:     "Job Queue",
-		Tags: unique.Make(inttypes.ServicePackageResourceTags{
-			IdentifierAttribute: names.AttrARN,
-		}),
-		Region:   unique.Make(inttypes.ResourceRegionDefault()),
-		Identity: inttypes.RegionalARNIdentity(inttypes.WithIdentityDuplicateAttrs(names.AttrID)),
-	}
-	return []func() list.ListResource{
-		func() list.ListResource {
-			return newWrappedListResource(spec, names.Batch)
-		},
-	}
-=======
 func (p *frameworkProvider) ListResources(_ context.Context) []func() list.ListResource {
 	return slices.Clone(p.listResources)
->>>>>>> aa2f60bd
 }
 
 // initialize is called from `New` to perform any Terraform Framework-style initialization.
