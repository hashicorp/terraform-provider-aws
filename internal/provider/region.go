--- conflicted
+++ resolved
@@ -15,21 +15,6 @@
 	"github.com/hashicorp/terraform-provider-aws/names"
 )
 
-<<<<<<< HEAD
-// validateRegionValueInConfiguredPartition is a CustomizeDiff function that validates that the value of
-// the top-level `region` attribute is in the configured AWS partition.
-func validateRegionValueInConfiguredPartition(ctx context.Context, d *schema.ResourceDiff, meta any) error {
-	if v, ok := d.GetOk(names.AttrRegion); ok {
-		if err := validateRegionInPartition(ctx, meta.(*conns.AWSClient), v.(string)); err != nil {
-			return err
-		}
-	}
-
-	return nil
-}
-
-=======
->>>>>>> f69f8d8f
 func validateRegionInPartition(ctx context.Context, c *conns.AWSClient, region string) error {
 	if got, want := names.PartitionForRegion(region).ID(), c.Partition(ctx); got != want {
 		return fmt.Errorf("partition (%s) for per-resource Region (%s) is not the provider's configured partition (%s)", got, region, want)
