// Copyright (c) HashiCorp, Inc.
// SPDX-License-Identifier: MPL-2.0

package fwdiag

import (
	"errors"
	"fmt"
	"strings"

	"github.com/hashicorp/terraform-plugin-framework/diag"
	"github.com/hashicorp/terraform-plugin-framework/list"
)

// DiagnosticsError returns an error containing all Diagnostic with SeverityError
func DiagnosticsError(diags diag.Diagnostics) error {
	var errs []error

	for _, d := range diags.Errors() {
		errs = append(errs, errors.New(DiagnosticString(d)))
	}

	return errors.Join(errs...)
}

// DiagnosticString formats a Diagnostic
// If there is no `Detail`, only prints summary, otherwise prints both
func DiagnosticString(d diag.Diagnostic) string {
	var buf strings.Builder

	fmt.Fprint(&buf, d.Summary())
	if d.Detail() != "" {
		fmt.Fprintf(&buf, "\n\n%s", d.Detail())
	}
	if withPath, ok := d.(diag.DiagnosticWithPath); ok {
		fmt.Fprintf(&buf, "\n%s", withPath.Path().String())
	}

	return buf.String()
}

func NewCreatingResourceIDErrorDiagnostic(err error) diag.Diagnostic {
	return diag.NewErrorDiagnostic(
		"Creating Resource ID",
		err.Error(),
	)
}

func NewParsingResourceIDErrorDiagnostic(err error) diag.Diagnostic {
	return diag.NewErrorDiagnostic(
		"Parsing Resource ID",
		err.Error(),
	)
}

func NewResourceNotFoundWarningDiagnostic(err error) diag.Diagnostic {
	return diag.NewWarningDiagnostic(
		"AWS resource not found during refresh",
		"Automatically removing from Terraform State instead of returning the error, which may trigger resource recreation. Original error: "+err.Error(),
	)
}

func NewListResultErrorDiagnostic(err error) list.ListResult {
	return list.ListResult{
		Diagnostics: diag.Diagnostics{
			diag.NewErrorDiagnostic(
				"Error Listing Remote Resources",
<<<<<<< HEAD
				fmt.Sprintf("%s", err.Error()),
			),
		},
	}
}
=======
				err.Error(),
			),
		},
	}
}

>>>>>>> d3054876
func AsError[T any](x T, diags diag.Diagnostics) (T, error) {
	return x, DiagnosticsError(diags)
}

// DiagnosticsString formats a Diagnostics
func DiagnosticsString(diags diag.Diagnostics) string {
	var buf strings.Builder

	for _, d := range diags {
		fmt.Fprintln(&buf, DiagnosticString(d))
	}

	return buf.String()
}<|MERGE_RESOLUTION|>--- conflicted
+++ resolved
@@ -65,20 +65,12 @@
 		Diagnostics: diag.Diagnostics{
 			diag.NewErrorDiagnostic(
 				"Error Listing Remote Resources",
-<<<<<<< HEAD
-				fmt.Sprintf("%s", err.Error()),
-			),
-		},
-	}
-}
-=======
 				err.Error(),
 			),
 		},
 	}
 }
 
->>>>>>> d3054876
 func AsError[T any](x T, diags diag.Diagnostics) (T, error) {
 	return x, DiagnosticsError(diags)
 }
