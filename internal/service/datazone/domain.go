// Copyright IBM Corp. 2014, 2025
// SPDX-License-Identifier: MPL-2.0

package datazone

import (
	"context"
	"fmt"
	"time"

	"github.com/aws/aws-sdk-go-v2/aws"
	"github.com/aws/aws-sdk-go-v2/service/datazone"
	awstypes "github.com/aws/aws-sdk-go-v2/service/datazone/types"
	"github.com/hashicorp/terraform-plugin-framework-timeouts/resource/timeouts"
	"github.com/hashicorp/terraform-plugin-framework-validators/listvalidator"
	"github.com/hashicorp/terraform-plugin-framework/path"
	"github.com/hashicorp/terraform-plugin-framework/resource"
	"github.com/hashicorp/terraform-plugin-framework/resource/schema"
	"github.com/hashicorp/terraform-plugin-framework/resource/schema/boolplanmodifier"
	"github.com/hashicorp/terraform-plugin-framework/resource/schema/listplanmodifier"
	"github.com/hashicorp/terraform-plugin-framework/resource/schema/planmodifier"
	"github.com/hashicorp/terraform-plugin-framework/resource/schema/stringplanmodifier"
	"github.com/hashicorp/terraform-plugin-framework/schema/validator"
	"github.com/hashicorp/terraform-plugin-framework/types"
	sdkid "github.com/hashicorp/terraform-plugin-sdk/v2/helper/id"
<<<<<<< HEAD
=======
	sdkretry "github.com/hashicorp/terraform-plugin-sdk/v2/helper/retry"
>>>>>>> 819851a1
	"github.com/hashicorp/terraform-provider-aws/internal/enum"
	"github.com/hashicorp/terraform-provider-aws/internal/errs/fwdiag"
	"github.com/hashicorp/terraform-provider-aws/internal/framework"
	fwflex "github.com/hashicorp/terraform-provider-aws/internal/framework/flex"
	fwtypes "github.com/hashicorp/terraform-provider-aws/internal/framework/types"
	"github.com/hashicorp/terraform-provider-aws/internal/retry"
	tftags "github.com/hashicorp/terraform-provider-aws/internal/tags"
	"github.com/hashicorp/terraform-provider-aws/internal/tfresource"
	"github.com/hashicorp/terraform-provider-aws/names"
)

// @FrameworkResource("aws_datazone_domain", name="Domain")
// @Tags(identifierAttribute="arn")
func newDomainResource(_ context.Context) (resource.ResourceWithConfigure, error) {
	r := &domainResource{}

	r.SetDefaultCreateTimeout(10 * time.Minute)
	r.SetDefaultDeleteTimeout(10 * time.Minute)

	return r, nil
}

type domainResource struct {
	framework.ResourceWithModel[domainResourceModel]
	framework.WithImportByID
	framework.WithTimeouts
}

func (r *domainResource) Schema(ctx context.Context, request resource.SchemaRequest, response *resource.SchemaResponse) {
	authType := fwtypes.StringEnumType[awstypes.AuthType]()

	response.Schema = schema.Schema{
		Attributes: map[string]schema.Attribute{
			names.AttrARN: framework.ARNAttributeComputedOnly(),
			names.AttrDescription: schema.StringAttribute{
				Optional: true,
			},
			"domain_execution_role": schema.StringAttribute{
				CustomType: fwtypes.ARNType,
				Required:   true,
			},
			"domain_version": schema.StringAttribute{
				CustomType: fwtypes.StringEnumType[awstypes.DomainVersion](),
				Optional:   true,
				Computed:   true,
				PlanModifiers: []planmodifier.String{
					stringplanmodifier.UseStateForUnknown(),
					stringplanmodifier.RequiresReplace(),
				},
			},
			names.AttrID: framework.IDAttribute(),
			"kms_key_identifier": schema.StringAttribute{
				CustomType: fwtypes.ARNType,
				Optional:   true,
			},
			names.AttrName: schema.StringAttribute{
				Required: true,
				PlanModifiers: []planmodifier.String{
					stringplanmodifier.RequiresReplace(),
				},
			},
			"portal_url": schema.StringAttribute{
				Computed: true,
				PlanModifiers: []planmodifier.String{
					stringplanmodifier.UseStateForUnknown(),
				},
			},
			"root_domain_unit_id": schema.StringAttribute{
				Computed: true,
				PlanModifiers: []planmodifier.String{
					stringplanmodifier.UseStateForUnknown(),
				},
			},
			names.AttrServiceRole: schema.StringAttribute{
				CustomType: fwtypes.ARNType,
				Optional:   true,
			},
			"skip_deletion_check": schema.BoolAttribute{
				Optional: true,
				PlanModifiers: []planmodifier.Bool{
					boolplanmodifier.UseStateForUnknown(),
				},
			},
			names.AttrTags:    tftags.TagsAttribute(),
			names.AttrTagsAll: tftags.TagsAttributeComputedOnly(),
		},
		Blocks: map[string]schema.Block{
			"single_sign_on": schema.ListNestedBlock{
				CustomType: fwtypes.NewListNestedObjectTypeOf[singleSignOnModel](ctx),
				Validators: []validator.List{
					listvalidator.SizeAtMost(1),
				},
				PlanModifiers: []planmodifier.List{
					listplanmodifier.UseStateForUnknown(),
				},
				NestedObject: schema.NestedBlockObject{
					Attributes: map[string]schema.Attribute{
						names.AttrType: schema.StringAttribute{
							CustomType: authType,
							Optional:   true,
							Computed:   true,
							PlanModifiers: []planmodifier.String{
								stringplanmodifier.UseStateForUnknown(),
							},
							Default: authType.AttributeDefault(awstypes.AuthTypeDisabled),
						},
						"user_assignment": schema.StringAttribute{
							CustomType: fwtypes.StringEnumType[awstypes.UserAssignment](),
							Optional:   true,
							PlanModifiers: []planmodifier.String{
								stringplanmodifier.UseStateForUnknown(),
							},
						},
					},
				},
			},
			names.AttrTimeouts: timeouts.Block(ctx, timeouts.Opts{
				Create: true,
				Delete: true,
			}),
		},
	}
}

func (r *domainResource) Create(ctx context.Context, request resource.CreateRequest, response *resource.CreateResponse) {
	var data domainResourceModel
	response.Diagnostics.Append(request.Plan.Get(ctx, &data)...)
	if response.Diagnostics.HasError() {
		return
	}

	conn := r.Meta().DataZoneClient(ctx)

	name := fwflex.StringValueFromFramework(ctx, data.Name)
	var input datazone.CreateDomainInput
	response.Diagnostics.Append(fwflex.Expand(ctx, data, &input)...)
	if response.Diagnostics.HasError() {
		return
	}

	// Additional fields.
	input.ClientToken = aws.String(sdkid.UniqueId())
	input.Tags = getTagsIn(ctx)

	const (
		timeout = 30 * time.Second
	)
	out, err := tfresource.RetryWhenAWSErrCodeContains(ctx, timeout, func(ctx context.Context) (*datazone.CreateDomainOutput, error) {
		return conn.CreateDomain(ctx, &input)
	}, errCodeAccessDenied)

	if err != nil {
		response.Diagnostics.AddError(fmt.Sprintf("creating DataZone Domain (%s)", name), err.Error())
		return
	}

	data.ID = fwflex.StringToFramework(ctx, out.Id)

	output, err := waitDomainCreated(ctx, conn, data.ID.ValueString(), r.CreateTimeout(ctx, data.Timeouts))
	if err != nil {
		response.State.SetAttribute(ctx, path.Root(names.AttrID), data.ID) // Set 'id' so as to taint the resource.
		response.Diagnostics.AddError(fmt.Sprintf("waiting for DataZone Domain (%s) create", data.ID.ValueString()), err.Error())

		return
	}

	// Do not set single sign on in state if it was null and response is DISABLED as this is equivalent.
	if output != nil {
		if output.SingleSignOn.Type == awstypes.AuthTypeDisabled && data.SingleSignOn.IsNull() {
			output.SingleSignOn = nil
		}
	}

	response.Diagnostics.Append(fwflex.Flatten(ctx, output, &data)...)
	if response.Diagnostics.HasError() {
		return
	}

	response.Diagnostics.Append(response.State.Set(ctx, data)...)
}

func (r *domainResource) Read(ctx context.Context, request resource.ReadRequest, response *resource.ReadResponse) {
	var data domainResourceModel
	response.Diagnostics.Append(request.State.Get(ctx, &data)...)
	if response.Diagnostics.HasError() {
		return
	}

	conn := r.Meta().DataZoneClient(ctx)

	output, err := findDomainByID(ctx, conn, data.ID.ValueString())

	if retry.NotFound(err) {
		response.Diagnostics.Append(fwdiag.NewResourceNotFoundWarningDiagnostic(err))
		response.State.RemoveResource(ctx)

		return
	}

	if err != nil {
		response.Diagnostics.AddError(fmt.Sprintf("reading DataZone Domain (%s)", data.ID.ValueString()), err.Error())

		return
	}

	// Do not set single sign on in state if it was null and response is DISABLED as this is equivalent.
	if output.SingleSignOn.Type == awstypes.AuthTypeDisabled && data.SingleSignOn.IsNull() {
		output.SingleSignOn = nil
	}

	response.Diagnostics.Append(fwflex.Flatten(ctx, output, &data)...)
	if response.Diagnostics.HasError() {
		return
	}

	response.Diagnostics.Append(response.State.Set(ctx, &data)...)
}

func (r *domainResource) Update(ctx context.Context, request resource.UpdateRequest, response *resource.UpdateResponse) {
	var new, old domainResourceModel
	response.Diagnostics.Append(request.Plan.Get(ctx, &new)...)
	if response.Diagnostics.HasError() {
		return
	}
	response.Diagnostics.Append(request.State.Get(ctx, &old)...)
	if response.Diagnostics.HasError() {
		return
	}

	conn := r.Meta().DataZoneClient(ctx)

	diff, d := fwflex.Diff(ctx, new, old)
	response.Diagnostics.Append(d...)
	if response.Diagnostics.HasError() {
		return
	}

	if diff.HasChanges() {
		var input datazone.UpdateDomainInput
		response.Diagnostics.Append(fwflex.Expand(ctx, new, &input)...)
		if response.Diagnostics.HasError() {
			return
		}

		// Additional fields.
		input.ClientToken = aws.String(sdkid.UniqueId())
		input.Identifier = fwflex.StringFromFramework(ctx, new.ID)

		_, err := conn.UpdateDomain(ctx, &input)

		if err != nil {
			response.Diagnostics.AddError(fmt.Sprintf("updating DataZone Domain (%s)", new.ID.ValueString()), err.Error())

			return
		}
	}

	response.Diagnostics.Append(response.State.Set(ctx, &new)...)
}

func (r *domainResource) Delete(ctx context.Context, request resource.DeleteRequest, response *resource.DeleteResponse) {
	var data domainResourceModel
	response.Diagnostics.Append(request.State.Get(ctx, &data)...)
	if response.Diagnostics.HasError() {
		return
	}

	conn := r.Meta().DataZoneClient(ctx)

	input := datazone.DeleteDomainInput{
		ClientToken: aws.String(sdkid.UniqueId()),
		Identifier:  data.ID.ValueStringPointer(),
	}
	if !data.SkipDeletionCheck.IsNull() {
		input.SkipDeletionCheck = data.SkipDeletionCheck.ValueBoolPointer()
	}
	_, err := conn.DeleteDomain(ctx, &input)

	if isResourceMissing(err) {
		return
	}

	if err != nil {
		response.Diagnostics.AddError(fmt.Sprintf("deleting DataZone Domain (%s)", data.ID.ValueString()), err.Error())

		return
	}

	if _, err := waitDomainDeleted(ctx, conn, data.ID.ValueString(), r.DeleteTimeout(ctx, data.Timeouts)); err != nil {
		response.Diagnostics.AddError(fmt.Sprintf("waiting for DataZone Domain (%s) delete", data.ID.ValueString()), err.Error())

		return
	}
}

func findDomainByID(ctx context.Context, conn *datazone.Client, id string) (*datazone.GetDomainOutput, error) {
	input := datazone.GetDomainInput{
		Identifier: aws.String(id),
	}
	output, err := conn.GetDomain(ctx, &input)

	if isResourceMissing(err) {
<<<<<<< HEAD
		return nil, &retry.NotFoundError{
			LastError: err,
=======
		return nil, &sdkretry.NotFoundError{
			LastError:   err,
			LastRequest: input,
>>>>>>> 819851a1
		}
	}

	if err != nil {
		return nil, err
	}

	if output == nil {
		return nil, tfresource.NewEmptyResultError(input)
	}

	return output, nil
}

<<<<<<< HEAD
func statusDomain(conn *datazone.Client, id string) retry.StateRefreshFunc {
	return func(ctx context.Context) (any, string, error) {
=======
func statusDomain(ctx context.Context, conn *datazone.Client, id string) sdkretry.StateRefreshFunc {
	return func() (any, string, error) {
>>>>>>> 819851a1
		output, err := findDomainByID(ctx, conn, id)

		if retry.NotFound(err) {
			return nil, "", nil
		}

		if err != nil {
			return nil, "", err
		}

		return output, string(output.Status), nil
	}
}

func waitDomainCreated(ctx context.Context, conn *datazone.Client, id string, timeout time.Duration) (*datazone.GetDomainOutput, error) {
	stateConf := &sdkretry.StateChangeConf{
		Pending: enum.Slice(awstypes.DomainStatusCreating),
		Target:  enum.Slice(awstypes.DomainStatusAvailable),
		Refresh: statusDomain(conn, id),
		Timeout: timeout,
	}

	outputRaw, err := stateConf.WaitForStateContext(ctx)

	if output, ok := outputRaw.(*datazone.GetDomainOutput); ok {
		return output, err
	}

	return nil, err
}

func waitDomainDeleted(ctx context.Context, conn *datazone.Client, id string, timeout time.Duration) (*datazone.GetDomainOutput, error) {
	stateConf := &sdkretry.StateChangeConf{
		Pending: enum.Slice(awstypes.DomainStatusAvailable, awstypes.DomainStatusDeleting),
		Target:  []string{},
		Refresh: statusDomain(conn, id),
		Timeout: timeout,
	}

	outputRaw, err := stateConf.WaitForStateContext(ctx)

	if output, ok := outputRaw.(*datazone.GetDomainOutput); ok {
		return output, err
	}

	return nil, err
}

type domainResourceModel struct {
	framework.WithRegionModel
	ARN                 types.String                                       `tfsdk:"arn"`
	Description         types.String                                       `tfsdk:"description"`
	DomainExecutionRole fwtypes.ARN                                        `tfsdk:"domain_execution_role"`
	DomainVersion       fwtypes.StringEnum[awstypes.DomainVersion]         `tfsdk:"domain_version"`
	ID                  types.String                                       `tfsdk:"id"`
	KMSKeyIdentifier    fwtypes.ARN                                        `tfsdk:"kms_key_identifier"`
	Name                types.String                                       `tfsdk:"name"`
	PortalURL           types.String                                       `tfsdk:"portal_url"`
	RootDomainUnitId    types.String                                       `tfsdk:"root_domain_unit_id"`
	ServiceRole         fwtypes.ARN                                        `tfsdk:"service_role"`
	SkipDeletionCheck   types.Bool                                         `tfsdk:"skip_deletion_check"`
	SingleSignOn        fwtypes.ListNestedObjectValueOf[singleSignOnModel] `tfsdk:"single_sign_on"`
	Tags                tftags.Map                                         `tfsdk:"tags"`
	TagsAll             tftags.Map                                         `tfsdk:"tags_all"`
	Timeouts            timeouts.Value                                     `tfsdk:"timeouts"`
}

type singleSignOnModel struct {
	Type           fwtypes.StringEnum[awstypes.AuthType]       `tfsdk:"type"`
	UserAssignment fwtypes.StringEnum[awstypes.UserAssignment] `tfsdk:"user_assignment"`
}<|MERGE_RESOLUTION|>--- conflicted
+++ resolved
@@ -23,10 +23,6 @@
 	"github.com/hashicorp/terraform-plugin-framework/schema/validator"
 	"github.com/hashicorp/terraform-plugin-framework/types"
 	sdkid "github.com/hashicorp/terraform-plugin-sdk/v2/helper/id"
-<<<<<<< HEAD
-=======
-	sdkretry "github.com/hashicorp/terraform-plugin-sdk/v2/helper/retry"
->>>>>>> 819851a1
 	"github.com/hashicorp/terraform-provider-aws/internal/enum"
 	"github.com/hashicorp/terraform-provider-aws/internal/errs/fwdiag"
 	"github.com/hashicorp/terraform-provider-aws/internal/framework"
@@ -329,14 +325,8 @@
 	output, err := conn.GetDomain(ctx, &input)
 
 	if isResourceMissing(err) {
-<<<<<<< HEAD
 		return nil, &retry.NotFoundError{
 			LastError: err,
-=======
-		return nil, &sdkretry.NotFoundError{
-			LastError:   err,
-			LastRequest: input,
->>>>>>> 819851a1
 		}
 	}
 
@@ -351,13 +341,8 @@
 	return output, nil
 }
 
-<<<<<<< HEAD
 func statusDomain(conn *datazone.Client, id string) retry.StateRefreshFunc {
 	return func(ctx context.Context) (any, string, error) {
-=======
-func statusDomain(ctx context.Context, conn *datazone.Client, id string) sdkretry.StateRefreshFunc {
-	return func() (any, string, error) {
->>>>>>> 819851a1
 		output, err := findDomainByID(ctx, conn, id)
 
 		if retry.NotFound(err) {
@@ -373,7 +358,7 @@
 }
 
 func waitDomainCreated(ctx context.Context, conn *datazone.Client, id string, timeout time.Duration) (*datazone.GetDomainOutput, error) {
-	stateConf := &sdkretry.StateChangeConf{
+	stateConf := &retry.StateChangeConf{
 		Pending: enum.Slice(awstypes.DomainStatusCreating),
 		Target:  enum.Slice(awstypes.DomainStatusAvailable),
 		Refresh: statusDomain(conn, id),
@@ -390,7 +375,7 @@
 }
 
 func waitDomainDeleted(ctx context.Context, conn *datazone.Client, id string, timeout time.Duration) (*datazone.GetDomainOutput, error) {
-	stateConf := &sdkretry.StateChangeConf{
+	stateConf := &retry.StateChangeConf{
 		Pending: enum.Slice(awstypes.DomainStatusAvailable, awstypes.DomainStatusDeleting),
 		Target:  []string{},
 		Refresh: statusDomain(conn, id),
