// Code generated by internal/generate/servicepackages/main.go; DO NOT EDIT.

package m2

import (
	"context"

	aws_sdkv2 "github.com/aws/aws-sdk-go-v2/aws"
	m2_sdkv2 "github.com/aws/aws-sdk-go-v2/service/m2"
	"github.com/hashicorp/terraform-provider-aws/internal/conns"
	"github.com/hashicorp/terraform-provider-aws/internal/types"
	"github.com/hashicorp/terraform-provider-aws/names"
)

type servicePackage struct{}

func (p *servicePackage) FrameworkDataSources(ctx context.Context) []*types.ServicePackageFrameworkDataSource {
	return []*types.ServicePackageFrameworkDataSource{}
}

func (p *servicePackage) FrameworkResources(ctx context.Context) []*types.ServicePackageFrameworkResource {
	return []*types.ServicePackageFrameworkResource{
		{
<<<<<<< HEAD
			Factory: newResourceApplication,
			Name:    "Application",
			Tags: &types.ServicePackageResourceTags{
				IdentifierAttribute: "arn",
			},
		},
		{
			Factory: newResourceEnvironment,
=======
			Factory: newEnvironmentResource,
>>>>>>> dc649e07
			Name:    "Environment",
			Tags: &types.ServicePackageResourceTags{
				IdentifierAttribute: "arn",
			},
		},
	}
}

func (p *servicePackage) SDKDataSources(ctx context.Context) []*types.ServicePackageSDKDataSource {
	return []*types.ServicePackageSDKDataSource{}
}

func (p *servicePackage) SDKResources(ctx context.Context) []*types.ServicePackageSDKResource {
	return []*types.ServicePackageSDKResource{}
}

func (p *servicePackage) ServicePackageName() string {
	return names.M2
}

// NewClient returns a new AWS SDK for Go v2 client for this service package's AWS API.
func (p *servicePackage) NewClient(ctx context.Context, config map[string]any) (*m2_sdkv2.Client, error) {
	cfg := *(config["aws_sdkv2_config"].(*aws_sdkv2.Config))

	return m2_sdkv2.NewFromConfig(cfg, func(o *m2_sdkv2.Options) {
		if endpoint := config["endpoint"].(string); endpoint != "" {
			o.BaseEndpoint = aws_sdkv2.String(endpoint)
		}
	}), nil
}

func ServicePackage(ctx context.Context) conns.ServicePackage {
	return &servicePackage{}
}<|MERGE_RESOLUTION|>--- conflicted
+++ resolved
@@ -21,19 +21,15 @@
 func (p *servicePackage) FrameworkResources(ctx context.Context) []*types.ServicePackageFrameworkResource {
 	return []*types.ServicePackageFrameworkResource{
 		{
-<<<<<<< HEAD
-			Factory: newResourceApplication,
-			Name:    "Application",
+			Factory: newEnvironmentResource,
+			Name:    "Environment",
 			Tags: &types.ServicePackageResourceTags{
 				IdentifierAttribute: "arn",
 			},
 		},
 		{
-			Factory: newResourceEnvironment,
-=======
-			Factory: newEnvironmentResource,
->>>>>>> dc649e07
-			Name:    "Environment",
+			Factory: newResourceApplication,
+			Name:    "Application",
 			Tags: &types.ServicePackageResourceTags{
 				IdentifierAttribute: "arn",
 			},
