// Code generated by internal/generate/servicepackage/main.go; DO NOT EDIT.

package batch

import (
	"context"
	"unique"

	"github.com/aws/aws-sdk-go-v2/aws"
	"github.com/aws/aws-sdk-go-v2/service/batch"
	"github.com/hashicorp/terraform-plugin-log/tflog"
	"github.com/hashicorp/terraform-provider-aws/internal/conns"
	inttypes "github.com/hashicorp/terraform-provider-aws/internal/types"
	"github.com/hashicorp/terraform-provider-aws/names"
)

type servicePackage struct{}

func (p *servicePackage) FrameworkDataSources(ctx context.Context) []*inttypes.ServicePackageFrameworkDataSource {
	return []*inttypes.ServicePackageFrameworkDataSource{
		{
			Factory:  newJobDefinitionDataSource,
			TypeName: "aws_batch_job_definition",
			Name:     "Job Definition",
<<<<<<< HEAD
			Tags:     &itypes.ServicePackageResourceTags{},
			Region: &itypes.ServicePackageResourceRegion{
				IsGlobal:                      false,
				IsOverrideEnabled:             true,
				IsValidateOverrideInPartition: true,
			},
=======
			Tags:     unique.Make(inttypes.ServicePackageResourceTags{}),
			Region: unique.Make(inttypes.ServicePackageResourceRegion{
				IsOverrideEnabled: false,
			}),
>>>>>>> f69f8d8f
		},
	}
}

func (p *servicePackage) FrameworkResources(ctx context.Context) []*inttypes.ServicePackageFrameworkResource {
	return []*inttypes.ServicePackageFrameworkResource{
		{
			Factory:  newJobQueueResource,
			TypeName: "aws_batch_job_queue",
			Name:     "Job Queue",
			Tags: unique.Make(inttypes.ServicePackageResourceTags{
				IdentifierAttribute: names.AttrARN,
<<<<<<< HEAD
			},
			Region: &itypes.ServicePackageResourceRegion{
				IsGlobal:                      false,
				IsOverrideEnabled:             true,
				IsValidateOverrideInPartition: true,
			},
=======
			}),
			Region: unique.Make(inttypes.ServicePackageResourceRegion{
				IsOverrideEnabled: false,
			}),
>>>>>>> f69f8d8f
		},
	}
}

func (p *servicePackage) SDKDataSources(ctx context.Context) []*inttypes.ServicePackageSDKDataSource {
	return []*inttypes.ServicePackageSDKDataSource{
		{
			Factory:  dataSourceComputeEnvironment,
			TypeName: "aws_batch_compute_environment",
			Name:     "Compute Environment",
			Tags:     unique.Make(inttypes.ServicePackageResourceTags{}),
			Region: unique.Make(inttypes.ServicePackageResourceRegion{
				IsOverrideEnabled:             true,
				IsValidateOverrideInPartition: true,
			}),
		},
		{
			Factory:  dataSourceJobQueue,
			TypeName: "aws_batch_job_queue",
			Name:     "Job Queue",
			Tags:     unique.Make(inttypes.ServicePackageResourceTags{}),
			Region: unique.Make(inttypes.ServicePackageResourceRegion{
				IsOverrideEnabled:             true,
				IsValidateOverrideInPartition: true,
			}),
		},
		{
			Factory:  dataSourceSchedulingPolicy,
			TypeName: "aws_batch_scheduling_policy",
			Name:     "Scheduling Policy",
			Tags:     unique.Make(inttypes.ServicePackageResourceTags{}),
			Region: unique.Make(inttypes.ServicePackageResourceRegion{
				IsOverrideEnabled:             true,
				IsValidateOverrideInPartition: true,
			}),
		},
	}
}

func (p *servicePackage) SDKResources(ctx context.Context) []*inttypes.ServicePackageSDKResource {
	return []*inttypes.ServicePackageSDKResource{
		{
			Factory:  resourceComputeEnvironment,
			TypeName: "aws_batch_compute_environment",
			Name:     "Compute Environment",
			Tags: unique.Make(inttypes.ServicePackageResourceTags{
				IdentifierAttribute: names.AttrARN,
			}),
			Region: unique.Make(inttypes.ServicePackageResourceRegion{
				IsOverrideEnabled:             true,
				IsValidateOverrideInPartition: true,
			}),
		},
		{
			Factory:  resourceJobDefinition,
			TypeName: "aws_batch_job_definition",
			Name:     "Job Definition",
			Tags: unique.Make(inttypes.ServicePackageResourceTags{
				IdentifierAttribute: names.AttrARN,
			}),
			Region: unique.Make(inttypes.ServicePackageResourceRegion{
				IsOverrideEnabled:             true,
				IsValidateOverrideInPartition: true,
			}),
		},
		{
			Factory:  resourceSchedulingPolicy,
			TypeName: "aws_batch_scheduling_policy",
			Name:     "Scheduling Policy",
			Tags: unique.Make(inttypes.ServicePackageResourceTags{
				IdentifierAttribute: names.AttrARN,
			}),
			Region: unique.Make(inttypes.ServicePackageResourceRegion{
				IsOverrideEnabled:             true,
				IsValidateOverrideInPartition: true,
			}),
		},
	}
}

func (p *servicePackage) ServicePackageName() string {
	return names.Batch
}

// NewClient returns a new AWS SDK for Go v2 client for this service package's AWS API.
func (p *servicePackage) NewClient(ctx context.Context, config map[string]any) (*batch.Client, error) {
	cfg := *(config["aws_sdkv2_config"].(*aws.Config))
	optFns := []func(*batch.Options){
		batch.WithEndpointResolverV2(newEndpointResolverV2()),
		withBaseEndpoint(config[names.AttrEndpoint].(string)),
		func(o *batch.Options) {
			if region := config[names.AttrRegion].(string); o.Region != region {
				tflog.Info(ctx, "overriding provider-configured AWS API region", map[string]any{
					"service":         p.ServicePackageName(),
					"original_region": o.Region,
					"override_region": region,
				})
				o.Region = region
			}
		},
		withExtraOptions(ctx, p, config),
	}

	return batch.NewFromConfig(cfg, optFns...), nil
}

// withExtraOptions returns a functional option that allows this service package to specify extra API client options.
// This option is always called after any generated options.
func withExtraOptions(ctx context.Context, sp conns.ServicePackage, config map[string]any) func(*batch.Options) {
	if v, ok := sp.(interface {
		withExtraOptions(context.Context, map[string]any) []func(*batch.Options)
	}); ok {
		optFns := v.withExtraOptions(ctx, config)

		return func(o *batch.Options) {
			for _, optFn := range optFns {
				optFn(o)
			}
		}
	}

	return func(*batch.Options) {}
}

func ServicePackage(ctx context.Context) conns.ServicePackage {
	return &servicePackage{}
}<|MERGE_RESOLUTION|>--- conflicted
+++ resolved
@@ -22,19 +22,11 @@
 			Factory:  newJobDefinitionDataSource,
 			TypeName: "aws_batch_job_definition",
 			Name:     "Job Definition",
-<<<<<<< HEAD
-			Tags:     &itypes.ServicePackageResourceTags{},
-			Region: &itypes.ServicePackageResourceRegion{
-				IsGlobal:                      false,
+			Tags:     unique.Make(inttypes.ServicePackageResourceTags{}),
+			Region: unique.Make(inttypes.ServicePackageResourceRegion{
 				IsOverrideEnabled:             true,
 				IsValidateOverrideInPartition: true,
-			},
-=======
-			Tags:     unique.Make(inttypes.ServicePackageResourceTags{}),
-			Region: unique.Make(inttypes.ServicePackageResourceRegion{
-				IsOverrideEnabled: false,
 			}),
->>>>>>> f69f8d8f
 		},
 	}
 }
@@ -47,19 +39,11 @@
 			Name:     "Job Queue",
 			Tags: unique.Make(inttypes.ServicePackageResourceTags{
 				IdentifierAttribute: names.AttrARN,
-<<<<<<< HEAD
-			},
-			Region: &itypes.ServicePackageResourceRegion{
-				IsGlobal:                      false,
+			}),
+			Region: unique.Make(inttypes.ServicePackageResourceRegion{
 				IsOverrideEnabled:             true,
 				IsValidateOverrideInPartition: true,
-			},
-=======
 			}),
-			Region: unique.Make(inttypes.ServicePackageResourceRegion{
-				IsOverrideEnabled: false,
-			}),
->>>>>>> f69f8d8f
 		},
 	}
 }
