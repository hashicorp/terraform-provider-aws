--- conflicted
+++ resolved
@@ -133,7 +133,6 @@
 }
 
 const (
-<<<<<<< HEAD
 	replicationStatusCreated              = "created"
 	replicationStatusReady                = "ready"
 	replicationStatusRunning              = "running"
@@ -153,7 +152,8 @@
 	replicationTypeValueStartReplication = "creating"
 	replicationTypeValueResumeProcessing = "resume-processing"
 )
-=======
+
+const (
 	networkTypeDual = "DUAL"
 	networkTypeIPv4 = "IPV4"
 )
@@ -163,5 +163,4 @@
 		networkTypeDual,
 		networkTypeIPv4,
 	}
-}
->>>>>>> 4a16eccf
+}