// Code generated by internal/generate/servicepackage/main.go; DO NOT EDIT.

package cloudfrontkeyvaluestore

import (
	"context"
	"unique"

	"github.com/aws/aws-sdk-go-v2/aws"
	"github.com/aws/aws-sdk-go-v2/service/cloudfrontkeyvaluestore"
	"github.com/hashicorp/terraform-plugin-log/tflog"
	"github.com/hashicorp/terraform-provider-aws/internal/conns"
	inttypes "github.com/hashicorp/terraform-provider-aws/internal/types"
	"github.com/hashicorp/terraform-provider-aws/names"
)

type servicePackage struct{}

func (p *servicePackage) FrameworkDataSources(ctx context.Context) []*inttypes.ServicePackageFrameworkDataSource {
	return []*inttypes.ServicePackageFrameworkDataSource{}
}

func (p *servicePackage) FrameworkResources(ctx context.Context) []*inttypes.ServicePackageFrameworkResource {
	return []*inttypes.ServicePackageFrameworkResource{
		{
			Factory:  newKeyResource,
			TypeName: "aws_cloudfrontkeyvaluestore_key",
			Name:     "Key",
<<<<<<< HEAD
			Region: &itypes.ServicePackageResourceRegion{
				IsGlobal:                      true,
				IsOverrideEnabled:             true,
				IsValidateOverrideInPartition: true,
			},
=======
			Region: unique.Make(inttypes.ServicePackageResourceRegion{
				IsOverrideEnabled: false,
			}),
>>>>>>> f69f8d8f
		},
	}
}

func (p *servicePackage) SDKDataSources(ctx context.Context) []*inttypes.ServicePackageSDKDataSource {
	return []*inttypes.ServicePackageSDKDataSource{}
}

func (p *servicePackage) SDKResources(ctx context.Context) []*inttypes.ServicePackageSDKResource {
	return []*inttypes.ServicePackageSDKResource{}
}

func (p *servicePackage) ServicePackageName() string {
	return names.CloudFrontKeyValueStore
}

// NewClient returns a new AWS SDK for Go v2 client for this service package's AWS API.
func (p *servicePackage) NewClient(ctx context.Context, config map[string]any) (*cloudfrontkeyvaluestore.Client, error) {
	cfg := *(config["aws_sdkv2_config"].(*aws.Config))
	optFns := []func(*cloudfrontkeyvaluestore.Options){
		cloudfrontkeyvaluestore.WithEndpointResolverV2(newEndpointResolverV2()),
		withBaseEndpoint(config[names.AttrEndpoint].(string)),
		func(o *cloudfrontkeyvaluestore.Options) {
			if region := config[names.AttrRegion].(string); o.Region != region {
				tflog.Info(ctx, "overriding provider-configured AWS API region", map[string]any{
					"service":         p.ServicePackageName(),
					"original_region": o.Region,
					"override_region": region,
				})
				o.Region = region
			}
		},
		withExtraOptions(ctx, p, config),
	}

	return cloudfrontkeyvaluestore.NewFromConfig(cfg, optFns...), nil
}

// withExtraOptions returns a functional option that allows this service package to specify extra API client options.
// This option is always called after any generated options.
func withExtraOptions(ctx context.Context, sp conns.ServicePackage, config map[string]any) func(*cloudfrontkeyvaluestore.Options) {
	if v, ok := sp.(interface {
		withExtraOptions(context.Context, map[string]any) []func(*cloudfrontkeyvaluestore.Options)
	}); ok {
		optFns := v.withExtraOptions(ctx, config)

		return func(o *cloudfrontkeyvaluestore.Options) {
			for _, optFn := range optFns {
				optFn(o)
			}
		}
	}

	return func(*cloudfrontkeyvaluestore.Options) {}
}

func ServicePackage(ctx context.Context) conns.ServicePackage {
	return &servicePackage{}
}<|MERGE_RESOLUTION|>--- conflicted
+++ resolved
@@ -26,17 +26,9 @@
 			Factory:  newKeyResource,
 			TypeName: "aws_cloudfrontkeyvaluestore_key",
 			Name:     "Key",
-<<<<<<< HEAD
-			Region: &itypes.ServicePackageResourceRegion{
-				IsGlobal:                      true,
-				IsOverrideEnabled:             true,
-				IsValidateOverrideInPartition: true,
-			},
-=======
 			Region: unique.Make(inttypes.ServicePackageResourceRegion{
 				IsOverrideEnabled: false,
 			}),
->>>>>>> f69f8d8f
 		},
 	}
 }
