// Copyright IBM Corp. 2014, 2025
// SPDX-License-Identifier: MPL-2.0

package iam

import (
	"context"
	"fmt"
	"log"
	"net/url"
<<<<<<< HEAD
	"reflect"
	"time"
=======
	"strings"
>>>>>>> 18db862e

	"github.com/aws/aws-sdk-go-v2/aws"
	"github.com/aws/aws-sdk-go-v2/service/iam"
	awstypes "github.com/aws/aws-sdk-go-v2/service/iam/types"
	"github.com/hashicorp/terraform-plugin-framework/list"
	listschema "github.com/hashicorp/terraform-plugin-framework/list/schema"
	"github.com/hashicorp/terraform-plugin-framework/schema/validator"
	"github.com/hashicorp/terraform-plugin-framework/types"
	"github.com/hashicorp/terraform-plugin-log/tflog"
	"github.com/hashicorp/terraform-plugin-sdk/v2/diag"
	"github.com/hashicorp/terraform-plugin-sdk/v2/helper/id"
	"github.com/hashicorp/terraform-plugin-sdk/v2/helper/schema"
	"github.com/hashicorp/terraform-plugin-sdk/v2/helper/structure"
	"github.com/hashicorp/terraform-provider-aws/internal/conns"
	"github.com/hashicorp/terraform-provider-aws/internal/create"
	"github.com/hashicorp/terraform-provider-aws/internal/errs"
	"github.com/hashicorp/terraform-provider-aws/internal/errs/fwdiag"
	"github.com/hashicorp/terraform-provider-aws/internal/errs/sdkdiag"
	"github.com/hashicorp/terraform-provider-aws/internal/framework"
	fwflex "github.com/hashicorp/terraform-provider-aws/internal/framework/flex"
	"github.com/hashicorp/terraform-provider-aws/internal/logging"
	"github.com/hashicorp/terraform-provider-aws/internal/retry"
	"github.com/hashicorp/terraform-provider-aws/internal/slices"
	tftags "github.com/hashicorp/terraform-provider-aws/internal/tags"
	"github.com/hashicorp/terraform-provider-aws/internal/tfresource"
	inttypes "github.com/hashicorp/terraform-provider-aws/internal/types"
	"github.com/hashicorp/terraform-provider-aws/internal/verify"
	"github.com/hashicorp/terraform-provider-aws/names"
)

const (
	policyNameMaxLen       = 128
	policyNamePrefixMaxLen = policyNameMaxLen - id.UniqueIDSuffixLength
)

// @SDKResource("aws_iam_policy", name="Policy")
// @Tags(identifierAttribute="arn", resourceType="Policy")
// @Testing(existsType="github.com/aws/aws-sdk-go-v2/service/iam/types;types.Policy")
// @ArnIdentity
// @Testing(preIdentityVersion="v6.4.0")
func resourcePolicy() *schema.Resource {
	return &schema.Resource{
		CreateWithoutTimeout: resourcePolicyCreate,
		ReadWithoutTimeout:   resourcePolicyRead,
		UpdateWithoutTimeout: resourcePolicyUpdate,
		DeleteWithoutTimeout: resourcePolicyDelete,

		Schema: map[string]*schema.Schema{
			names.AttrARN: {
				Type:     schema.TypeString,
				Computed: true,
			},
			"attachment_count": {
				Type:     schema.TypeInt,
				Computed: true,
			},
			names.AttrDescription: {
				Type:     schema.TypeString,
				ForceNew: true,
				Optional: true,
			},
			names.AttrName: {
				Type:          schema.TypeString,
				Optional:      true,
				Computed:      true,
				ForceNew:      true,
				ConflictsWith: []string{names.AttrNamePrefix},
				ValidateFunc:  validResourceName(policyNameMaxLen),
			},
			names.AttrNamePrefix: {
				Type:          schema.TypeString,
				Optional:      true,
				Computed:      true,
				ForceNew:      true,
				ConflictsWith: []string{names.AttrName},
				ValidateFunc:  validResourceName(policyNamePrefixMaxLen),
			},
			names.AttrPath: {
				Type:             schema.TypeString,
				Optional:         true,
				Default:          "/",
				ForceNew:         true,
				ValidateDiagFunc: validPolicyPath,
			},
			names.AttrPolicy: {
				Type:                  schema.TypeString,
				Required:              true,
				ValidateFunc:          verify.ValidIAMPolicyJSON,
				DiffSuppressFunc:      verify.SuppressEquivalentPolicyDiffs,
				DiffSuppressOnRefresh: true,
				StateFunc: func(v any) string {
					json, _ := structure.NormalizeJsonString(v)
					return json
				},
			},
			"policy_id": {
				Type:     schema.TypeString,
				Computed: true,
			},
			names.AttrTags:    tftags.TagsSchema(),
			names.AttrTagsAll: tftags.TagsSchemaComputed(),
			"delay_after_policy_creation_in_ms": {
				Type:     schema.TypeInt,
				Optional: true,
				Default:  -1,
			},
		},
	}
}

// @SDKListResource("aws_iam_policy")
func policyResourceAsListResource() inttypes.ListResourceForSDK {
	l := policyListResource{}
	l.SetResourceSchema(resourcePolicy())

	return &l
}

func resourcePolicyCreate(ctx context.Context, d *schema.ResourceData, meta any) diag.Diagnostics {
	var diags diag.Diagnostics
	conn := meta.(*conns.AWSClient).IAMClient(ctx)

	policy, err := structure.NormalizeJsonString(d.Get(names.AttrPolicy).(string))
	if err != nil {
		return sdkdiag.AppendErrorf(diags, "policy (%s) is invalid JSON: %s", policy, err)
	}

	name := create.Name(d.Get(names.AttrName).(string), d.Get(names.AttrNamePrefix).(string))
	input := iam.CreatePolicyInput{
		Description:    aws.String(d.Get(names.AttrDescription).(string)),
		Path:           aws.String(d.Get(names.AttrPath).(string)),
		PolicyDocument: aws.String(policy),
		PolicyName:     aws.String(name),
		Tags:           getTagsIn(ctx),
	}

	output, err := conn.CreatePolicy(ctx, &input)

	// Some partitions (e.g. ISO) may not support tag-on-create.
	partition := meta.(*conns.AWSClient).Partition(ctx)
	if input.Tags != nil && errs.IsUnsupportedOperationInPartitionError(partition, err) {
		input.Tags = nil

		output, err = conn.CreatePolicy(ctx, &input)
	}

	if err != nil {
		return sdkdiag.AppendErrorf(diags, "creating IAM Policy (%s): %s", name, err)
	}

	d.SetId(aws.ToString(output.Policy.Arn))

	// For partitions not supporting tag-on-create, attempt tag after create.
	if tags := getTagsIn(ctx); input.Tags == nil && len(tags) > 0 {
		err := policyCreateTags(ctx, conn, d.Id(), tags)

		// If default tags only, continue. Otherwise, error.
		if v, ok := d.GetOk(names.AttrTags); (!ok || len(v.(map[string]any)) == 0) && errs.IsUnsupportedOperationInPartitionError(partition, err) {
			return append(diags, resourcePolicyRead(ctx, d, meta)...)
		}

		if err != nil {
			return sdkdiag.AppendErrorf(diags, "setting IAM Policy (%s) tags: %s", d.Id(), err)
		}
	}

	return append(diags, resourcePolicyRead(ctx, d, meta)...)
}

func resourcePolicyRead(ctx context.Context, d *schema.ResourceData, meta any) diag.Diagnostics {
	var diags diag.Diagnostics
	conn := meta.(*conns.AWSClient).IAMClient(ctx)

	type policyWithVersion struct {
		policy        *awstypes.Policy
		policyVersion *awstypes.PolicyVersion
	}
	output, err := tfresource.RetryWhenNewResourceNotFound(ctx, propagationTimeout, func(ctx context.Context) (*policyWithVersion, error) {
		iamPolicy := &policyWithVersion{}

		if v, err := findPolicyByARN(ctx, conn, d.Id()); err == nil {
			iamPolicy.policy = v
		} else {
			return nil, err
		}

		if v, err := findPolicyVersionByTwoPartKey(ctx, conn, d.Id(), aws.ToString(iamPolicy.policy.DefaultVersionId)); err == nil {
			iamPolicy.policyVersion = v
		} else {
			return nil, err
		}

		return iamPolicy, nil
	}, d.IsNewResource())

	if !d.IsNewResource() && retry.NotFound(err) {
		log.Printf("[WARN] IAM Policy (%s) not found, removing from state", d.Id())
		d.SetId("")
		return diags
	}

	if err != nil {
		return sdkdiag.AppendErrorf(diags, "reading IAM Policy (%s): %s", d.Id(), err)
	}

	resourcePolicyFlatten(ctx, output.policy, d)

	d.Set(names.AttrNamePrefix, create.NamePrefixFromName(aws.ToString(output.policy.PolicyName)))

	if err := resourcePolicyFlattenPolicyDocument(aws.ToString(output.policyVersion.Document), d); err != nil {
		return sdkdiag.AppendFromErr(diags, err)
	}

	return diags
}

func resourcePolicyUpdate(ctx context.Context, d *schema.ResourceData, meta any) diag.Diagnostics {
	var diags diag.Diagnostics
	conn := meta.(*conns.AWSClient).IAMClient(ctx)

	if d.HasChangesExcept(names.AttrTags, names.AttrTagsAll) {
		if err := policyPruneVersions(ctx, conn, d.Id()); err != nil {
			return sdkdiag.AppendFromErr(diags, err)
		}

		policy, err := structure.NormalizeJsonString(d.Get(names.AttrPolicy).(string))
		if err != nil {
			return sdkdiag.AppendErrorf(diags, "policy (%s) is invalid JSON: %s", policy, err)
		}

<<<<<<< HEAD
		delayAfterPolicyCreationInMs := d.Get("delay_after_policy_creation_in_ms").(int)

		if delayAfterPolicyCreationInMs == -1 {
			input := &iam.CreatePolicyVersionInput{
				PolicyArn:      aws.String(d.Id()),
				PolicyDocument: aws.String(policy),
				SetAsDefault:   true,
			}
			_, err = conn.CreatePolicyVersion(ctx, input)

			if err != nil {
				return sdkdiag.AppendErrorf(diags, "updating IAM Policy (%s): %s", d.Id(), err)
			}
		} else {

			// Creating a policy and setting its version as default in a single operation can expose a brief interval where
			// valid STS tokens with attached Session Policies are rejected by AWS authorization servers that have
			// not received the new default policy version. Separating this into two distinct actions of creating a policy version,
			// pausing briefly, and then setting that to the default version can avoid this issue, and may be required
			// in environments with very high S3 IO loads.

			input := &iam.CreatePolicyVersionInput{
				PolicyArn:      aws.String(d.Id()),
				PolicyDocument: aws.String(policy),
				SetAsDefault:   false,
			}

			var policyVersionOutput *iam.CreatePolicyVersionOutput
			policyVersionOutput, err = conn.CreatePolicyVersion(ctx, input)

			if err != nil {
				return sdkdiag.AppendErrorf(diags, "creating IAM Policy (%s): %s", d.Id(), err)
			}

			// Ensuring Thread Sleeps for n ms before Setting version as default version
			// The value is passed through a variable.
			time.Sleep(time.Duration(delayAfterPolicyCreationInMs) * time.Millisecond)

			policyInput := &iam.SetDefaultPolicyVersionInput{
				PolicyArn: aws.String(d.Id()),
				VersionId: policyVersionOutput.PolicyVersion.VersionId,
			}

			_, err = conn.SetDefaultPolicyVersion(ctx, policyInput)
			if err != nil {
				return sdkdiag.AppendErrorf(diags, "setting Default Policy version for IAM Policy (%s): %s", d.Id(), err)
			}
=======
		input := iam.CreatePolicyVersionInput{
			PolicyArn:      aws.String(d.Id()),
			PolicyDocument: aws.String(policy),
			SetAsDefault:   true,
		}

		_, err = conn.CreatePolicyVersion(ctx, &input)
>>>>>>> 18db862e

		}
	}

	return append(diags, resourcePolicyRead(ctx, d, meta)...)
}

func resourcePolicyDelete(ctx context.Context, d *schema.ResourceData, meta any) diag.Diagnostics {
	var diags diag.Diagnostics
	conn := meta.(*conns.AWSClient).IAMClient(ctx)

	// Delete non-default policy versions.
	versions, err := findPolicyVersionsByARN(ctx, conn, d.Id())

	if retry.NotFound(err) {
		return diags
	}

	if err != nil {
		return sdkdiag.AppendErrorf(diags, "reading IAM Policy (%s) versions: %s", d.Id(), err)
	}

	for _, version := range versions {
		if version.IsDefaultVersion {
			continue
		}

		if err := policyDeleteVersion(ctx, conn, d.Id(), aws.ToString(version.VersionId)); err != nil {
			return sdkdiag.AppendFromErr(diags, err)
		}
	}

	log.Printf("[INFO] Deleting IAM Policy: %s", d.Id())
	input := iam.DeletePolicyInput{
		PolicyArn: aws.String(d.Id()),
	}
	_, err = conn.DeletePolicy(ctx, &input)

	if errs.IsA[*awstypes.NoSuchEntityException](err) {
		return diags
	}

	if err != nil {
		return sdkdiag.AppendErrorf(diags, "deleting IAM Policy (%s): %s", d.Id(), err)
	}

	return diags
}

func resourcePolicyFlatten(ctx context.Context, policy *awstypes.Policy, d *schema.ResourceData) {
	d.Set(names.AttrARN, policy.Arn)
	d.Set("attachment_count", policy.AttachmentCount)
	d.Set(names.AttrDescription, policy.Description)
	d.Set(names.AttrName, policy.PolicyName)
	d.Set(names.AttrPath, policy.Path)
	d.Set("policy_id", policy.PolicyId)

	setTagsOut(ctx, policy.Tags)
}

func resourcePolicyFlattenPolicyDocument(policyDocument string, d *schema.ResourceData) error {
	policyDocument, err := url.QueryUnescape(policyDocument)
	if err != nil {
		return fmt.Errorf("parsing IAM Policy (%s) document: %w", d.Id(), err)
	}

	policyToSet, err := verify.PolicyToSet(d.Get(names.AttrPolicy).(string), policyDocument)
	if err != nil {
		return fmt.Errorf("parsing IAM Policy (%s) document: %w", d.Id(), err)
	}

	d.Set(names.AttrPolicy, policyToSet)

	return nil
}

// policyPruneVersions deletes the oldest version.
//
// Old versions are deleted until there are 4 or less remaining, which means at
// least one more can be created before hitting the maximum of 5.
//
// The default version is never deleted.
func policyPruneVersions(ctx context.Context, conn *iam.Client, arn string) error {
	versions, err := findPolicyVersionsByARN(ctx, conn, arn)

	if err != nil {
		return err
	}

	if len(versions) < 5 {
		return nil
	}

	var oldestVersion awstypes.PolicyVersion

	for _, version := range versions {
		if version.IsDefaultVersion {
			continue
		}

		if oldestVersion == (awstypes.PolicyVersion{}) || version.CreateDate.Before(aws.ToTime(oldestVersion.CreateDate)) {
			oldestVersion = version
		}
	}

	if oldestVersion == (awstypes.PolicyVersion{}) {
		return nil
	}

	return policyDeleteVersion(ctx, conn, arn, aws.ToString(oldestVersion.VersionId))
}

func policyDeleteVersion(ctx context.Context, conn *iam.Client, arn, versionID string) error {
	input := iam.DeletePolicyVersionInput{
		PolicyArn: aws.String(arn),
		VersionId: aws.String(versionID),
	}

	_, err := conn.DeletePolicyVersion(ctx, &input)

	if err != nil {
		return fmt.Errorf("deleting IAM Policy (%s) version (%s): %w", arn, versionID, err)
	}

	return nil
}

func findPolicyByARN(ctx context.Context, conn *iam.Client, arn string) (*awstypes.Policy, error) {
	input := iam.GetPolicyInput{
		PolicyArn: aws.String(arn),
	}

	return findPolicy(ctx, conn, &input)
}

func findPolicy(ctx context.Context, conn *iam.Client, input *iam.GetPolicyInput) (*awstypes.Policy, error) {
	output, err := conn.GetPolicy(ctx, input)

	if errs.IsA[*awstypes.NoSuchEntityException](err) {
		return nil, &retry.NotFoundError{
			LastError: err,
		}
	}

	if err != nil {
		return nil, err
	}

	if output == nil || output.Policy == nil {
		return nil, tfresource.NewEmptyResultError(input)
	}

	return output.Policy, nil
}

func findPolicyByTwoPartKey(ctx context.Context, conn *iam.Client, name, pathPrefix string) (*awstypes.Policy, error) {
	var input iam.ListPoliciesInput
	if pathPrefix != "" {
		input.PathPrefix = aws.String(pathPrefix)
	}

	output, err := findPolicies(ctx, conn, &input)

	if err != nil {
		return nil, err
	}

	if name != "" {
		output = slices.Filter(output, func(v awstypes.Policy) bool {
			return aws.ToString(v.PolicyName) == name
		})
	}

	return tfresource.AssertSingleValueResult(output)
}

func findPolicies(ctx context.Context, conn *iam.Client, input *iam.ListPoliciesInput) ([]awstypes.Policy, error) {
	var output []awstypes.Policy

	pages := iam.NewListPoliciesPaginator(conn, input)
	for pages.HasMorePages() {
		page, err := pages.NextPage(ctx)

		if err != nil {
			return nil, err
		}

		for _, v := range page.Policies {
			if p := &v; !inttypes.IsZero(p) {
				output = append(output, v)
			}
		}
	}

	return output, nil
}

func findPolicyVersionByTwoPartKey(ctx context.Context, conn *iam.Client, arn, versionID string) (*awstypes.PolicyVersion, error) {
	input := iam.GetPolicyVersionInput{
		PolicyArn: aws.String(arn),
		VersionId: aws.String(versionID),
	}

	return findPolicyVersion(ctx, conn, &input)
}

func findPolicyVersion(ctx context.Context, conn *iam.Client, input *iam.GetPolicyVersionInput) (*awstypes.PolicyVersion, error) {
	output, err := conn.GetPolicyVersion(ctx, input)

	if errs.IsA[*awstypes.NoSuchEntityException](err) {
		return nil, &retry.NotFoundError{
			LastError: err,
		}
	}

	if err != nil {
		return nil, err
	}

	if output == nil || output.PolicyVersion == nil {
		return nil, tfresource.NewEmptyResultError(input)
	}

	return output.PolicyVersion, nil
}

func findPolicyVersionsByARN(ctx context.Context, conn *iam.Client, arn string) ([]awstypes.PolicyVersion, error) {
	input := iam.ListPolicyVersionsInput{
		PolicyArn: aws.String(arn),
	}

	return findPolicyVersions(ctx, conn, &input)
}

func findPolicyVersions(ctx context.Context, conn *iam.Client, input *iam.ListPolicyVersionsInput) ([]awstypes.PolicyVersion, error) {
	var output []awstypes.PolicyVersion

	pages := iam.NewListPolicyVersionsPaginator(conn, input)
	for pages.HasMorePages() {
		page, err := pages.NextPage(ctx)

		if errs.IsA[*awstypes.NoSuchEntityException](err) {
			return nil, &retry.NotFoundError{
				LastError: err,
			}
		}

		if err != nil {
			return nil, err
		}

		for _, v := range page.Versions {
			if p := &v; !inttypes.IsZero(p) {
				output = append(output, v)
			}
		}
	}

	return output, nil
}

func policyTags(ctx context.Context, conn *iam.Client, identifier string, optFns ...func(*iam.Options)) ([]awstypes.Tag, error) {
	input := iam.ListPolicyTagsInput{
		PolicyArn: aws.String(identifier),
	}
	var output []awstypes.Tag

	pages := iam.NewListPolicyTagsPaginator(conn, &input)
	for pages.HasMorePages() {
		page, err := pages.NextPage(ctx, optFns...)

		if err != nil {
			return nil, err
		}

		output = append(output, page.Tags...)
	}

	return output, nil
}

var _ list.ListResourceWithRawV5Schemas = &policyListResource{}

type policyListResource struct {
	framework.ResourceWithConfigure
	framework.ListResourceWithSDKv2Resource
	framework.ListResourceWithSDKv2Tags
}

type policyListResourceModel struct {
	PathPrefix types.String `tfsdk:"path_prefix"`
}

func (l *policyListResource) ListResourceConfigSchema(ctx context.Context, request list.ListResourceSchemaRequest, response *list.ListResourceSchemaResponse) {
	response.Schema = listschema.Schema{
		Attributes: map[string]listschema.Attribute{
			"path_prefix": listschema.StringAttribute{
				Optional: true,
				Validators: []validator.String{
					validPolicyPathFramework,
				},
			},
		},
	}
}

func (l *policyListResource) List(ctx context.Context, request list.ListRequest, stream *list.ListResultsStream) {
	awsClient := l.Meta()
	conn := awsClient.IAMClient(ctx)

	var query policyListResourceModel
	if request.Config.Raw.IsKnown() && !request.Config.Raw.IsNull() {
		if diags := request.Config.Get(ctx, &query); diags.HasError() {
			stream.Results = list.ListResultsStreamDiagnostics(diags)
			return
		}
	}

	var input iam.ListPoliciesInput
	if diags := fwflex.Expand(ctx, query, &input); diags.HasError() {
		stream.Results = list.ListResultsStreamDiagnostics(diags)
		return
	}
	input.Scope = awstypes.PolicyScopeTypeLocal

	tflog.Info(ctx, "Listing resources")

	stream.Results = func(yield func(list.ListResult) bool) {
		pages := iam.NewListPoliciesPaginator(conn, &input)
		for pages.HasMorePages() {
			page, err := pages.NextPage(ctx)
			if err != nil {
				result := fwdiag.NewListResultErrorDiagnostic(err)
				yield(result)
				return
			}

			for _, policy := range page.Policies {
				ctx := resourcePolicyListItemLoggingContext(ctx, policy)

				result := request.NewListResult(ctx)

				rd := l.ResourceData()
				rd.SetId(aws.ToString(policy.Arn))

				tflog.Info(ctx, "Reading resource")
				resourcePolicyFlatten(ctx, &policy, rd)

				result.DisplayName = resourcePolicyDisplayName(rd)

				if request.IncludeResource {
					tflog.Info(ctx, "Reading additional resource data")

					policyVersion, err := findPolicyVersionByTwoPartKey(ctx, conn, aws.ToString(policy.Arn), aws.ToString(policy.DefaultVersionId))
					if retry.NotFound(err) {
						tflog.Warn(ctx, "Resource disappeared during listing, skipping")
						continue
					}
					if err != nil {
						result = fwdiag.NewListResultErrorDiagnostic(err)
						yield(result)
						return
					}

					if err := resourcePolicyFlattenPolicyDocument(aws.ToString(policyVersion.Document), rd); err != nil {
						result = fwdiag.NewListResultErrorDiagnostic(err)
						yield(result)
						return
					}

					// set tags
					err = l.SetTags(ctx, awsClient, rd)
					if err != nil {
						result = fwdiag.NewListResultErrorDiagnostic(err)
						yield(result)
						return
					}
				}

				l.SetResult(ctx, awsClient, request.IncludeResource, &result, rd)
				if result.Diagnostics.HasError() {
					yield(result)
					return
				}

				if !yield(result) {
					return
				}
			}
		}
	}
}

func resourcePolicyListItemLoggingContext(ctx context.Context, policy awstypes.Policy) context.Context {
	return tflog.SetField(ctx, logging.ResourceAttributeKey(names.AttrARN), aws.ToString(policy.Arn))
}

func resourcePolicyDisplayName(d *schema.ResourceData) string {
	var buf strings.Builder

	path := d.Get(names.AttrPath).(string)
	buf.WriteString(strings.TrimPrefix(path, "/"))

	buf.WriteString(d.Get(names.AttrName).(string))

	return buf.String()
}<|MERGE_RESOLUTION|>--- conflicted
+++ resolved
@@ -8,12 +8,8 @@
 	"fmt"
 	"log"
 	"net/url"
-<<<<<<< HEAD
-	"reflect"
+	"strings"
 	"time"
-=======
-	"strings"
->>>>>>> 18db862e
 
 	"github.com/aws/aws-sdk-go-v2/aws"
 	"github.com/aws/aws-sdk-go-v2/service/iam"
@@ -244,7 +240,6 @@
 			return sdkdiag.AppendErrorf(diags, "policy (%s) is invalid JSON: %s", policy, err)
 		}
 
-<<<<<<< HEAD
 		delayAfterPolicyCreationInMs := d.Get("delay_after_policy_creation_in_ms").(int)
 
 		if delayAfterPolicyCreationInMs == -1 {
@@ -292,15 +287,6 @@
 			if err != nil {
 				return sdkdiag.AppendErrorf(diags, "setting Default Policy version for IAM Policy (%s): %s", d.Id(), err)
 			}
-=======
-		input := iam.CreatePolicyVersionInput{
-			PolicyArn:      aws.String(d.Id()),
-			PolicyDocument: aws.String(policy),
-			SetAsDefault:   true,
-		}
-
-		_, err = conn.CreatePolicyVersion(ctx, &input)
->>>>>>> 18db862e
 
 		}
 	}
