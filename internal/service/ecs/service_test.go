// Copyright (c) HashiCorp, Inc.
// SPDX-License-Identifier: MPL-2.0

package ecs_test

import (
	"context"
	"fmt"
	"math"
	"os/exec"
	"strconv"
	"testing"
	"time"

	"github.com/YakDriver/regexache"
	"github.com/aws/aws-sdk-go-v2/aws"
	"github.com/aws/aws-sdk-go-v2/service/ecs"
	awstypes "github.com/aws/aws-sdk-go-v2/service/ecs/types"
	"github.com/hashicorp/terraform-plugin-testing/compare"
	sdkacctest "github.com/hashicorp/terraform-plugin-testing/helper/acctest"
	"github.com/hashicorp/terraform-plugin-testing/helper/resource"
	"github.com/hashicorp/terraform-plugin-testing/knownvalue"
	"github.com/hashicorp/terraform-plugin-testing/plancheck"
	"github.com/hashicorp/terraform-plugin-testing/statecheck"
	"github.com/hashicorp/terraform-plugin-testing/terraform"
	"github.com/hashicorp/terraform-plugin-testing/tfjsonpath"
	"github.com/hashicorp/terraform-provider-aws/internal/acctest"
	tfknownvalue "github.com/hashicorp/terraform-provider-aws/internal/acctest/knownvalue"
	"github.com/hashicorp/terraform-provider-aws/internal/conns"
	tfecs "github.com/hashicorp/terraform-provider-aws/internal/service/ecs"
	"github.com/hashicorp/terraform-provider-aws/internal/tfresource"
	"github.com/hashicorp/terraform-provider-aws/names"
)

func Test_GetRoleNameFromARN(t *testing.T) {
	t.Parallel()

	tests := []struct {
		name string
		arn  string
		want string
	}{
		{"empty", "", ""},
		{
			names.AttrRole,
			"arn:aws:iam::0123456789:role/EcsService", // lintignore:AWSAT005
			"EcsService",
		},
		{
			"role with path",
			"arn:aws:iam::0123456789:role/group/EcsService", // lintignore:AWSAT005
			"/group/EcsService",
		},
		{
			"role with complex path",
			"arn:aws:iam::0123456789:role/group/subgroup/my-role", // lintignore:AWSAT005
			"/group/subgroup/my-role",
		},
	}
	for _, tt := range tests {
		t.Run(tt.name, func(t *testing.T) {
			t.Parallel()
			if got := tfecs.RoleNameFromARN(tt.arn); got != tt.want {
				t.Errorf("GetRoleNameFromARN() = %v, want %v", got, tt.want)
			}
		})
	}
}

func TestClustereNameFromARN(t *testing.T) {
	t.Parallel()

	tests := []struct {
		name string
		arn  string
		want string
	}{
		{"empty", "", ""},
		{
			"cluster",
			"arn:aws:ecs:us-west-2:0123456789:cluster/my-cluster", // lintignore:AWSAT003,AWSAT005
			"my-cluster",
		},
	}
	for _, tt := range tests {
		t.Run(tt.name, func(t *testing.T) {
			t.Parallel()
			if got := tfecs.ClusterNameFromARN(tt.arn); got != tt.want {
				t.Errorf("GetClusterNameFromARN() = %v, want %v", got, tt.want)
			}
		})
	}
}

func TestServiceNameFromARN(t *testing.T) {
	t.Parallel()

	tests := []struct {
		name     string
		arn      string
		expected string
	}{
		{
			name:     "empty ARN",
			arn:      "",
			expected: "",
		},
		{
			name:     "invalid ARN",
			arn:      "invalid",
			expected: "",
		},
		{
			name:     "short ARN format",
			arn:      "arn:aws:ecs:us-west-2:123456789:service/service_name", // lintignore:AWSAT003,AWSAT005
			expected: names.AttrServiceName,
		},
		{
			name:     "long ARN format",
			arn:      "arn:aws:ecs:us-west-2:123456789:service/cluster_name/service_name", // lintignore:AWSAT003,AWSAT005
			expected: names.AttrServiceName,
		},
		{
			name:     "ARN with special characters",
			arn:      "arn:aws:ecs:us-west-2:123456789:service/cluster-name/service-name-123", // lintignore:AWSAT003,AWSAT005
			expected: "service-name-123",
		},
	}

	for _, tt := range tests {
		t.Run(tt.name, func(t *testing.T) {
			t.Parallel()
			actual := tfecs.ServiceNameFromARN(tt.arn)
			if actual != tt.expected {
				t.Errorf("Expected: %s, Got: %s", tt.expected, actual)
			}
		})
	}
}

func TestAccECSService_basic(t *testing.T) {
	ctx := acctest.Context(t)
	var service awstypes.Service
	rName := sdkacctest.RandomWithPrefix(acctest.ResourcePrefix)
	clusterName := sdkacctest.RandomWithPrefix(acctest.ResourcePrefix)
	resourceName := "aws_ecs_service.test"

	resource.ParallelTest(t, resource.TestCase{
		PreCheck:                 func() { acctest.PreCheck(ctx, t) },
		ErrorCheck:               acctest.ErrorCheck(t, names.ECSServiceID),
		ProtoV5ProviderFactories: acctest.ProtoV5ProviderFactories,
		CheckDestroy:             testAccCheckServiceDestroy(ctx),
		Steps: []resource.TestStep{
			{
				Config: testAccServiceConfig_basic(rName, clusterName),
				Check: resource.ComposeTestCheckFunc(
					testAccCheckServiceExists(ctx, resourceName, &service),
					resource.TestCheckResourceAttr(resourceName, "alarms.#", "0"),
					acctest.CheckResourceAttrRegionalARN(ctx, resourceName, names.AttrARN, "ecs", fmt.Sprintf("service/%s/%s", clusterName, rName)),
					resource.TestCheckResourceAttr(resourceName, "availability_zone_rebalancing", "ENABLED"),
					resource.TestCheckResourceAttrPair(resourceName, "cluster", "aws_ecs_cluster.test", names.AttrARN),
					resource.TestCheckResourceAttr(resourceName, "service_registries.#", "0"),
					resource.TestCheckResourceAttr(resourceName, "scheduling_strategy", "REPLICA"),
					resource.TestCheckResourceAttrPair(resourceName, "task_definition", "aws_ecs_task_definition.test", names.AttrARN),
					resource.TestCheckResourceAttr(resourceName, "vpc_lattice_configuration.#", "0"),
				),
				ConfigPlanChecks: resource.ConfigPlanChecks{
					PreApply: []plancheck.PlanCheck{
						plancheck.ExpectResourceAction(resourceName, plancheck.ResourceActionCreate),
					},
				},
			},
			{
				ResourceName:      resourceName,
				ImportStateId:     fmt.Sprintf("%s/%s", clusterName, rName),
				ImportState:       true,
				ImportStateVerify: true,
				ImportStateVerifyIgnore: []string{
					"wait_for_steady_state",
					"task_definition", // https://github.com/hashicorp/terraform-provider-aws/issues/42731
				},
			},
			{
				Config: testAccServiceConfig_modified(rName, clusterName),
				Check: resource.ComposeTestCheckFunc(
					testAccCheckServiceExists(ctx, resourceName, &service),
					resource.TestCheckResourceAttr(resourceName, "alarms.#", "0"),
					acctest.CheckResourceAttrRegionalARN(ctx, resourceName, names.AttrARN, "ecs", fmt.Sprintf("service/%s/%s", clusterName, rName)),
					resource.TestCheckResourceAttr(resourceName, "availability_zone_rebalancing", "ENABLED"),
					resource.TestCheckResourceAttr(resourceName, "service_registries.#", "0"),
					resource.TestCheckResourceAttr(resourceName, "scheduling_strategy", "REPLICA"),
					resource.TestCheckResourceAttr(resourceName, "vpc_lattice_configuration.#", "0"),
				),
				ConfigPlanChecks: resource.ConfigPlanChecks{
					PreApply: []plancheck.PlanCheck{
						plancheck.ExpectResourceAction(resourceName, plancheck.ResourceActionUpdate),
					},
				},
			},
		},
	})
}

func TestAccECSService_Identity_Basic(t *testing.T) {
	ctx := acctest.Context(t)
	var service awstypes.Service
	rName := sdkacctest.RandomWithPrefix(acctest.ResourcePrefix)
	clusterName := sdkacctest.RandomWithPrefix(acctest.ResourcePrefix)
	resourceName := "aws_ecs_service.test"

	resource.ParallelTest(t, resource.TestCase{
		PreCheck:                 func() { acctest.PreCheck(ctx, t) },
		ErrorCheck:               acctest.ErrorCheck(t, names.ECSServiceID),
		ProtoV5ProviderFactories: acctest.ProtoV5ProviderFactories,
		CheckDestroy:             testAccCheckServiceDestroy(ctx),
		Steps: []resource.TestStep{
			{
				Config: testAccServiceConfig_basic(rName, clusterName),
				Check: resource.ComposeTestCheckFunc(
					testAccCheckServiceExists(ctx, resourceName, &service),
				),
				ConfigStateChecks: []statecheck.StateCheck{
					statecheck.ExpectKnownValue(resourceName, tfjsonpath.New(names.AttrARN), tfknownvalue.RegionalARNExact("ecs", fmt.Sprintf("service/%s/%s", clusterName, rName))),
					statecheck.CompareValuePairs(resourceName, tfjsonpath.New(names.AttrID), resourceName, tfjsonpath.New(names.AttrARN), compare.ValuesSame()),
					statecheck.ExpectKnownValue(resourceName, tfjsonpath.New(names.AttrRegion), knownvalue.StringExact(acctest.Region())),
				},
			},
			{
				ResourceName:      resourceName,
				ImportStateId:     fmt.Sprintf("%s/%s", clusterName, rName),
				ImportState:       true,
				ImportStateVerify: true,
				ImportStateVerifyIgnore: []string{
					"wait_for_steady_state",
					"task_definition", // https://github.com/hashicorp/terraform-provider-aws/issues/42731
				},
			},
		},
	})
}

func TestAccECSService_Identity_RegionOverride(t *testing.T) {
	ctx := acctest.Context(t)

	rName := sdkacctest.RandomWithPrefix(acctest.ResourcePrefix)
	clusterName := sdkacctest.RandomWithPrefix(acctest.ResourcePrefix)
	resourceName := "aws_ecs_service.test"

	resource.ParallelTest(t, resource.TestCase{
		PreCheck:                 func() { acctest.PreCheck(ctx, t) },
		ErrorCheck:               acctest.ErrorCheck(t, names.ECSServiceID),
		ProtoV5ProviderFactories: acctest.ProtoV5ProviderFactories,
		CheckDestroy:             acctest.CheckDestroyNoop,
		Steps: []resource.TestStep{
			{
				Config: testAccServiceConfig_regionOverride(rName, clusterName),
				ConfigStateChecks: []statecheck.StateCheck{
					statecheck.ExpectKnownValue(resourceName, tfjsonpath.New(names.AttrARN), tfknownvalue.RegionalARNAlternateRegionExact("ecs", fmt.Sprintf("service/%s/%s", clusterName, rName))),
					statecheck.CompareValuePairs(resourceName, tfjsonpath.New(names.AttrID), resourceName, tfjsonpath.New(names.AttrARN), compare.ValuesSame()),
					statecheck.ExpectKnownValue(resourceName, tfjsonpath.New(names.AttrRegion), knownvalue.StringExact(acctest.AlternateRegion())),
				},
			},
			{
				ResourceName:      resourceName,
				ImportStateId:     fmt.Sprintf("%s/%s@%s", clusterName, rName, acctest.AlternateRegion()),
				ImportState:       true,
				ImportStateVerify: true,
				ImportStateVerifyIgnore: []string{
					"wait_for_steady_state",
					"task_definition", // https://github.com/hashicorp/terraform-provider-aws/issues/42731
				},
			},
		},
	})
}

func TestAccECSService_disappears(t *testing.T) {
	ctx := acctest.Context(t)
	var service awstypes.Service
	rName := sdkacctest.RandomWithPrefix(acctest.ResourcePrefix)
	clusterName := sdkacctest.RandomWithPrefix(acctest.ResourcePrefix)
	resourceName := "aws_ecs_service.test"

	resource.ParallelTest(t, resource.TestCase{
		PreCheck:                 func() { acctest.PreCheck(ctx, t) },
		ErrorCheck:               acctest.ErrorCheck(t, names.ECSServiceID),
		ProtoV5ProviderFactories: acctest.ProtoV5ProviderFactories,
		CheckDestroy:             testAccCheckServiceDestroy(ctx),
		Steps: []resource.TestStep{
			{
				Config: testAccServiceConfig_basic(rName, clusterName),
				Check: resource.ComposeTestCheckFunc(
					testAccCheckServiceExists(ctx, resourceName, &service),
					acctest.CheckResourceDisappears(ctx, acctest.Provider, tfecs.ResourceService(), resourceName),
				),
				ExpectNonEmptyPlan: true,
			},
		},
	})
}

func TestAccECSService_LatticeConfigurations(t *testing.T) {
	ctx := acctest.Context(t)
	var cluster awstypes.Cluster
	var service awstypes.Service
	rName := sdkacctest.RandomWithPrefix(acctest.ResourcePrefix)
	resourceName := "aws_ecs_cluster.test"
	serviceName := "aws_ecs_service.test"

	if testing.Short() {
		t.Skip("skipping long-running test in short mode")
	}

	resource.ParallelTest(t, resource.TestCase{
		PreCheck:                 func() { acctest.PreCheck(ctx, t) },
		ErrorCheck:               acctest.ErrorCheck(t, names.ECSServiceID),
		ProtoV5ProviderFactories: acctest.ProtoV5ProviderFactories,
		CheckDestroy:             testAccCheckServiceDestroy(ctx),
		Steps: []resource.TestStep{
			{
				Config: testAccServiceConfig_vpcLatticeConfiguration_basic(rName),
				Check: resource.ComposeTestCheckFunc(
					testAccCheckClusterExists(ctx, resourceName, &cluster),
					testAccCheckServiceExists(ctx, serviceName, &service),
					resource.TestCheckResourceAttr(serviceName, "vpc_lattice_configurations.#", "2"),
					resource.TestCheckTypeSetElemNestedAttrs(serviceName, "vpc_lattice_configurations.*", map[string]string{
						"port_name": "testvpclattice",
					}),
					resource.TestCheckTypeSetElemNestedAttrs(serviceName, "vpc_lattice_configurations.*", map[string]string{
						"port_name": "testvpclattice",
					}),
				),
			},
			{
				Config: testAccServiceConfig_vpcLatticeConfiguration_removed(rName),
				Check: resource.ComposeTestCheckFunc(
					testAccCheckServiceExists(ctx, serviceName, &service),
					resource.TestCheckResourceAttr(serviceName, "vpc_lattice_configuration.#", "0"),
				),
			},
		},
	})
}

func TestAccECSService_PlacementStrategy_unnormalized(t *testing.T) {
	ctx := acctest.Context(t)
	var service awstypes.Service
	rName := sdkacctest.RandomWithPrefix(acctest.ResourcePrefix)
	resourceName := "aws_ecs_service.test"

	resource.ParallelTest(t, resource.TestCase{
		PreCheck:                 func() { acctest.PreCheck(ctx, t) },
		ErrorCheck:               acctest.ErrorCheck(t, names.ECSServiceID),
		ProtoV5ProviderFactories: acctest.ProtoV5ProviderFactories,
		CheckDestroy:             testAccCheckServiceDestroy(ctx),
		Steps: []resource.TestStep{
			{
				Config: testAccServiceConfig_interchangeablePlacementStrategy(rName),
				Check: resource.ComposeTestCheckFunc(
					testAccCheckServiceExists(ctx, resourceName, &service),
				),
			},
		},
	})
}

func TestAccECSService_CapacityProviderStrategy_basic(t *testing.T) {
	ctx := acctest.Context(t)
	var service awstypes.Service
	rName := sdkacctest.RandomWithPrefix(acctest.ResourcePrefix)
	resourceName := "aws_ecs_service.test"

	resource.ParallelTest(t, resource.TestCase{
		PreCheck:                 func() { acctest.PreCheck(ctx, t) },
		ErrorCheck:               acctest.ErrorCheck(t, names.ECSServiceID),
		ProtoV5ProviderFactories: acctest.ProtoV5ProviderFactories,
		CheckDestroy:             testAccCheckServiceDestroy(ctx),
		Steps: []resource.TestStep{
			{
				Config: testAccServiceConfig_capacityProviderStrategy(rName, 1, 0, false),
				Check: resource.ComposeTestCheckFunc(
					testAccCheckServiceExists(ctx, resourceName, &service),
					resource.TestCheckResourceAttr(resourceName, "capacity_provider_strategy.#", "1"),
					resource.TestCheckResourceAttr(resourceName, "capacity_provider_strategy.0.weight", "1"),
					resource.TestCheckResourceAttr(resourceName, "capacity_provider_strategy.0.base", "0"),
				),
				ConfigPlanChecks: resource.ConfigPlanChecks{
					PreApply: []plancheck.PlanCheck{
						plancheck.ExpectResourceAction(resourceName, plancheck.ResourceActionCreate),
					},
				},
			},
			{
				Config:      testAccServiceConfig_capacityProviderStrategy(rName, 10, 1, false),
				ExpectError: regexache.MustCompile(`force_new_deployment should be true when capacity_provider_strategy is being updated`),
			},
			{
				Config: testAccServiceConfig_capacityProviderStrategy(rName, 10, 1, true),
				Check: resource.ComposeTestCheckFunc(
					testAccCheckServiceExists(ctx, resourceName, &service),
					resource.TestCheckResourceAttr(resourceName, "capacity_provider_strategy.#", "1"),
					resource.TestCheckResourceAttr(resourceName, "capacity_provider_strategy.0.weight", "10"),
					resource.TestCheckResourceAttr(resourceName, "capacity_provider_strategy.0.base", "1"),
				),
				ConfigPlanChecks: resource.ConfigPlanChecks{
					PreApply: []plancheck.PlanCheck{
						plancheck.ExpectResourceAction(resourceName, plancheck.ResourceActionUpdate),
					},
				},
			},
		},
	})
}

func TestAccECSService_CapacityProviderStrategy_forceNewDeployment(t *testing.T) {
	ctx := acctest.Context(t)
	var service awstypes.Service
	rName := sdkacctest.RandomWithPrefix(acctest.ResourcePrefix)
	resourceName := "aws_ecs_service.test"

	resource.ParallelTest(t, resource.TestCase{
		PreCheck:                 func() { acctest.PreCheck(ctx, t) },
		ErrorCheck:               acctest.ErrorCheck(t, names.ECSServiceID),
		ProtoV5ProviderFactories: acctest.ProtoV5ProviderFactories,
		CheckDestroy:             testAccCheckServiceDestroy(ctx),
		Steps: []resource.TestStep{
			{
				Config: testAccServiceConfig_capacityProviderStrategy(rName, 1, 0, true),
				Check: resource.ComposeTestCheckFunc(
					testAccCheckServiceExists(ctx, resourceName, &service),
					resource.TestCheckResourceAttr(resourceName, "capacity_provider_strategy.#", "1"),
					resource.TestCheckResourceAttr(resourceName, "capacity_provider_strategy.0.weight", "1"),
					resource.TestCheckResourceAttr(resourceName, "capacity_provider_strategy.0.base", "0"),
				),
				ConfigPlanChecks: resource.ConfigPlanChecks{
					PreApply: []plancheck.PlanCheck{
						plancheck.ExpectResourceAction(resourceName, plancheck.ResourceActionCreate),
					},
				},
			},
			{
				Config: testAccServiceConfig_capacityProviderStrategy(rName, 10, 1, true),
				Check: resource.ComposeTestCheckFunc(
					testAccCheckServiceExists(ctx, resourceName, &service),
					resource.TestCheckResourceAttr(resourceName, "capacity_provider_strategy.#", "1"),
					resource.TestCheckResourceAttr(resourceName, "capacity_provider_strategy.0.weight", "10"),
					resource.TestCheckResourceAttr(resourceName, "capacity_provider_strategy.0.base", "1"),
				),
				ConfigPlanChecks: resource.ConfigPlanChecks{
					PreApply: []plancheck.PlanCheck{
						plancheck.ExpectResourceAction(resourceName, plancheck.ResourceActionUpdate),
					},
				},
			},
		},
	})
}

func TestAccECSService_CapacityProviderStrategy_update(t *testing.T) {
	ctx := acctest.Context(t)
	var service awstypes.Service
	rName := sdkacctest.RandomWithPrefix(acctest.ResourcePrefix)
	resourceName := "aws_ecs_service.test"

	resource.ParallelTest(t, resource.TestCase{
		PreCheck:                 func() { acctest.PreCheck(ctx, t) },
		ErrorCheck:               acctest.ErrorCheck(t, names.ECSServiceID),
		ProtoV5ProviderFactories: acctest.ProtoV5ProviderFactories,
		CheckDestroy:             testAccCheckServiceDestroy(ctx),
		Steps: []resource.TestStep{
			{
				Config: testAccServiceConfig_updateCapacityProviderStrategyRemove(rName),
				Check: resource.ComposeTestCheckFunc(
					testAccCheckServiceExists(ctx, resourceName, &service),
				),
				ConfigPlanChecks: resource.ConfigPlanChecks{
					PreApply: []plancheck.PlanCheck{
						plancheck.ExpectResourceAction(resourceName, plancheck.ResourceActionCreate),
					},
				},
			},
			{
				Config: testAccServiceConfig_updateCapacityProviderStrategy(rName, 1, "FARGATE"),
				Check: resource.ComposeTestCheckFunc(
					testAccCheckServiceExists(ctx, resourceName, &service),
					resource.TestCheckResourceAttr(resourceName, "capacity_provider_strategy.#", "1"),
					resource.TestCheckResourceAttr(resourceName, "capacity_provider_strategy.0.capacity_provider", "FARGATE"),
					resource.TestCheckResourceAttr(resourceName, "capacity_provider_strategy.0.weight", "1"),
				),
				ConfigPlanChecks: resource.ConfigPlanChecks{
					PreApply: []plancheck.PlanCheck{
						plancheck.ExpectResourceAction(resourceName, plancheck.ResourceActionUpdate),
					},
				},
			},
			{
				Config: testAccServiceConfig_updateCapacityProviderStrategy(rName, 1, "FARGATE_SPOT"),
				Check: resource.ComposeTestCheckFunc(
					testAccCheckServiceExists(ctx, resourceName, &service),
					resource.TestCheckResourceAttr(resourceName, "capacity_provider_strategy.#", "1"),
					resource.TestCheckResourceAttr(resourceName, "capacity_provider_strategy.0.capacity_provider", "FARGATE_SPOT"),
					resource.TestCheckResourceAttr(resourceName, "capacity_provider_strategy.0.weight", "1"),
				),
				ConfigPlanChecks: resource.ConfigPlanChecks{
					PreApply: []plancheck.PlanCheck{
						plancheck.ExpectResourceAction(resourceName, plancheck.ResourceActionUpdate),
					},
				},
			},
			{
				Config: testAccServiceConfig_updateCapacityProviderStrategyRemove(rName),
				Check: resource.ComposeTestCheckFunc(
					testAccCheckServiceExists(ctx, resourceName, &service),
					resource.TestCheckResourceAttr(resourceName, "capacity_provider_strategy.#", "0"),
				),
				ConfigPlanChecks: resource.ConfigPlanChecks{
					PreApply: []plancheck.PlanCheck{
						plancheck.ExpectResourceAction(resourceName, plancheck.ResourceActionUpdate),
					},
				},
			},
		},
	})
}

func TestAccECSService_VolumeConfiguration_basic(t *testing.T) {
	ctx := acctest.Context(t)
	var service awstypes.Service
	rName := sdkacctest.RandomWithPrefix(acctest.ResourcePrefix)
	resourceName := "aws_ecs_service.test"

	resource.ParallelTest(t, resource.TestCase{
		PreCheck:                 func() { acctest.PreCheck(ctx, t) },
		ErrorCheck:               acctest.ErrorCheck(t, names.ECSServiceID),
		ProtoV5ProviderFactories: acctest.ProtoV5ProviderFactories,
		CheckDestroy:             testAccCheckServiceDestroy(ctx),
		Steps: []resource.TestStep{
			{
				Config: testAccServiceConfig_volumeConfiguration_basic(rName),
				Check: resource.ComposeTestCheckFunc(
					testAccCheckServiceExists(ctx, resourceName, &service),
				),
			},
		},
	})
}

func TestAccECSService_VolumeConfiguration_volumeInitializationRate(t *testing.T) {
	ctx := acctest.Context(t)
	var service awstypes.Service
	rName := sdkacctest.RandomWithPrefix(acctest.ResourcePrefix)
	resourceName := "aws_ecs_service.test"

	resource.ParallelTest(t, resource.TestCase{
		PreCheck:                 func() { acctest.PreCheck(ctx, t) },
		ErrorCheck:               acctest.ErrorCheck(t, names.ECSServiceID),
		ProtoV5ProviderFactories: acctest.ProtoV5ProviderFactories,
		CheckDestroy:             testAccCheckServiceDestroy(ctx),
		Steps: []resource.TestStep{
			{
				Config: testAccServiceConfig_volumeConfiguration_volumeInitializationRate(rName, 100),
				Check: resource.ComposeTestCheckFunc(
					testAccCheckServiceExists(ctx, resourceName, &service),
					resource.TestCheckResourceAttr(resourceName, "volume_configuration.#", "1"),
					resource.TestCheckResourceAttr(resourceName, "volume_configuration.0.name", "vol1"),
					resource.TestCheckResourceAttrPair(
						resourceName, "volume_configuration.0.managed_ebs_volume.0.snapshot_id",
						"aws_ebs_snapshot.test", names.AttrID,
					),
					resource.TestCheckResourceAttr(
						resourceName, "volume_configuration.0.managed_ebs_volume.0.volume_initialization_rate",
						"100",
					),
				),
			},
		},
	})
}

func TestAccECSService_VolumeConfiguration_tagSpecifications(t *testing.T) {
	ctx := acctest.Context(t)
	var service awstypes.Service
	rName := sdkacctest.RandomWithPrefix(acctest.ResourcePrefix)
	resourceName := "aws_ecs_service.test"

	resource.ParallelTest(t, resource.TestCase{
		PreCheck:                 func() { acctest.PreCheck(ctx, t) },
		ErrorCheck:               acctest.ErrorCheck(t, names.ECSServiceID),
		ProtoV5ProviderFactories: acctest.ProtoV5ProviderFactories,
		CheckDestroy:             testAccCheckServiceDestroy(ctx),
		Steps: []resource.TestStep{
			{
				Config: testAccServiceConfig_volumeConfiguration_tagSpecifications(rName),
				Check: resource.ComposeTestCheckFunc(
					testAccCheckServiceExists(ctx, resourceName, &service),
				),
			},
		},
	})
}

func TestAccECSService_VolumeConfiguration_update(t *testing.T) {
	ctx := acctest.Context(t)
	var service awstypes.Service
	rName := sdkacctest.RandomWithPrefix(acctest.ResourcePrefix)
	resourceName := "aws_ecs_service.test"

	resource.ParallelTest(t, resource.TestCase{
		PreCheck:                 func() { acctest.PreCheck(ctx, t) },
		ErrorCheck:               acctest.ErrorCheck(t, names.ECSServiceID),
		ProtoV5ProviderFactories: acctest.ProtoV5ProviderFactories,
		CheckDestroy:             testAccCheckServiceDestroy(ctx),
		Steps: []resource.TestStep{
			{
				Config: testAccServiceConfig_volumeConfiguration_update(rName, "gp2", 8),
				Check: resource.ComposeTestCheckFunc(
					testAccCheckServiceExists(ctx, resourceName, &service),
					resource.TestCheckResourceAttr(resourceName, "volume_configuration.#", "1"),
					resource.TestCheckResourceAttr(resourceName, "volume_configuration.0.managed_ebs_volume.0.volume_type", "gp2"),
					resource.TestCheckResourceAttr(resourceName, "volume_configuration.0.managed_ebs_volume.0.size_in_gb", "8"),
				),
				ConfigPlanChecks: resource.ConfigPlanChecks{
					PreApply: []plancheck.PlanCheck{
						plancheck.ExpectResourceAction(resourceName, plancheck.ResourceActionCreate),
					},
				},
			},
			{
				ResourceName:      resourceName,
				ImportState:       true,
				ImportStateId:     fmt.Sprintf("%s/%s", rName, rName),
				ImportStateVerify: true,
				// Resource currently defaults to importing task_definition as family:revision
				// and wait_for_steady_state is not read from API
				ImportStateVerifyIgnore: []string{"task_definition", "wait_for_steady_state"},
			},
			{
				Config: testAccServiceConfig_volumeConfiguration_update(rName, "gp3", 8),
				Check: resource.ComposeTestCheckFunc(
					testAccCheckServiceExists(ctx, resourceName, &service),
					resource.TestCheckResourceAttr(resourceName, "volume_configuration.0.managed_ebs_volume.0.volume_type", "gp3"),
					resource.TestCheckResourceAttr(resourceName, "volume_configuration.0.managed_ebs_volume.0.size_in_gb", "8"),
				),
				ConfigPlanChecks: resource.ConfigPlanChecks{
					PreApply: []plancheck.PlanCheck{
						plancheck.ExpectResourceAction(resourceName, plancheck.ResourceActionUpdate),
					},
				},
			},
			{
				Config: testAccServiceConfig_volumeConfiguration_update(rName, "gp3", 16),
				Check: resource.ComposeTestCheckFunc(
					testAccCheckServiceExists(ctx, resourceName, &service),
					resource.TestCheckResourceAttr(resourceName, "volume_configuration.0.managed_ebs_volume.0.volume_type", "gp3"),
					resource.TestCheckResourceAttr(resourceName, "volume_configuration.0.managed_ebs_volume.0.size_in_gb", "16"),
				),
				ConfigPlanChecks: resource.ConfigPlanChecks{
					PreApply: []plancheck.PlanCheck{
						plancheck.ExpectResourceAction(resourceName, plancheck.ResourceActionUpdate),
					},
				},
			},
		},
	})
}

// https://github.com/hashicorp/terraform-provider-aws/issues/38475
func TestAccECSService_VolumeConfiguration_throughputTypeChange(t *testing.T) {
	ctx := acctest.Context(t)
	var service awstypes.Service
	rName := sdkacctest.RandomWithPrefix(acctest.ResourcePrefix)
	resourceName := "aws_ecs_service.test"

	resource.ParallelTest(t, resource.TestCase{
		PreCheck:     func() { acctest.PreCheck(ctx, t) },
		ErrorCheck:   acctest.ErrorCheck(t, names.ECSServiceID),
		CheckDestroy: testAccCheckServiceDestroy(ctx),
		Steps: []resource.TestStep{
			{
				ExternalProviders: map[string]resource.ExternalProvider{
					"aws": {
						Source:            "hashicorp/aws",
						VersionConstraint: "5.58.0",
					},
				},
				Config: testAccServiceConfig_volumeConfiguration_gp3(rName),
				Check: resource.ComposeAggregateTestCheckFunc(
					testAccCheckServiceExists(ctx, resourceName, &service),
					resource.TestCheckResourceAttr(resourceName, "volume_configuration.#", "1"),
					resource.TestCheckResourceAttr(resourceName, "volume_configuration.0.name", "vol1"),
					resource.TestCheckResourceAttr(resourceName, "volume_configuration.0.managed_ebs_volume.#", "1"),
					resource.TestCheckResourceAttr(resourceName, "volume_configuration.0.managed_ebs_volume.0.size_in_gb", "10"),
					resource.TestCheckResourceAttr(resourceName, "volume_configuration.0.managed_ebs_volume.0.throughput", ""),
					resource.TestCheckResourceAttr(resourceName, "volume_configuration.0.managed_ebs_volume.0.volume_type", "gp3"),
				),
			},
			{
				ProtoV5ProviderFactories: acctest.ProtoV5ProviderFactories,
				Config:                   testAccServiceConfig_volumeConfiguration_gp3(rName),
				Check: resource.ComposeAggregateTestCheckFunc(
					testAccCheckServiceExists(ctx, resourceName, &service),
					resource.TestCheckResourceAttr(resourceName, "volume_configuration.#", "1"),
					resource.TestCheckResourceAttr(resourceName, "volume_configuration.0.name", "vol1"),
					resource.TestCheckResourceAttr(resourceName, "volume_configuration.0.managed_ebs_volume.#", "1"),
					resource.TestCheckResourceAttr(resourceName, "volume_configuration.0.managed_ebs_volume.0.size_in_gb", "10"),
					resource.TestCheckResourceAttr(resourceName, "volume_configuration.0.managed_ebs_volume.0.throughput", "0"),
					resource.TestCheckResourceAttr(resourceName, "volume_configuration.0.managed_ebs_volume.0.volume_type", "gp3"),
				),
			},
		},
	})
}

func TestAccECSService_familyAndRevision(t *testing.T) {
	ctx := acctest.Context(t)
	var service awstypes.Service
	rName := sdkacctest.RandomWithPrefix(acctest.ResourcePrefix)
	resourceName := "aws_ecs_service.test"

	resource.ParallelTest(t, resource.TestCase{
		PreCheck:                 func() { acctest.PreCheck(ctx, t) },
		ErrorCheck:               acctest.ErrorCheck(t, names.ECSServiceID),
		ProtoV5ProviderFactories: acctest.ProtoV5ProviderFactories,
		CheckDestroy:             testAccCheckServiceDestroy(ctx),
		Steps: []resource.TestStep{
			{
				Config: testAccServiceConfig_familyAndRevision(rName),
				Check: resource.ComposeTestCheckFunc(
					testAccCheckServiceExists(ctx, resourceName, &service),
				),
			},
			{
				ResourceName:            resourceName,
				ImportStateId:           fmt.Sprintf("%s/%s", rName, rName),
				ImportState:             true,
				ImportStateVerify:       true,
				ImportStateVerifyIgnore: []string{"wait_for_steady_state"},
			},
			{
				Config: testAccServiceConfig_familyAndRevisionModified(rName),
				Check: resource.ComposeTestCheckFunc(
					testAccCheckServiceExists(ctx, resourceName, &service),
				),
			},
		},
	})
}

func TestAccECSService_healthCheckGracePeriodSeconds(t *testing.T) {
	ctx := acctest.Context(t)
	var service awstypes.Service
	rName := sdkacctest.RandomWithPrefix(acctest.ResourcePrefix)
	resourceName := "aws_ecs_service.test"

	if testing.Short() {
		t.Skip("skipping long-running test in short mode")
	}

	resource.ParallelTest(t, resource.TestCase{
		PreCheck:                 func() { acctest.PreCheck(ctx, t) },
		ErrorCheck:               acctest.ErrorCheck(t, names.ECSServiceID),
		ProtoV5ProviderFactories: acctest.ProtoV5ProviderFactories,
		CheckDestroy:             testAccCheckServiceDestroy(ctx),
		Steps: []resource.TestStep{
			{
				Config:      testAccServiceConfig_healthCheckGracePeriodSeconds(rName, -1),
				ExpectError: regexache.MustCompile(`expected health_check_grace_period_seconds to be in the range`),
			},
			{
				Config:      testAccServiceConfig_healthCheckGracePeriodSeconds(rName, math.MaxInt32+1),
				ExpectError: regexache.MustCompile(`expected health_check_grace_period_seconds to be in the range`),
			},
			{
				Config: testAccServiceConfig_healthCheckGracePeriodSeconds(rName, 300),
				Check: resource.ComposeTestCheckFunc(
					testAccCheckServiceExists(ctx, resourceName, &service),
					resource.TestCheckResourceAttr(resourceName, "health_check_grace_period_seconds", "300"),
				),
			},
			{
				Config: testAccServiceConfig_healthCheckGracePeriodSeconds(rName, 600),
				Check: resource.ComposeTestCheckFunc(
					testAccCheckServiceExists(ctx, resourceName, &service),
					resource.TestCheckResourceAttr(resourceName, "health_check_grace_period_seconds", "600"),
				),
			},
			{
				Config: testAccServiceConfig_healthCheckGracePeriodSeconds(rName, math.MaxInt32),
				Check: resource.ComposeTestCheckFunc(
					testAccCheckServiceExists(ctx, resourceName, &service),
					resource.TestCheckResourceAttr(resourceName, "health_check_grace_period_seconds", "2147483647"),
				),
			},
		},
	})
}

func TestAccECSService_iamRole(t *testing.T) {
	ctx := acctest.Context(t)
	var service awstypes.Service
	rName := sdkacctest.RandomWithPrefix(acctest.ResourcePrefix)
	resourceName := "aws_ecs_service.test"

	resource.ParallelTest(t, resource.TestCase{
		PreCheck:                 func() { acctest.PreCheck(ctx, t) },
		ErrorCheck:               acctest.ErrorCheck(t, names.ECSServiceID),
		ProtoV5ProviderFactories: acctest.ProtoV5ProviderFactories,
		CheckDestroy:             testAccCheckServiceDestroy(ctx),
		Steps: []resource.TestStep{
			{
				Config: testAccServiceConfig_iamRole(rName),
				Check: resource.ComposeTestCheckFunc(
					testAccCheckServiceExists(ctx, resourceName, &service),
				),
			},
		},
	})
}

func TestAccECSService_DeploymentControllerType_codeDeploy(t *testing.T) {
	ctx := acctest.Context(t)
	var service awstypes.Service
	rName := sdkacctest.RandomWithPrefix(acctest.ResourcePrefix)
	resourceName := "aws_ecs_service.test"

	resource.ParallelTest(t, resource.TestCase{
		PreCheck:                 func() { acctest.PreCheck(ctx, t) },
		ErrorCheck:               acctest.ErrorCheck(t, names.ECSServiceID),
		ProtoV5ProviderFactories: acctest.ProtoV5ProviderFactories,
		CheckDestroy:             testAccCheckServiceDestroy(ctx),
		Steps: []resource.TestStep{
			{
				Config: testAccServiceConfig_deploymentControllerType(rName, string(awstypes.DeploymentControllerTypeCodeDeploy)),
				Check: resource.ComposeTestCheckFunc(
					testAccCheckServiceExists(ctx, resourceName, &service),
					resource.TestCheckResourceAttr(resourceName, "deployment_controller.#", "1"),
					resource.TestCheckResourceAttr(resourceName, "deployment_controller.0.type", string(awstypes.DeploymentControllerTypeCodeDeploy)),
				),
			},
			{
				ResourceName:      resourceName,
				ImportStateId:     fmt.Sprintf("%s/%s", rName, rName),
				ImportState:       true,
				ImportStateVerify: true,
				// Resource currently defaults to importing task_definition as family:revision
				// and wait_for_steady_state is not read from API
				ImportStateVerifyIgnore: []string{"task_definition", "wait_for_steady_state"},
			},
		},
	})
}

func TestAccECSService_DeploymentControllerType_codeDeployUpdateDesiredCountAndHealthCheckGracePeriod(t *testing.T) {
	ctx := acctest.Context(t)
	var service awstypes.Service
	rName := sdkacctest.RandomWithPrefix(acctest.ResourcePrefix)
	resourceName := "aws_ecs_service.test"

	if testing.Short() {
		t.Skip("skipping long-running test in short mode")
	}

	resource.ParallelTest(t, resource.TestCase{
		PreCheck:                 func() { acctest.PreCheck(ctx, t) },
		ErrorCheck:               acctest.ErrorCheck(t, names.ECSServiceID),
		ProtoV5ProviderFactories: acctest.ProtoV5ProviderFactories,
		CheckDestroy:             testAccCheckServiceDestroy(ctx),
		Steps: []resource.TestStep{
			{
				Config: testAccServiceConfig_deploymentControllerTypeCodeDeployUpdate(rName, 1, 100),
				Check: resource.ComposeTestCheckFunc(
					testAccCheckServiceExists(ctx, resourceName, &service),
					resource.TestCheckResourceAttr(resourceName, "deployment_controller.#", "1"),
					resource.TestCheckResourceAttr(resourceName, "deployment_controller.0.type", string(awstypes.DeploymentControllerTypeCodeDeploy)),
					resource.TestCheckResourceAttr(resourceName, "desired_count", "1"),
				),
			},
			{
				Config: testAccServiceConfig_deploymentControllerTypeCodeDeployUpdate(rName, 2, 100),
				Check: resource.ComposeTestCheckFunc(
					testAccCheckServiceExists(ctx, resourceName, &service),
					resource.TestCheckResourceAttr(resourceName, "desired_count", "2"),
				),
			},
			{
				Config: testAccServiceConfig_deploymentControllerTypeCodeDeployUpdate(rName, 2, 120),
				Check: resource.ComposeTestCheckFunc(
					testAccCheckServiceExists(ctx, resourceName, &service),
					resource.TestCheckResourceAttr(resourceName, "health_check_grace_period_seconds", "120"),
				),
			},
		},
	})
}

func TestAccECSService_DeploymentControllerType_external(t *testing.T) {
	ctx := acctest.Context(t)
	var service awstypes.Service
	rName := sdkacctest.RandomWithPrefix(acctest.ResourcePrefix)
	resourceName := "aws_ecs_service.test"

	resource.ParallelTest(t, resource.TestCase{
		PreCheck:                 func() { acctest.PreCheck(ctx, t) },
		ErrorCheck:               acctest.ErrorCheck(t, names.ECSServiceID),
		ProtoV5ProviderFactories: acctest.ProtoV5ProviderFactories,
		CheckDestroy:             testAccCheckServiceDestroy(ctx),
		Steps: []resource.TestStep{
			{
				Config: testAccServiceConfig_deploymentControllerTypeExternal(rName),
				Check: resource.ComposeTestCheckFunc(
					testAccCheckServiceExists(ctx, resourceName, &service),
					resource.TestCheckResourceAttr(resourceName, "deployment_controller.#", "1"),
					resource.TestCheckResourceAttr(resourceName, "deployment_controller.0.type", string(awstypes.DeploymentControllerTypeExternal)),
				),
			},
			{
				ResourceName:      resourceName,
				ImportStateId:     fmt.Sprintf("%s/%s", rName, rName),
				ImportState:       true,
				ImportStateVerify: true,
				// wait_for_steady_state is not read from API
				ImportStateVerifyIgnore: []string{"wait_for_steady_state"},
			},
		},
	})
}

func TestAccECSService_DeploymentControllerMutability_codeDeployToECS(t *testing.T) {
	ctx := acctest.Context(t)
	var service awstypes.Service
	rName := sdkacctest.RandomWithPrefix(acctest.ResourcePrefix)
	resourceName := "aws_ecs_service.test"

	if testing.Short() {
		t.Skip("skipping long-running test in short mode")
	}

	resource.ParallelTest(t, resource.TestCase{
		PreCheck:                 func() { acctest.PreCheck(ctx, t) },
		ErrorCheck:               acctest.ErrorCheck(t, names.ECSServiceID),
		ProtoV5ProviderFactories: acctest.ProtoV5ProviderFactories,
		CheckDestroy:             testAccCheckServiceDestroy(ctx),
		Steps: []resource.TestStep{
			{
				Config: testAccServiceConfig_deploymentControllerType(rName, string(awstypes.DeploymentControllerTypeCodeDeploy)),
				Check: resource.ComposeTestCheckFunc(
					testAccCheckServiceExists(ctx, resourceName, &service),
					resource.TestCheckResourceAttr(resourceName, "deployment_controller.0.type", string(awstypes.DeploymentControllerTypeCodeDeploy)),
				),
			},
			{
				Config: testAccServiceConfig_deploymentControllerType(rName, string(awstypes.DeploymentControllerTypeEcs)),
				Check: resource.ComposeTestCheckFunc(
					testAccCheckServiceExists(ctx, resourceName, &service),
					resource.TestCheckResourceAttr(resourceName, "deployment_controller.0.type", string(awstypes.DeploymentControllerTypeEcs)),
				),
			},
		},
	})
}

func TestAccECSService_alarmsAdd(t *testing.T) {
	ctx := acctest.Context(t)
	var service awstypes.Service
	rName := sdkacctest.RandomWithPrefix(acctest.ResourcePrefix)
	resourceName := "aws_ecs_service.test"

	resource.ParallelTest(t, resource.TestCase{
		PreCheck:                 func() { acctest.PreCheck(ctx, t) },
		ErrorCheck:               acctest.ErrorCheck(t, names.ECSServiceID),
		ProtoV5ProviderFactories: acctest.ProtoV5ProviderFactories,
		CheckDestroy:             testAccCheckServiceDestroy(ctx),
		Steps: []resource.TestStep{
			{
				Config: testAccServiceConfig_noAlarms(rName),
				Check: resource.ComposeTestCheckFunc(
					testAccCheckServiceExists(ctx, resourceName, &service),
					resource.TestCheckResourceAttr(resourceName, "alarms.#", "0"),
				),
			},
			{
				Config: testAccServiceConfig_alarms(rName, true),
				Check: resource.ComposeTestCheckFunc(
					testAccCheckServiceExists(ctx, resourceName, &service),
					resource.TestCheckResourceAttr(resourceName, "alarms.#", "1"),
					resource.TestCheckResourceAttr(resourceName, "alarms.0.enable", acctest.CtTrue),
				),
			},
		},
	})
}

func TestAccECSService_alarmsUpdate(t *testing.T) {
	ctx := acctest.Context(t)
	var service awstypes.Service
	rName := sdkacctest.RandomWithPrefix(acctest.ResourcePrefix)
	resourceName := "aws_ecs_service.test"

	resource.ParallelTest(t, resource.TestCase{
		PreCheck:                 func() { acctest.PreCheck(ctx, t) },
		ErrorCheck:               acctest.ErrorCheck(t, names.ECSServiceID),
		ProtoV5ProviderFactories: acctest.ProtoV5ProviderFactories,
		CheckDestroy:             testAccCheckServiceDestroy(ctx),
		Steps: []resource.TestStep{
			{
				Config: testAccServiceConfig_alarms(rName, true),
				Check: resource.ComposeTestCheckFunc(
					testAccCheckServiceExists(ctx, resourceName, &service),
					resource.TestCheckResourceAttr(resourceName, "alarms.#", "1"),
					resource.TestCheckResourceAttr(resourceName, "alarms.0.enable", acctest.CtTrue),
				),
			},
			{
				Config: testAccServiceConfig_alarms(rName, false),
				Check: resource.ComposeTestCheckFunc(
					testAccCheckServiceExists(ctx, resourceName, &service),
					resource.TestCheckResourceAttr(resourceName, "alarms.#", "1"),
					resource.TestCheckResourceAttr(resourceName, "alarms.0.enable", acctest.CtFalse),
				),
			},
		},
	})
}

func TestAccECSService_BlueGreenDeployment_basic(t *testing.T) {
	ctx := acctest.Context(t)
	var service awstypes.Service
	rName := sdkacctest.RandomWithPrefix(acctest.ResourcePrefix)[:16] // Use shorter name to avoid target group name length issues
	resourceName := "aws_ecs_service.test"

	resource.ParallelTest(t, resource.TestCase{
		PreCheck:                 func() { acctest.PreCheck(ctx, t) },
		ErrorCheck:               acctest.ErrorCheck(t, names.ECSServiceID),
		ProtoV5ProviderFactories: acctest.ProtoV5ProviderFactories,
		CheckDestroy:             testAccCheckServiceDestroy(ctx),
		Steps: []resource.TestStep{
			{
				Config: testAccServiceConfig_blueGreenDeployment_basic(rName, true),
				Check: resource.ComposeTestCheckFunc(
					testAccCheckServiceExists(ctx, resourceName, &service),
					resource.TestCheckResourceAttr(resourceName, "deployment_configuration.0.strategy", "BLUE_GREEN"),
					resource.TestCheckResourceAttr(resourceName, "deployment_configuration.0.bake_time_in_minutes", "2"),
					// Lifecycle hooks configuration checks
					resource.TestCheckResourceAttr(resourceName, "deployment_configuration.0.lifecycle_hook.#", "2"),
					resource.TestCheckTypeSetElemAttrPair(resourceName, "deployment_configuration.0.lifecycle_hook.*.hook_target_arn", "aws_lambda_function.hook_success", names.AttrARN),
					resource.TestCheckTypeSetElemAttrPair(resourceName, "deployment_configuration.0.lifecycle_hook.*.role_arn", "aws_iam_role.global", names.AttrARN),
					resource.TestCheckTypeSetElemAttr(resourceName, "deployment_configuration.0.lifecycle_hook.*.lifecycle_stages.*", "POST_SCALE_UP"),
					resource.TestCheckTypeSetElemAttr(resourceName, "deployment_configuration.0.lifecycle_hook.*.lifecycle_stages.*", "POST_TEST_TRAFFIC_SHIFT"),
					resource.TestCheckTypeSetElemNestedAttrs(resourceName, "deployment_configuration.0.lifecycle_hook.*", map[string]string{
						"hook_details":       "[1,\"2\",true]",
						"lifecycle_stages.0": "POST_SCALE_UP",
					}),
					resource.TestCheckTypeSetElemNestedAttrs(resourceName, "deployment_configuration.0.lifecycle_hook.*", map[string]string{
						"hook_details":       "3.14",
						"lifecycle_stages.0": "TEST_TRAFFIC_SHIFT",
					}),
					// Load balancer advanced configuration checks
					resource.TestCheckResourceAttr(resourceName, "load_balancer.0.advanced_configuration.#", "1"),
					resource.TestCheckResourceAttrSet(resourceName, "load_balancer.0.advanced_configuration.0.alternate_target_group_arn"),
					resource.TestCheckResourceAttrSet(resourceName, "load_balancer.0.advanced_configuration.0.production_listener_rule"),
					resource.TestCheckResourceAttrSet(resourceName, "load_balancer.0.advanced_configuration.0.test_listener_rule"),
					resource.TestCheckResourceAttrSet(resourceName, "load_balancer.0.advanced_configuration.0.role_arn"),
					// Service Connect test traffic rules checks
					resource.TestCheckResourceAttr(resourceName, "service_connect_configuration.0.service.0.client_alias.0.test_traffic_rules.#", "1"),
					resource.TestCheckResourceAttr(resourceName, "service_connect_configuration.0.service.0.client_alias.0.test_traffic_rules.0.header.#", "1"),
					resource.TestCheckResourceAttr(resourceName, "service_connect_configuration.0.service.0.client_alias.0.test_traffic_rules.0.header.0.name", "x-test-header"),
					resource.TestCheckResourceAttr(resourceName, "service_connect_configuration.0.service.0.client_alias.0.test_traffic_rules.0.header.0.value.#", "1"),
					resource.TestCheckResourceAttr(resourceName, "service_connect_configuration.0.service.0.client_alias.0.test_traffic_rules.0.header.0.value.0.exact", "test-value"),
				),
			},
			{
				Config: testAccServiceConfig_blueGreenDeployment_withHookBehavior(rName, false),
				Check: resource.ComposeTestCheckFunc(
					testAccCheckServiceExists(ctx, resourceName, &service),
					resource.TestCheckResourceAttr(resourceName, "deployment_configuration.0.strategy", "BLUE_GREEN"),
					resource.TestCheckResourceAttr(resourceName, "deployment_configuration.0.bake_time_in_minutes", "3"),
					// Lifecycle hooks configuration checks
					resource.TestCheckResourceAttr(resourceName, "deployment_configuration.0.lifecycle_hook.#", "1"),
					resource.TestCheckTypeSetElemAttr(resourceName, "deployment_configuration.0.lifecycle_hook.*.lifecycle_stages.*", "PRE_SCALE_UP"),
					resource.TestCheckTypeSetElemNestedAttrs(resourceName, "deployment_configuration.0.lifecycle_hook.*", map[string]string{
						"hook_details":       "{\"bool_key\":true,\"int_key\":10,\"list_key\":[1,\"2\",true],\"object_key\":{\"bool_key\":true,\"int_key\":10,\"list_key\":[1,\"2\",true],\"string_key\":\"string_val\"},\"string_key\":\"string_val\"}",
						"lifecycle_stages.0": "PRE_SCALE_UP",
					}),
					// Service Connect test traffic rules checks
					resource.TestCheckResourceAttr(resourceName, "service_connect_configuration.0.service.0.client_alias.0.test_traffic_rules.0.header.0.name", "x-test-header-2"),
					resource.TestCheckResourceAttr(resourceName, "service_connect_configuration.0.service.0.client_alias.0.test_traffic_rules.0.header.0.value.0.exact", "test-value-2"),
				),
			},
		},
	})
}

func TestAccECSService_BlueGreenDeployment_outOfBandRemoval(t *testing.T) {
	ctx := acctest.Context(t)
	var service awstypes.Service
	rName := sdkacctest.RandomWithPrefix(acctest.ResourcePrefix)[:16] // Use shorter name to avoid target group name length issues
	resourceName := "aws_ecs_service.test"

	resource.ParallelTest(t, resource.TestCase{
		PreCheck:                 func() { acctest.PreCheck(ctx, t) },
		ErrorCheck:               acctest.ErrorCheck(t, names.ECSServiceID),
		ProtoV5ProviderFactories: acctest.ProtoV5ProviderFactories,
		Steps: []resource.TestStep{
			{
				Config: testAccServiceConfig_blueGreenDeployment_basic(rName, true),
				Check: resource.ComposeTestCheckFunc(
					testAccCheckServiceExists(ctx, resourceName, &service),
					resource.TestCheckResourceAttr(resourceName, "deployment_configuration.0.strategy", "BLUE_GREEN"),
					resource.TestCheckResourceAttr(resourceName, "deployment_configuration.0.bake_time_in_minutes", "2"),
					resource.TestCheckResourceAttr(resourceName, "deployment_configuration.0.lifecycle_hook.#", "2"),
					testAccCheckServiceRemoveBlueGreenDeploymentConfigurations(ctx, &service),
				),
				ExpectNonEmptyPlan: true,
			},
			{
				Config: testAccServiceConfig_blueGreenDeployment_basic(rName, false),
				Check: resource.ComposeTestCheckFunc(
					testAccCheckServiceExists(ctx, resourceName, &service),
					resource.TestCheckResourceAttr(resourceName, "deployment_configuration.0.strategy", "BLUE_GREEN"),
					resource.TestCheckResourceAttr(resourceName, "deployment_configuration.0.bake_time_in_minutes", "2"),
					resource.TestCheckResourceAttr(resourceName, "deployment_configuration.0.lifecycle_hook.#", "2"),
				),
			},
		},
	})
}

func TestAccECSService_BlueGreenDeployment_sigintRollback(t *testing.T) {
	acctest.Skip(t, "SIGINT handling can't reliably be tested in CI")

	ctx := acctest.Context(t)
	var service awstypes.Service
	rName := sdkacctest.RandomWithPrefix(acctest.ResourcePrefix)[:16] // Use shorter name to avoid target group name length issues
	resourceName := "aws_ecs_service.test"

	resource.ParallelTest(t, resource.TestCase{
		PreCheck:                 func() { acctest.PreCheck(ctx, t) },
		ErrorCheck:               acctest.ErrorCheck(t, names.ECSServiceID),
		ProtoV5ProviderFactories: acctest.ProtoV5ProviderFactories,
		CheckDestroy:             testAccCheckServiceDestroy(ctx),
		Steps: []resource.TestStep{
			{
				Config: testAccServiceConfig_blueGreenDeployment_basic(rName, true),
				Check: resource.ComposeTestCheckFunc(
					testAccCheckServiceExists(ctx, resourceName, &service),
					resource.TestCheckResourceAttrPair(resourceName, "task_definition", "aws_ecs_task_definition.test", names.AttrARN),
				),
			},
			{
				Config: testAccServiceConfig_blueGreenDeployment_withHookBehavior(rName, false),
				PreConfig: func() {
					go func() {
						_ = exec.Command("go", "run", "test-fixtures/sigint_helper.go", "30").Start() // lintignore:XR007
					}()
				},
				ExpectError: regexache.MustCompile("execution halted|context canceled"),
			},
			{
				RefreshState: true,
				Check: resource.ComposeTestCheckFunc(
					testAccCheckServiceExists(ctx, resourceName, &service),
					resource.TestCheckResourceAttrPair(resourceName, "task_definition", "aws_ecs_task_definition.test", names.AttrARN),
				),
				ExpectNonEmptyPlan: true,
			},
		},
	})
}

func TestAccECSService_BlueGreenDeployment_circuitBreakerRollback(t *testing.T) {
	ctx := acctest.Context(t)
	var service awstypes.Service
	rName := sdkacctest.RandomWithPrefix(acctest.ResourcePrefix)[:16] // Use shorter name to avoid target group name length issues
	resourceName := "aws_ecs_service.test"

	resource.ParallelTest(t, resource.TestCase{
		PreCheck:                 func() { acctest.PreCheck(ctx, t) },
		ErrorCheck:               acctest.ErrorCheck(t, names.ECSServiceID),
		ProtoV5ProviderFactories: acctest.ProtoV5ProviderFactories,
		CheckDestroy:             testAccCheckServiceDestroy(ctx),
		Steps: []resource.TestStep{
			{
				Config:      testAccServiceConfig_blueGreenDeployment_withCircuitBreaker(rName),
				ExpectError: regexache.MustCompile(`No rollback candidate was found to run the rollback`),
			},
			{
				Config: testAccServiceConfig_blueGreenDeployment_basic(rName, true),
				Check: resource.ComposeTestCheckFunc(
					testAccCheckServiceExists(ctx, resourceName, &service),
					resource.TestCheckResourceAttr(resourceName, "deployment_configuration.0.strategy", "BLUE_GREEN"),
				),
			},
			{
				Config:      testAccServiceConfig_blueGreenDeployment_withCircuitBreaker(rName),
				ExpectError: regexache.MustCompile(`Service deployment rolled back because the circuit breaker threshold was exceeded.`),
			},
		},
	})
}

func TestAccECSService_BlueGreenDeployment_createFailure(t *testing.T) {
	ctx := acctest.Context(t)
	rName := sdkacctest.RandomWithPrefix(acctest.ResourcePrefix)[:16] // Use shorter name to avoid target group name length issues

	resource.ParallelTest(t, resource.TestCase{
		PreCheck:                 func() { acctest.PreCheck(ctx, t) },
		ErrorCheck:               acctest.ErrorCheck(t, names.ECSServiceID),
		ProtoV5ProviderFactories: acctest.ProtoV5ProviderFactories,
		CheckDestroy:             testAccCheckServiceDestroy(ctx),
		Steps: []resource.TestStep{
			{
				Config:      testAccServiceConfig_blueGreenDeployment_withHookBehavior(rName, true),
				ExpectError: regexache.MustCompile(`No rollback candidate was found`),
			},
		},
	})
}

func TestAccECSService_BlueGreenDeployment_changeStrategy(t *testing.T) {
	ctx := acctest.Context(t)
	var service awstypes.Service
	rName := sdkacctest.RandomWithPrefix(acctest.ResourcePrefix)[:16] // Use shorter name to avoid target group name length issues
	resourceName := "aws_ecs_service.test"

	resource.ParallelTest(t, resource.TestCase{
		PreCheck:                 func() { acctest.PreCheck(ctx, t) },
		ErrorCheck:               acctest.ErrorCheck(t, names.ECSServiceID),
		ProtoV5ProviderFactories: acctest.ProtoV5ProviderFactories,
		CheckDestroy:             testAccCheckServiceDestroy(ctx),
		Steps: []resource.TestStep{
			{
				Config: testAccServiceConfig_blueGreenDeployment_zeroBakeTime(rName, true),
				Check: resource.ComposeTestCheckFunc(
					testAccCheckServiceExists(ctx, resourceName, &service),
					resource.TestCheckResourceAttr(resourceName, "deployment_configuration.0.strategy", "BLUE_GREEN"),
					resource.TestCheckTypeSetElemNestedAttrs(resourceName, "deployment_configuration.0.lifecycle_hook.*", map[string]string{
						"hook_details":       acctest.CtTrue,
						"lifecycle_stages.0": "POST_SCALE_UP",
					}),
					resource.TestCheckTypeSetElemNestedAttrs(resourceName, "deployment_configuration.0.lifecycle_hook.*", map[string]string{
						"hook_details":       "\"Test string\"",
						"lifecycle_stages.0": "TEST_TRAFFIC_SHIFT",
					}),
				),
			},
			{
				Config: testAccServiceConfig_blueGreenDeployment_switchToRolling(rName),
				Check: resource.ComposeTestCheckFunc(
					testAccCheckServiceExists(ctx, resourceName, &service),
					resource.TestCheckResourceAttr(resourceName, "deployment_configuration.0.strategy", "ROLLING"),
				),
			},
			{
				Config: testAccServiceConfig_blueGreenDeployment_basic(rName, true),
				Check: resource.ComposeTestCheckFunc(
					testAccCheckServiceExists(ctx, resourceName, &service),
					resource.TestCheckResourceAttr(resourceName, "deployment_configuration.0.strategy", "BLUE_GREEN"),
				),
			},
		},
	})
}

func TestAccECSService_BlueGreenDeployment_updateFailure(t *testing.T) {
	ctx := acctest.Context(t)
	var service awstypes.Service
	rName := sdkacctest.RandomWithPrefix(acctest.ResourcePrefix)[:16] // Use shorter name to avoid target group name length issues
	resourceName := "aws_ecs_service.test"

	resource.ParallelTest(t, resource.TestCase{
		PreCheck:                 func() { acctest.PreCheck(ctx, t) },
		ErrorCheck:               acctest.ErrorCheck(t, names.ECSServiceID),
		ProtoV5ProviderFactories: acctest.ProtoV5ProviderFactories,
		CheckDestroy:             testAccCheckServiceDestroy(ctx),
		Steps: []resource.TestStep{
			{
				Config: testAccServiceConfig_blueGreenDeployment_basic(rName, true),
				Check: resource.ComposeTestCheckFunc(
					testAccCheckServiceExists(ctx, resourceName, &service),
					resource.TestCheckResourceAttr(resourceName, "deployment_configuration.0.strategy", "BLUE_GREEN"),
					resource.TestCheckResourceAttr(resourceName, "deployment_configuration.0.lifecycle_hook.#", "2"),
				),
			},
			{
				Config:      testAccServiceConfig_blueGreenDeployment_withHookBehavior(rName, true),
				ExpectError: regexache.MustCompile(`Service deployment rolled back`),
			},
		},
	})
}

func TestAccECSService_BlueGreenDeployment_updateInPlace(t *testing.T) {
	ctx := acctest.Context(t)
	var service awstypes.Service
	rName := sdkacctest.RandomWithPrefix(acctest.ResourcePrefix)[:16] // Use shorter name to avoid target group name length issues
	resourceName := "aws_ecs_service.test"

	resource.ParallelTest(t, resource.TestCase{
		PreCheck:                 func() { acctest.PreCheck(ctx, t) },
		ErrorCheck:               acctest.ErrorCheck(t, names.ECSServiceID),
		ProtoV5ProviderFactories: acctest.ProtoV5ProviderFactories,
		CheckDestroy:             testAccCheckServiceDestroy(ctx),
		Steps: []resource.TestStep{
			{
				Config: testAccServiceConfig_blueGreenDeployment_basic(rName, true),
				Check: resource.ComposeTestCheckFunc(
					testAccCheckServiceExists(ctx, resourceName, &service),
					resource.TestCheckResourceAttr(resourceName, "deployment_configuration.0.strategy", "BLUE_GREEN"),
					resource.TestCheckResourceAttr(resourceName, "desired_count", "1"),
				),
			},
			{
				Config: testAccServiceConfig_blueGreenDeployment_zeroBakeTime(rName, true),
				Check: resource.ComposeTestCheckFunc(
					testAccCheckServiceExists(ctx, resourceName, &service),
					resource.TestCheckResourceAttr(resourceName, "deployment_configuration.0.strategy", "BLUE_GREEN"),
					resource.TestCheckResourceAttr(resourceName, "desired_count", "2"),
				),
			},
		},
	})
}

func TestAccECSService_BlueGreenDeployment_waitServiceActive(t *testing.T) {
	ctx := acctest.Context(t)
	var service awstypes.Service
	rName := sdkacctest.RandomWithPrefix(acctest.ResourcePrefix)[:16] // Use shorter name to avoid target group name length issues
	resourceName := "aws_ecs_service.test"

	resource.ParallelTest(t, resource.TestCase{
		PreCheck:                 func() { acctest.PreCheck(ctx, t) },
		ErrorCheck:               acctest.ErrorCheck(t, names.ECSServiceID),
		ProtoV5ProviderFactories: acctest.ProtoV5ProviderFactories,
		CheckDestroy:             testAccCheckServiceDestroy(ctx),
		Steps: []resource.TestStep{
			{
				Config: testAccServiceConfig_blueGreenDeployment_basic(rName, false),
				Check: resource.ComposeTestCheckFunc(
					testAccCheckServiceExists(ctx, resourceName, &service),
					resource.TestCheckResourceAttr(resourceName, "deployment_configuration.0.strategy", "BLUE_GREEN"),
				),
			},
		},
	})
}

func TestAccECSService_BlueGreenDeployment_withoutTestListenerRule(t *testing.T) {
	ctx := acctest.Context(t)
	var service awstypes.Service
	rName := sdkacctest.RandomWithPrefix(acctest.ResourcePrefix)[:16] // Use shorter name to avoid target group name length issues
	resourceName := "aws_ecs_service.test"

	resource.ParallelTest(t, resource.TestCase{
		PreCheck:                 func() { acctest.PreCheck(ctx, t) },
		ErrorCheck:               acctest.ErrorCheck(t, names.ECSServiceID),
		ProtoV5ProviderFactories: acctest.ProtoV5ProviderFactories,
		CheckDestroy:             testAccCheckServiceDestroy(ctx),
		Steps: []resource.TestStep{
			{
				Config: testAccServiceConfig_blueGreenDeployment_withoutTestListenerRule(rName, true),
				Check: resource.ComposeTestCheckFunc(
					testAccCheckServiceExists(ctx, resourceName, &service),
					resource.TestCheckResourceAttr(resourceName, "deployment_configuration.0.strategy", "BLUE_GREEN"),
					resource.TestCheckResourceAttr(resourceName, "load_balancer.0.advanced_configuration.#", "1"),
					resource.TestCheckResourceAttrSet(resourceName, "load_balancer.0.advanced_configuration.0.alternate_target_group_arn"),
					resource.TestCheckResourceAttrSet(resourceName, "load_balancer.0.advanced_configuration.0.production_listener_rule"),
					resource.TestCheckResourceAttr(resourceName, "load_balancer.0.advanced_configuration.0.test_listener_rule", ""),
					resource.TestCheckResourceAttrSet(resourceName, "load_balancer.0.advanced_configuration.0.role_arn"),
				),
			},
			{
				// Set test_listener_rule
				Config: testAccServiceConfig_blueGreenDeployment_basic(rName, true),
				Check: resource.ComposeTestCheckFunc(
					testAccCheckServiceExists(ctx, resourceName, &service),
					resource.TestCheckResourceAttr(resourceName, "deployment_configuration.0.strategy", "BLUE_GREEN"),
					resource.TestCheckResourceAttr(resourceName, "load_balancer.0.advanced_configuration.#", "1"),
					resource.TestCheckResourceAttrSet(resourceName, "load_balancer.0.advanced_configuration.0.alternate_target_group_arn"),
					resource.TestCheckResourceAttrSet(resourceName, "load_balancer.0.advanced_configuration.0.production_listener_rule"),
					resource.TestCheckResourceAttrSet(resourceName, "load_balancer.0.advanced_configuration.0.test_listener_rule"),
					resource.TestCheckResourceAttrSet(resourceName, "load_balancer.0.advanced_configuration.0.role_arn"),
				),
			},
			{
				// Remove test_listener_rule again
				Config: testAccServiceConfig_blueGreenDeployment_withoutTestListenerRule(rName, true),
				Check: resource.ComposeTestCheckFunc(
					testAccCheckServiceExists(ctx, resourceName, &service),
					resource.TestCheckResourceAttr(resourceName, "deployment_configuration.0.strategy", "BLUE_GREEN"),
					resource.TestCheckResourceAttr(resourceName, "load_balancer.0.advanced_configuration.#", "1"),
					resource.TestCheckResourceAttrSet(resourceName, "load_balancer.0.advanced_configuration.0.alternate_target_group_arn"),
					resource.TestCheckResourceAttrSet(resourceName, "load_balancer.0.advanced_configuration.0.production_listener_rule"),
					resource.TestCheckResourceAttr(resourceName, "load_balancer.0.advanced_configuration.0.test_listener_rule", ""),
					resource.TestCheckResourceAttrSet(resourceName, "load_balancer.0.advanced_configuration.0.role_arn"),
				),
			},
		},
	})
}

func TestAccECSService_DeploymentConfiguration_strategy(t *testing.T) {
	// Test for deployment configuration strategy
	ctx := acctest.Context(t)
	var service awstypes.Service
	rName := sdkacctest.RandomWithPrefix(acctest.ResourcePrefix)
	resourceName := "aws_ecs_service.test"

	resource.ParallelTest(t, resource.TestCase{
		PreCheck:                 func() { acctest.PreCheck(ctx, t) },
		ErrorCheck:               acctest.ErrorCheck(t, names.ECSServiceID),
		ProtoV5ProviderFactories: acctest.ProtoV5ProviderFactories,
		CheckDestroy:             testAccCheckServiceDestroy(ctx),
		Steps: []resource.TestStep{
			{
				Config: testAccServiceConfig_deploymentConfiguration_strategy(rName, "ROLLING"),
				Check: resource.ComposeTestCheckFunc(
					testAccCheckServiceExists(ctx, resourceName, &service),
					resource.TestCheckResourceAttr(resourceName, "deployment_configuration.0.strategy", "ROLLING"),
				),
			},
			{
				Config: testAccServiceConfig_deploymentConfiguration_strategy(rName, "BLUE_GREEN"),
				Check: resource.ComposeTestCheckFunc(
					testAccCheckServiceExists(ctx, resourceName, &service),
					resource.TestCheckResourceAttr(resourceName, "deployment_configuration.0.strategy", "BLUE_GREEN"),
				),
			},
			{
				Config: testAccServiceConfig_deploymentConfiguration_strategy(rName, "ROLLING"),
				Check: resource.ComposeTestCheckFunc(
					testAccCheckServiceExists(ctx, resourceName, &service),
					resource.TestCheckResourceAttr(resourceName, "deployment_configuration.0.strategy", "ROLLING"),
				),
			},
		},
	})
}

func TestAccECSService_DeploymentValues_basic(t *testing.T) {
	ctx := acctest.Context(t)
	var service awstypes.Service
	rName := sdkacctest.RandomWithPrefix(acctest.ResourcePrefix)
	resourceName := "aws_ecs_service.test"

	resource.ParallelTest(t, resource.TestCase{
		PreCheck:                 func() { acctest.PreCheck(ctx, t) },
		ErrorCheck:               acctest.ErrorCheck(t, names.ECSServiceID),
		ProtoV5ProviderFactories: acctest.ProtoV5ProviderFactories,
		CheckDestroy:             testAccCheckServiceDestroy(ctx),
		Steps: []resource.TestStep{
			{
				Config: testAccServiceConfig_deploymentValues(rName),
				Check: resource.ComposeTestCheckFunc(
					testAccCheckServiceExists(ctx, resourceName, &service),
					resource.TestCheckResourceAttr(resourceName, "deployment_maximum_percent", "200"),
					resource.TestCheckResourceAttr(resourceName, "deployment_minimum_healthy_percent", "100"),
				),
			},
		},
	})
}

// Regression for https://github.com/hashicorp/terraform-provider-aws/issues/6315
func TestAccECSService_DeploymentValues_minZeroMaxOneHundred(t *testing.T) {
	ctx := acctest.Context(t)
	var service awstypes.Service
	rName := sdkacctest.RandomWithPrefix(acctest.ResourcePrefix)
	resourceName := "aws_ecs_service.test"

	resource.ParallelTest(t, resource.TestCase{
		PreCheck:                 func() { acctest.PreCheck(ctx, t) },
		ErrorCheck:               acctest.ErrorCheck(t, names.ECSServiceID),
		ProtoV5ProviderFactories: acctest.ProtoV5ProviderFactories,
		CheckDestroy:             testAccCheckServiceDestroy(ctx),
		Steps: []resource.TestStep{
			{
				Config: testAccServiceConfig_deploymentPercents(rName, 0, 100),
				Check: resource.ComposeTestCheckFunc(
					testAccCheckServiceExists(ctx, resourceName, &service),
					resource.TestCheckResourceAttr(resourceName, "deployment_maximum_percent", "100"),
					resource.TestCheckResourceAttr(resourceName, "deployment_minimum_healthy_percent", "0"),
				),
			},
		},
	})
}

func TestAccECSService_deploymentCircuitBreaker(t *testing.T) {
	ctx := acctest.Context(t)
	var service awstypes.Service
	rName := sdkacctest.RandomWithPrefix(acctest.ResourcePrefix)
	resourceName := "aws_ecs_service.test"

	resource.ParallelTest(t, resource.TestCase{
		PreCheck:                 func() { acctest.PreCheck(ctx, t) },
		ErrorCheck:               acctest.ErrorCheck(t, names.ECSServiceID),
		ProtoV5ProviderFactories: acctest.ProtoV5ProviderFactories,
		CheckDestroy:             testAccCheckServiceDestroy(ctx),
		Steps: []resource.TestStep{
			{
				Config: testAccServiceConfig_deploymentCircuitBreaker(rName),
				Check: resource.ComposeTestCheckFunc(
					testAccCheckServiceExists(ctx, resourceName, &service),
					resource.TestCheckResourceAttr(resourceName, "deployment_circuit_breaker.#", "1"),
					resource.TestCheckResourceAttr(resourceName, "deployment_circuit_breaker.0.enable", acctest.CtTrue),
					resource.TestCheckResourceAttr(resourceName, "deployment_circuit_breaker.0.rollback", acctest.CtTrue),
				),
			},
		},
	})
}

// Regression for https://github.com/hashicorp/terraform/issues/3444
func TestAccECSService_loadBalancerChanges(t *testing.T) {
	ctx := acctest.Context(t)
	var service awstypes.Service
	rName := sdkacctest.RandomWithPrefix(acctest.ResourcePrefix)
	resourceName := "aws_ecs_service.test"

	resource.ParallelTest(t, resource.TestCase{
		PreCheck:                 func() { acctest.PreCheck(ctx, t) },
		ErrorCheck:               acctest.ErrorCheck(t, names.ECSServiceID),
		ProtoV5ProviderFactories: acctest.ProtoV5ProviderFactories,
		CheckDestroy:             testAccCheckServiceDestroy(ctx),
		Steps: []resource.TestStep{
			{
				Config: testAccServiceConfig_lbChanges(rName),
				Check: resource.ComposeTestCheckFunc(
					testAccCheckServiceExists(ctx, resourceName, &service),
				),
				ConfigPlanChecks: resource.ConfigPlanChecks{
					PreApply: []plancheck.PlanCheck{
						plancheck.ExpectResourceAction(resourceName, plancheck.ResourceActionCreate),
					},
				},
			},
			{
				Config: testAccServiceConfig_lbChangesModified(rName),
				Check: resource.ComposeTestCheckFunc(
					testAccCheckServiceExists(ctx, resourceName, &service),
				),
				ConfigPlanChecks: resource.ConfigPlanChecks{
					PreApply: []plancheck.PlanCheck{
						plancheck.ExpectResourceAction(resourceName, plancheck.ResourceActionUpdate),
					},
				},
			},
		},
	})
}

// Regression for https://github.com/hashicorp/terraform/issues/3361
func TestAccECSService_clusterName(t *testing.T) {
	ctx := acctest.Context(t)
	var service awstypes.Service
	rName := sdkacctest.RandomWithPrefix(acctest.ResourcePrefix)
	resourceName := "aws_ecs_service.test"

	resource.ParallelTest(t, resource.TestCase{
		PreCheck:                 func() { acctest.PreCheck(ctx, t) },
		ErrorCheck:               acctest.ErrorCheck(t, names.ECSServiceID),
		ProtoV5ProviderFactories: acctest.ProtoV5ProviderFactories,
		CheckDestroy:             testAccCheckServiceDestroy(ctx),
		Steps: []resource.TestStep{
			{
				Config: testAccServiceConfig_clusterName(rName),
				Check: resource.ComposeTestCheckFunc(
					testAccCheckServiceExists(ctx, resourceName, &service),
					resource.TestCheckResourceAttr(resourceName, "cluster", rName),
				),
			},
		},
	})
}

func TestAccECSService_alb(t *testing.T) {
	ctx := acctest.Context(t)
	var service awstypes.Service
	rName := sdkacctest.RandomWithPrefix(acctest.ResourcePrefix)
	resourceName := "aws_ecs_service.test"

	resource.ParallelTest(t, resource.TestCase{
		PreCheck:                 func() { acctest.PreCheck(ctx, t) },
		ErrorCheck:               acctest.ErrorCheck(t, names.ECSServiceID),
		ProtoV5ProviderFactories: acctest.ProtoV5ProviderFactories,
		CheckDestroy:             testAccCheckServiceDestroy(ctx),
		Steps: []resource.TestStep{
			{
				Config: testAccServiceConfig_alb(rName),
				Check: resource.ComposeTestCheckFunc(
					testAccCheckServiceExists(ctx, resourceName, &service),
					resource.TestCheckResourceAttr(resourceName, "load_balancer.#", "1"),
				),
			},
		},
	})
}

func TestAccECSService_multipleTargetGroups(t *testing.T) {
	ctx := acctest.Context(t)
	var service awstypes.Service
	rName := sdkacctest.RandomWithPrefix(acctest.ResourcePrefix)
	resourceName := "aws_ecs_service.test"

	resource.ParallelTest(t, resource.TestCase{
		PreCheck:                 func() { acctest.PreCheck(ctx, t) },
		ErrorCheck:               acctest.ErrorCheck(t, names.ECSServiceID),
		ProtoV5ProviderFactories: acctest.ProtoV5ProviderFactories,
		CheckDestroy:             testAccCheckServiceDestroy(ctx),
		Steps: []resource.TestStep{
			{
				Config: testAccServiceConfig_multipleTargetGroups(rName),
				Check: resource.ComposeTestCheckFunc(
					testAccCheckServiceExists(ctx, resourceName, &service),
					resource.TestCheckResourceAttr(resourceName, "load_balancer.#", "2"),
				),
			},
		},
	})
}

func TestAccECSService_forceNewDeployment(t *testing.T) {
	ctx := acctest.Context(t)
	var service awstypes.Service
	rName := sdkacctest.RandomWithPrefix(acctest.ResourcePrefix)
	clusterName := sdkacctest.RandomWithPrefix(acctest.ResourcePrefix)
	resourceName := "aws_ecs_service.test"

	resource.ParallelTest(t, resource.TestCase{
		PreCheck:                 func() { acctest.PreCheck(ctx, t) },
		ErrorCheck:               acctest.ErrorCheck(t, names.ECSServiceID),
		ProtoV5ProviderFactories: acctest.ProtoV5ProviderFactories,
		CheckDestroy:             testAccCheckServiceDestroy(ctx),
		Steps: []resource.TestStep{
			{
				Config: testAccServiceConfig_basic(rName, clusterName),
				Check: resource.ComposeTestCheckFunc(
					testAccCheckServiceExists(ctx, resourceName, &service),
					resource.TestCheckResourceAttr(resourceName, "ordered_placement_strategy.#", "0"),
				),
				ConfigPlanChecks: resource.ConfigPlanChecks{
					PreApply: []plancheck.PlanCheck{
						plancheck.ExpectResourceAction(resourceName, plancheck.ResourceActionCreate),
					},
				},
			},
			{
				Config: testAccServiceConfig_forceNewDeployment(rName, clusterName),
				Check: resource.ComposeTestCheckFunc(
					testAccCheckServiceExists(ctx, resourceName, &service),
					resource.TestCheckResourceAttr(resourceName, "ordered_placement_strategy.#", "1"),
					resource.TestCheckResourceAttr(resourceName, "ordered_placement_strategy.0.type", "binpack"),
					resource.TestCheckResourceAttr(resourceName, "ordered_placement_strategy.0.field", "memory"),
				),
				ConfigPlanChecks: resource.ConfigPlanChecks{
					PreApply: []plancheck.PlanCheck{
						plancheck.ExpectResourceAction(resourceName, plancheck.ResourceActionUpdate),
					},
				},
			},
		},
	})
}

func TestAccECSService_forceNewDeploymentTriggers(t *testing.T) {
	ctx := acctest.Context(t)
	var service awstypes.Service
	rName := sdkacctest.RandomWithPrefix(acctest.ResourcePrefix)
	clusterName := sdkacctest.RandomWithPrefix(acctest.ResourcePrefix)
	resourceName := "aws_ecs_service.test"

	resource.ParallelTest(t, resource.TestCase{
		PreCheck:                 func() { acctest.PreCheck(ctx, t) },
		ErrorCheck:               acctest.ErrorCheck(t, names.ECSServiceID),
		ProtoV5ProviderFactories: acctest.ProtoV5ProviderFactories,
		CheckDestroy:             testAccCheckServiceDestroy(ctx),
		Steps: []resource.TestStep{
			{
				Config: testAccServiceConfig_forceNewDeployment(rName, clusterName),
				Check: resource.ComposeTestCheckFunc(
					testAccCheckServiceExists(ctx, resourceName, &service),
					resource.TestCheckResourceAttr(resourceName, "ordered_placement_strategy.#", "1"),
					resource.TestCheckResourceAttr(resourceName, "ordered_placement_strategy.0.type", "binpack"),
					resource.TestCheckResourceAttr(resourceName, "ordered_placement_strategy.0.field", "memory"),
				),
				ConfigPlanChecks: resource.ConfigPlanChecks{
					PreApply: []plancheck.PlanCheck{
						plancheck.ExpectResourceAction(resourceName, plancheck.ResourceActionCreate),
					},
				},
			},
			{
				Config: testAccServiceConfig_forceNewDeploymentTriggers(rName, clusterName),
				Check: resource.ComposeTestCheckFunc(
					testAccCheckServiceExists(ctx, resourceName, &service),
					resource.TestCheckResourceAttr(resourceName, "force_new_deployment", acctest.CtTrue),
					resource.TestCheckResourceAttrSet(resourceName, "triggers.update"),
					resource.TestCheckResourceAttr(resourceName, "ordered_placement_strategy.#", "1"),
					resource.TestCheckResourceAttr(resourceName, "ordered_placement_strategy.0.type", "binpack"),
					resource.TestCheckResourceAttr(resourceName, "ordered_placement_strategy.0.field", "memory"),
				),
				ConfigPlanChecks: resource.ConfigPlanChecks{
					PreApply: []plancheck.PlanCheck{
						plancheck.ExpectResourceAction(resourceName, plancheck.ResourceActionUpdate),
					},
				},
			},
		},
	})
}

func TestAccECSService_PlacementStrategy_basic(t *testing.T) {
	ctx := acctest.Context(t)
	var service awstypes.Service
	rName := sdkacctest.RandomWithPrefix(acctest.ResourcePrefix)
	clusterName := sdkacctest.RandomWithPrefix(acctest.ResourcePrefix)
	resourceName := "aws_ecs_service.test"

	resource.ParallelTest(t, resource.TestCase{
		PreCheck:                 func() { acctest.PreCheck(ctx, t) },
		ErrorCheck:               acctest.ErrorCheck(t, names.ECSServiceID),
		ProtoV5ProviderFactories: acctest.ProtoV5ProviderFactories,
		CheckDestroy:             testAccCheckServiceDestroy(ctx),
		Steps: []resource.TestStep{
			{
				Config: testAccServiceConfig_basic(rName, clusterName),
				Check: resource.ComposeTestCheckFunc(
					testAccCheckServiceExists(ctx, resourceName, &service),
					resource.TestCheckResourceAttr(resourceName, "ordered_placement_strategy.#", "0"),
				),
				ConfigPlanChecks: resource.ConfigPlanChecks{
					PreApply: []plancheck.PlanCheck{
						plancheck.ExpectResourceAction(resourceName, plancheck.ResourceActionCreate),
					},
				},
			},
			{
				Config: testAccServiceConfig_placementStrategy(rName, clusterName),
				Check: resource.ComposeTestCheckFunc(
					testAccCheckServiceExists(ctx, resourceName, &service),
					resource.TestCheckResourceAttr(resourceName, "ordered_placement_strategy.#", "1"),
					resource.TestCheckResourceAttr(resourceName, "ordered_placement_strategy.0.type", "binpack"),
					resource.TestCheckResourceAttr(resourceName, "ordered_placement_strategy.0.field", "memory"),
				),
				ConfigPlanChecks: resource.ConfigPlanChecks{
					PreApply: []plancheck.PlanCheck{
						plancheck.ExpectResourceAction(resourceName, plancheck.ResourceActionUpdate),
					},
				},
			},
			{
				Config: testAccServiceConfig_randomPlacementStrategy(rName, clusterName),
				Check: resource.ComposeTestCheckFunc(
					testAccCheckServiceExists(ctx, resourceName, &service),
					resource.TestCheckResourceAttr(resourceName, "ordered_placement_strategy.#", "1"),
					resource.TestCheckResourceAttr(resourceName, "ordered_placement_strategy.0.type", "random"),
					resource.TestCheckResourceAttr(resourceName, "ordered_placement_strategy.0.field", ""),
				),
				ConfigPlanChecks: resource.ConfigPlanChecks{
					PreApply: []plancheck.PlanCheck{
						plancheck.ExpectResourceAction(resourceName, plancheck.ResourceActionUpdate),
					},
				},
			},
			{
				Config: testAccServiceConfig_multiplacementStrategy(rName, clusterName),
				Check: resource.ComposeTestCheckFunc(
					testAccCheckServiceExists(ctx, resourceName, &service),
					resource.TestCheckResourceAttr(resourceName, "ordered_placement_strategy.#", "2"),
					resource.TestCheckResourceAttr(resourceName, "ordered_placement_strategy.0.type", "binpack"),
					resource.TestCheckResourceAttr(resourceName, "ordered_placement_strategy.0.field", "memory"),
					resource.TestCheckResourceAttr(resourceName, "ordered_placement_strategy.1.type", "spread"),
					resource.TestCheckResourceAttr(resourceName, "ordered_placement_strategy.1.field", "instanceId"),
				),
				ConfigPlanChecks: resource.ConfigPlanChecks{
					PreApply: []plancheck.PlanCheck{
						plancheck.ExpectResourceAction(resourceName, plancheck.ResourceActionUpdate),
					},
				},
			},
		},
	})
}

// Reference: https://github.com/hashicorp/terraform-provider-aws/issues/13146
func TestAccECSService_PlacementStrategy_missing(t *testing.T) {
	ctx := acctest.Context(t)
	rName := sdkacctest.RandomWithPrefix(acctest.ResourcePrefix)

	resource.ParallelTest(t, resource.TestCase{
		PreCheck:                 func() { acctest.PreCheck(ctx, t) },
		ErrorCheck:               acctest.ErrorCheck(t, names.ECSServiceID),
		ProtoV5ProviderFactories: acctest.ProtoV5ProviderFactories,
		CheckDestroy:             testAccCheckServiceDestroy(ctx),
		Steps: []resource.TestStep{
			{
				Config:      testAccServiceConfig_placementStrategyType(rName, ""),
				ExpectError: regexache.MustCompile(`expected type to be one of`),
			},
		},
	})
}

func TestAccECSService_PlacementConstraints_basic(t *testing.T) {
	ctx := acctest.Context(t)
	var service awstypes.Service
	rName := sdkacctest.RandomWithPrefix(acctest.ResourcePrefix)
	resourceName := "aws_ecs_service.test"

	resource.ParallelTest(t, resource.TestCase{
		PreCheck:                 func() { acctest.PreCheck(ctx, t) },
		ErrorCheck:               acctest.ErrorCheck(t, names.ECSServiceID),
		ProtoV5ProviderFactories: acctest.ProtoV5ProviderFactories,
		CheckDestroy:             testAccCheckServiceDestroy(ctx),
		Steps: []resource.TestStep{
			{
				Config: testAccServiceConfig_placementConstraint(rName),
				Check: resource.ComposeTestCheckFunc(
					testAccCheckServiceExists(ctx, resourceName, &service),
					resource.TestCheckResourceAttr(resourceName, "placement_constraints.#", "1"),
				),
				ConfigPlanChecks: resource.ConfigPlanChecks{
					PreApply: []plancheck.PlanCheck{
						plancheck.ExpectResourceAction(resourceName, plancheck.ResourceActionCreate),
					},
				},
			},
			{
				Config: testAccServiceConfig_placementConstraintEmptyExpression(rName),
				Check: resource.ComposeTestCheckFunc(
					testAccCheckServiceExists(ctx, resourceName, &service),
					resource.TestCheckResourceAttr(resourceName, "placement_constraints.#", "1"),
				),
				ConfigPlanChecks: resource.ConfigPlanChecks{
					PreApply: []plancheck.PlanCheck{
						plancheck.ExpectResourceAction(resourceName, plancheck.ResourceActionUpdate),
					},
				},
			},
		},
	})
}

func TestAccECSService_PlacementConstraints_emptyExpression(t *testing.T) {
	ctx := acctest.Context(t)
	var service awstypes.Service
	rName := sdkacctest.RandomWithPrefix(acctest.ResourcePrefix)
	resourceName := "aws_ecs_service.test"

	resource.ParallelTest(t, resource.TestCase{
		PreCheck:                 func() { acctest.PreCheck(ctx, t) },
		ErrorCheck:               acctest.ErrorCheck(t, names.ECSServiceID),
		ProtoV5ProviderFactories: acctest.ProtoV5ProviderFactories,
		CheckDestroy:             testAccCheckServiceDestroy(ctx),
		Steps: []resource.TestStep{
			{
				Config: testAccServiceConfig_placementConstraintEmptyExpression(rName),
				Check: resource.ComposeTestCheckFunc(
					testAccCheckServiceExists(ctx, resourceName, &service),
					resource.TestCheckResourceAttr(resourceName, "placement_constraints.#", "1"),
				),
			},
		},
	})
}

func TestAccECSService_LaunchTypeFargate_basic(t *testing.T) {
	ctx := acctest.Context(t)
	var service awstypes.Service
	rName := sdkacctest.RandomWithPrefix(acctest.ResourcePrefix)
	resourceName := "aws_ecs_service.test"

	resource.ParallelTest(t, resource.TestCase{
		PreCheck:                 func() { acctest.PreCheck(ctx, t) },
		ErrorCheck:               acctest.ErrorCheck(t, names.ECSServiceID),
		ProtoV5ProviderFactories: acctest.ProtoV5ProviderFactories,
		CheckDestroy:             testAccCheckServiceDestroy(ctx),
		Steps: []resource.TestStep{
			{
				Config: testAccServiceConfig_launchTypeFargate(rName, false),
				Check: resource.ComposeTestCheckFunc(
					testAccCheckServiceExists(ctx, resourceName, &service),
					resource.TestCheckResourceAttr(resourceName, "launch_type", "FARGATE"),
					resource.TestCheckResourceAttr(resourceName, "network_configuration.0.assign_public_ip", acctest.CtFalse),
					resource.TestCheckResourceAttr(resourceName, "network_configuration.0.security_groups.#", "2"),
					resource.TestCheckResourceAttr(resourceName, "network_configuration.0.subnets.#", "2"),
					resource.TestCheckResourceAttr(resourceName, "platform_version", "LATEST"),
				),
			},
			{
				Config: testAccServiceConfig_launchTypeFargate(rName, true),
				Check: resource.ComposeTestCheckFunc(
					testAccCheckServiceExists(ctx, resourceName, &service),
					resource.TestCheckResourceAttr(resourceName, "network_configuration.0.assign_public_ip", acctest.CtTrue),
				),
			},
			{
				Config: testAccServiceConfig_launchTypeFargate(rName, false),
				Check: resource.ComposeTestCheckFunc(
					testAccCheckServiceExists(ctx, resourceName, &service),
					resource.TestCheckResourceAttr(resourceName, "network_configuration.0.assign_public_ip", acctest.CtFalse),
				),
			},
		},
	})
}

func TestAccECSService_LaunchTypeFargate_platformVersion(t *testing.T) {
	ctx := acctest.Context(t)
	var service awstypes.Service
	rName := sdkacctest.RandomWithPrefix(acctest.ResourcePrefix)
	resourceName := "aws_ecs_service.test"

	resource.ParallelTest(t, resource.TestCase{
		PreCheck:                 func() { acctest.PreCheck(ctx, t) },
		ErrorCheck:               acctest.ErrorCheck(t, names.ECSServiceID),
		ProtoV5ProviderFactories: acctest.ProtoV5ProviderFactories,
		CheckDestroy:             testAccCheckServiceDestroy(ctx),
		Steps: []resource.TestStep{
			{
				Config: testAccServiceConfig_launchTypeFargateAndPlatformVersion(rName, "1.3.0"),
				Check: resource.ComposeTestCheckFunc(
					testAccCheckServiceExists(ctx, resourceName, &service),
					resource.TestCheckResourceAttr(resourceName, "platform_version", "1.3.0"),
				),
			},
			{
				Config: testAccServiceConfig_launchTypeFargateAndPlatformVersion(rName, "LATEST"),
				Check: resource.ComposeTestCheckFunc(
					testAccCheckServiceExists(ctx, resourceName, &service),
					resource.TestCheckResourceAttr(resourceName, "platform_version", "LATEST"),
				),
			},
			{
				Config: testAccServiceConfig_launchTypeFargateAndPlatformVersion(rName, "1.4.0"),
				Check: resource.ComposeTestCheckFunc(
					testAccCheckServiceExists(ctx, resourceName, &service),
					resource.TestCheckResourceAttr(resourceName, "platform_version", "1.4.0"),
				),
			},
		},
	})
}

func TestAccECSService_LaunchTypeFargate_waitForSteadyState(t *testing.T) {
	ctx := acctest.Context(t)
	var service awstypes.Service
	rName := sdkacctest.RandomWithPrefix(acctest.ResourcePrefix)
	resourceName := "aws_ecs_service.test"

	resource.ParallelTest(t, resource.TestCase{
		PreCheck:                 func() { acctest.PreCheck(ctx, t) },
		ErrorCheck:               acctest.ErrorCheck(t, names.ECSServiceID),
		ProtoV5ProviderFactories: acctest.ProtoV5ProviderFactories,
		CheckDestroy:             testAccCheckServiceDestroy(ctx),
		Steps: []resource.TestStep{
			{
				// Wait for the ECS Cluster to reach a steady state w/specified count
				Config: testAccServiceConfig_launchTypeFargateAndWait(rName, 1, true),
				Check: resource.ComposeTestCheckFunc(
					testAccCheckServiceExists(ctx, resourceName, &service),
					resource.TestCheckResourceAttr(resourceName, "desired_count", "1"),
					resource.TestCheckResourceAttr(resourceName, "wait_for_steady_state", acctest.CtTrue),
				),
			},
			{
				ResourceName:      resourceName,
				ImportStateId:     fmt.Sprintf("%s/%s", rName, rName),
				ImportState:       true,
				ImportStateVerify: true,
				// Resource currently defaults to importing task_definition as family:revision
				// and wait_for_steady_state is not read from API
				ImportStateVerifyIgnore: []string{"task_definition", "wait_for_steady_state"},
			},
		},
	})
}

func TestAccECSService_LaunchTypeFargate_updateWaitForSteadyState(t *testing.T) {
	ctx := acctest.Context(t)
	var service awstypes.Service
	rName := sdkacctest.RandomWithPrefix(acctest.ResourcePrefix)
	resourceName := "aws_ecs_service.test"

	resource.ParallelTest(t, resource.TestCase{
		PreCheck:                 func() { acctest.PreCheck(ctx, t) },
		ErrorCheck:               acctest.ErrorCheck(t, names.ECSServiceID),
		ProtoV5ProviderFactories: acctest.ProtoV5ProviderFactories,
		CheckDestroy:             testAccCheckServiceDestroy(ctx),
		Steps: []resource.TestStep{
			{
				Config: testAccServiceConfig_launchTypeFargateNoWait(rName),
				Check: resource.ComposeTestCheckFunc(
					testAccCheckServiceExists(ctx, resourceName, &service),
					resource.TestCheckResourceAttr(resourceName, "desired_count", "1"),
					resource.TestCheckResourceAttr(resourceName, "wait_for_steady_state", acctest.CtFalse),
				),
			},
			{
				// Modify desired count and wait for the ECS Cluster to reach steady state
				Config: testAccServiceConfig_launchTypeFargateAndWait(rName, 2, true),
				Check: resource.ComposeTestCheckFunc(
					testAccCheckServiceExists(ctx, resourceName, &service),
					resource.TestCheckResourceAttr(resourceName, "desired_count", "2"),
					resource.TestCheckResourceAttr(resourceName, "wait_for_steady_state", acctest.CtTrue),
				),
			},
			{
				// Modify desired count without wait
				Config: testAccServiceConfig_launchTypeFargateAndWait(rName, 1, false),
				Check: resource.ComposeTestCheckFunc(
					testAccCheckServiceExists(ctx, resourceName, &service),
					resource.TestCheckResourceAttr(resourceName, "desired_count", "1"),
					resource.TestCheckResourceAttr(resourceName, "wait_for_steady_state", acctest.CtFalse),
				),
			},
		},
	})
}

func TestAccECSService_LaunchTypeEC2_network(t *testing.T) {
	ctx := acctest.Context(t)
	var service awstypes.Service
	rName := sdkacctest.RandomWithPrefix(acctest.ResourcePrefix)
	resourceName := "aws_ecs_service.test"

	resource.ParallelTest(t, resource.TestCase{
		PreCheck:                 func() { acctest.PreCheck(ctx, t) },
		ErrorCheck:               acctest.ErrorCheck(t, names.ECSServiceID),
		ProtoV5ProviderFactories: acctest.ProtoV5ProviderFactories,
		CheckDestroy:             testAccCheckServiceDestroy(ctx),
		Steps: []resource.TestStep{
			{
				Config: testAccServiceConfig_networkConfiguration(rName),
				Check: resource.ComposeTestCheckFunc(
					testAccCheckServiceExists(ctx, resourceName, &service),
					resource.TestCheckResourceAttr(resourceName, "network_configuration.0.assign_public_ip", acctest.CtFalse),
					resource.TestCheckResourceAttr(resourceName, "network_configuration.0.security_groups.#", "2"),
					resource.TestCheckResourceAttr(resourceName, "network_configuration.0.subnets.#", "2"),
				),
			},
			{
				Config: testAccServiceConfig_networkConfigurationModified(rName),
				Check: resource.ComposeTestCheckFunc(
					testAccCheckServiceExists(ctx, resourceName, &service),
					resource.TestCheckResourceAttr(resourceName, "network_configuration.0.assign_public_ip", acctest.CtFalse),
					resource.TestCheckResourceAttr(resourceName, "network_configuration.0.security_groups.#", "1"),
					resource.TestCheckResourceAttr(resourceName, "network_configuration.0.subnets.#", "2"),
				),
			},
		},
	})
}

func TestAccECSService_DaemonSchedulingStrategy_basic(t *testing.T) {
	ctx := acctest.Context(t)
	var service awstypes.Service
	rName := sdkacctest.RandomWithPrefix(acctest.ResourcePrefix)
	resourceName := "aws_ecs_service.test"

	resource.ParallelTest(t, resource.TestCase{
		PreCheck:                 func() { acctest.PreCheck(ctx, t) },
		ErrorCheck:               acctest.ErrorCheck(t, names.ECSServiceID),
		ProtoV5ProviderFactories: acctest.ProtoV5ProviderFactories,
		CheckDestroy:             testAccCheckServiceDestroy(ctx),
		Steps: []resource.TestStep{
			{
				Config: testAccServiceConfig_daemonSchedulingStrategy(rName),
				Check: resource.ComposeTestCheckFunc(
					testAccCheckServiceExists(ctx, resourceName, &service),
					resource.TestCheckResourceAttr(resourceName, "scheduling_strategy", "DAEMON"),
				),
			},
		},
	})
}

func TestAccECSService_DaemonSchedulingStrategy_setDeploymentMinimum(t *testing.T) {
	ctx := acctest.Context(t)
	var service awstypes.Service
	rName := sdkacctest.RandomWithPrefix(acctest.ResourcePrefix)
	resourceName := "aws_ecs_service.test"

	resource.ParallelTest(t, resource.TestCase{
		PreCheck:                 func() { acctest.PreCheck(ctx, t) },
		ErrorCheck:               acctest.ErrorCheck(t, names.ECSServiceID),
		ProtoV5ProviderFactories: acctest.ProtoV5ProviderFactories,
		CheckDestroy:             testAccCheckServiceDestroy(ctx),
		Steps: []resource.TestStep{
			{
				Config: testAccServiceConfig_daemonSchedulingStrategySetDeploymentMinimum(rName),
				Check: resource.ComposeTestCheckFunc(
					testAccCheckServiceExists(ctx, resourceName, &service),
					resource.TestCheckResourceAttr(resourceName, "scheduling_strategy", "DAEMON"),
				),
			},
		},
	})
}

func TestAccECSService_replicaSchedulingStrategy(t *testing.T) {
	ctx := acctest.Context(t)
	var service awstypes.Service
	rName := sdkacctest.RandomWithPrefix(acctest.ResourcePrefix)
	resourceName := "aws_ecs_service.test"

	resource.ParallelTest(t, resource.TestCase{
		PreCheck:                 func() { acctest.PreCheck(ctx, t) },
		ErrorCheck:               acctest.ErrorCheck(t, names.ECSServiceID),
		ProtoV5ProviderFactories: acctest.ProtoV5ProviderFactories,
		CheckDestroy:             testAccCheckServiceDestroy(ctx),
		Steps: []resource.TestStep{
			{
				Config: testAccServiceConfig_replicaSchedulingStrategy(rName),
				Check: resource.ComposeTestCheckFunc(
					testAccCheckServiceExists(ctx, resourceName, &service),
					resource.TestCheckResourceAttr(resourceName, "scheduling_strategy", "REPLICA"),
				),
			},
		},
	})
}

func TestAccECSService_ServiceRegistries_basic(t *testing.T) {
	ctx := acctest.Context(t)
	var service awstypes.Service
	rName := sdkacctest.RandomWithPrefix(acctest.ResourcePrefix)
	resourceName := "aws_ecs_service.test"

	resource.ParallelTest(t, resource.TestCase{
		PreCheck: func() {
			acctest.PreCheck(ctx, t)
			acctest.PreCheckPartitionHasService(t, names.ServiceDiscoveryEndpointID)
		},
		ErrorCheck:               acctest.ErrorCheck(t, names.ECSServiceID),
		ProtoV5ProviderFactories: acctest.ProtoV5ProviderFactories,
		CheckDestroy:             testAccCheckServiceDestroy(ctx),
		Steps: []resource.TestStep{
			{
				Config: testAccServiceConfig_registries(rName),
				Check: resource.ComposeTestCheckFunc(
					testAccCheckServiceExists(ctx, resourceName, &service),
					resource.TestCheckResourceAttr(resourceName, "service_registries.#", "1"),
				),
			},
		},
	})
}

func TestAccECSService_ServiceRegistries_container(t *testing.T) {
	ctx := acctest.Context(t)
	var service awstypes.Service
	rName := sdkacctest.RandomWithPrefix(acctest.ResourcePrefix)
	resourceName := "aws_ecs_service.test"

	resource.ParallelTest(t, resource.TestCase{
		PreCheck: func() {
			acctest.PreCheck(ctx, t)
			acctest.PreCheckPartitionHasService(t, names.ServiceDiscoveryEndpointID)
		},
		ErrorCheck:               acctest.ErrorCheck(t, names.ECSServiceID),
		ProtoV5ProviderFactories: acctest.ProtoV5ProviderFactories,
		CheckDestroy:             testAccCheckServiceDestroy(ctx),
		Steps: []resource.TestStep{
			{
				Config: testAccServiceConfig_registriesContainer(rName),
				Check: resource.ComposeTestCheckFunc(
					testAccCheckServiceExists(ctx, resourceName, &service),
					resource.TestCheckResourceAttr(resourceName, "service_registries.#", "1"),
				),
			},
		},
	})
}

func TestAccECSService_ServiceRegistries_changes(t *testing.T) {
	ctx := acctest.Context(t)
	var service awstypes.Service
	rName := sdkacctest.RandomWithPrefix(acctest.ResourcePrefix)
	serviceDiscoveryName := sdkacctest.RandomWithPrefix(acctest.ResourcePrefix)
	updatedServiceDiscoveryName := sdkacctest.RandomWithPrefix(acctest.ResourcePrefix)
	resourceName := "aws_ecs_service.test"

	if testing.Short() {
		t.Skip("skipping long-running test in short mode")
	}

	resource.ParallelTest(t, resource.TestCase{
		PreCheck: func() {
			acctest.PreCheck(ctx, t)
			acctest.PreCheckPartitionHasService(t, names.ServiceDiscoveryEndpointID)
		},
		ErrorCheck:               acctest.ErrorCheck(t, names.ECSServiceID),
		ProtoV5ProviderFactories: acctest.ProtoV5ProviderFactories,
		CheckDestroy:             testAccCheckServiceDestroy(ctx),
		Steps: []resource.TestStep{
			{
				Config: testAccServiceConfig_registriesChanges(rName, serviceDiscoveryName),
				Check: resource.ComposeTestCheckFunc(
					testAccCheckServiceExists(ctx, resourceName, &service),
					resource.TestCheckResourceAttr(resourceName, "service_registries.#", "1"),
				),
			},
			{
				Config: testAccServiceConfig_registriesChanges(rName, updatedServiceDiscoveryName),
				Check: resource.ComposeTestCheckFunc(
					testAccCheckServiceExists(ctx, resourceName, &service),
					resource.TestCheckResourceAttr(resourceName, "service_registries.#", "1"),
				),
			},
		},
	})
}

func TestAccECSService_ServiceRegistries_removal(t *testing.T) {
	ctx := acctest.Context(t)
	var service awstypes.Service
	rName := sdkacctest.RandomWithPrefix(acctest.ResourcePrefix)
	serviceDiscoveryName := sdkacctest.RandomWithPrefix(acctest.ResourcePrefix)
	resourceName := "aws_ecs_service.test"

	if testing.Short() {
		t.Skip("skipping long-running test in short mode")
	}

	resource.ParallelTest(t, resource.TestCase{
		PreCheck: func() {
			acctest.PreCheck(ctx, t)
			acctest.PreCheckPartitionHasService(t, names.ServiceDiscoveryEndpointID)
		},
		ErrorCheck:               acctest.ErrorCheck(t, names.ECSServiceID),
		ProtoV5ProviderFactories: acctest.ProtoV5ProviderFactories,
		CheckDestroy:             testAccCheckServiceDestroy(ctx),
		Steps: []resource.TestStep{
			{
				Config: testAccServiceConfig_registriesRemoval(rName, serviceDiscoveryName, false),
				Check: resource.ComposeTestCheckFunc(
					testAccCheckServiceExists(ctx, resourceName, &service),
					resource.TestCheckResourceAttr(resourceName, "service_registries.#", "1"),
				),
			},
			{
				Config: testAccServiceConfig_registriesRemoval(rName, serviceDiscoveryName, true),
				Check: resource.ComposeTestCheckFunc(
					testAccCheckServiceExists(ctx, resourceName, &service),
					resource.TestCheckResourceAttr(resourceName, "service_registries.#", "0"),
				),
			},
		},
	})
}

func TestAccECSService_ServiceConnect_basic(t *testing.T) {
	ctx := acctest.Context(t)
	var service awstypes.Service
	rName := sdkacctest.RandomWithPrefix(acctest.ResourcePrefix)
	resourceName := "aws_ecs_service.test"

	resource.ParallelTest(t, resource.TestCase{
		PreCheck:                 func() { acctest.PreCheck(ctx, t) },
		ErrorCheck:               acctest.ErrorCheck(t, names.ECSServiceID),
		ProtoV5ProviderFactories: acctest.ProtoV5ProviderFactories,
		CheckDestroy:             testAccCheckServiceDestroy(ctx),
		Steps: []resource.TestStep{
			{
				Config: testAccServiceConfig_serviceConnectBasic(rName),
				Check: resource.ComposeTestCheckFunc(
					testAccCheckServiceExists(ctx, resourceName, &service),
					resource.TestCheckResourceAttr(resourceName, "service_connect_configuration.#", "1"),
				),
			},
			{
				ResourceName:      resourceName,
				ImportState:       true,
				ImportStateId:     fmt.Sprintf("%s/%s", rName, rName),
				ImportStateVerify: true,
				// Resource currently defaults to importing task_definition as family:revision
				// and wait_for_steady_state is not read from API
				ImportStateVerifyIgnore: []string{"task_definition", "wait_for_steady_state"},
			},
		},
	})
}

func TestAccECSService_ServiceConnect_full(t *testing.T) {
	ctx := acctest.Context(t)
	var service awstypes.Service
	rName := sdkacctest.RandomWithPrefix(acctest.ResourcePrefix)
	resourceName := "aws_ecs_service.test"

	resource.ParallelTest(t, resource.TestCase{
		PreCheck:                 func() { acctest.PreCheck(ctx, t) },
		ErrorCheck:               acctest.ErrorCheck(t, names.ECSServiceID),
		ProtoV5ProviderFactories: acctest.ProtoV5ProviderFactories,
		CheckDestroy:             testAccCheckServiceDestroy(ctx),
		Steps: []resource.TestStep{
			{
				Config: testAccServiceConfig_serviceConnectAllAttributes(rName),
				Check: resource.ComposeTestCheckFunc(
					testAccCheckServiceExists(ctx, resourceName, &service),
					resource.TestCheckResourceAttr(resourceName, "service_connect_configuration.#", "1"),
				),
			},
		},
	})
}

func TestAccECSService_ServiceConnect_tls_with_empty_timeout(t *testing.T) {
	ctx := acctest.Context(t)
	var service awstypes.Service
	rName := sdkacctest.RandomWithPrefix(acctest.ResourcePrefix)
	resourceName := "aws_ecs_service.test"

	resource.ParallelTest(t, resource.TestCase{
		PreCheck:                 func() { acctest.PreCheck(ctx, t) },
		ErrorCheck:               acctest.ErrorCheck(t, names.ECSServiceID),
		ProtoV5ProviderFactories: acctest.ProtoV5ProviderFactories,
		CheckDestroy:             testAccCheckServiceDestroy(ctx),
		Steps: []resource.TestStep{
			{
				Config: testAccServiceConfig_serviceConnect_tls_with_empty_timeout_block(rName),
				Check: resource.ComposeTestCheckFunc(
					testAccCheckServiceExists(ctx, resourceName, &service),
					resource.TestCheckResourceAttr(resourceName, "service_connect_configuration.#", "1"),
				),
			},
		},
	})
}

func TestAccECSService_ServiceConnect_ingressPortOverride(t *testing.T) {
	ctx := acctest.Context(t)
	var service awstypes.Service
	rName := sdkacctest.RandomWithPrefix(acctest.ResourcePrefix)
	resourceName := "aws_ecs_service.test"

	resource.ParallelTest(t, resource.TestCase{
		PreCheck:                 func() { acctest.PreCheck(ctx, t) },
		ErrorCheck:               acctest.ErrorCheck(t, names.ECSServiceID),
		ProtoV5ProviderFactories: acctest.ProtoV5ProviderFactories,
		CheckDestroy:             testAccCheckServiceDestroy(ctx),
		Steps: []resource.TestStep{
			{
				Config: testAccServiceConfig_serviceConnectIngressPortOverride(rName),
				Check: resource.ComposeAggregateTestCheckFunc(
					testAccCheckServiceExists(ctx, resourceName, &service),
					resource.TestCheckResourceAttr(resourceName, "service_connect_configuration.#", "1"),
					resource.TestCheckResourceAttr(resourceName, "service_connect_configuration.0.enabled", acctest.CtTrue),
					resource.TestCheckResourceAttr(resourceName, "service_connect_configuration.0.log_configuration.#", "0"),
					resource.TestCheckResourceAttrSet(resourceName, "service_connect_configuration.0.namespace"),
					resource.TestCheckResourceAttr(resourceName, "service_connect_configuration.0.service.#", "1"),
					resource.TestCheckResourceAttr(resourceName, "service_connect_configuration.0.service.0.client_alias.#", "1"),
					resource.TestCheckResourceAttr(resourceName, "service_connect_configuration.0.service.0.client_alias.0.dns_name", "nginx-http."+rName),
					resource.TestCheckResourceAttr(resourceName, "service_connect_configuration.0.service.0.client_alias.0.port", "8080"),
					resource.TestCheckResourceAttr(resourceName, "service_connect_configuration.0.service.0.discovery_name", "nginx-http"),
					resource.TestCheckResourceAttr(resourceName, "service_connect_configuration.0.service.0.ingress_port_override", "0"),
					resource.TestCheckResourceAttr(resourceName, "service_connect_configuration.0.service.0.port_name", "nginx-http"),
				),
			},
		},
	})
}

func TestAccECSService_ServiceConnect_remove(t *testing.T) {
	ctx := acctest.Context(t)
	var service awstypes.Service
	rName := sdkacctest.RandomWithPrefix(acctest.ResourcePrefix)
	resourceName := "aws_ecs_service.test"

	resource.ParallelTest(t, resource.TestCase{
		PreCheck:                 func() { acctest.PreCheck(ctx, t) },
		ErrorCheck:               acctest.ErrorCheck(t, names.ECSServiceID),
		ProtoV5ProviderFactories: acctest.ProtoV5ProviderFactories,
		CheckDestroy:             testAccCheckServiceDestroy(ctx),
		Steps: []resource.TestStep{
			{
				Config: testAccServiceConfig_serviceConnectBasic(rName),
				Check: resource.ComposeTestCheckFunc(
					testAccCheckServiceExists(ctx, resourceName, &service),
					resource.TestCheckResourceAttr(resourceName, "service_connect_configuration.#", "1"),
					resource.TestCheckResourceAttr(resourceName, "service_connect_configuration.0.enabled", acctest.CtTrue),
				),
			},
			{
				Config: testAccServiceConfig_serviceConnectRemoved(rName),
				Check: resource.ComposeTestCheckFunc(
					testAccCheckServiceExists(ctx, resourceName, &service),
					resource.TestCheckResourceAttr(resourceName, "service_connect_configuration.#", "0"),
				),
			},
		},
	})
}

// Regression for https://github.com/hashicorp/terraform-provider-aws/issues/42818
func TestAccECSService_ServiceConnect_outOfBandRemoval(t *testing.T) {
	ctx := acctest.Context(t)
	var service awstypes.Service
	rName := sdkacctest.RandomWithPrefix(acctest.ResourcePrefix)
	resourceName := "aws_ecs_service.test"

	resource.ParallelTest(t, resource.TestCase{
		PreCheck:                 func() { acctest.PreCheck(ctx, t) },
		ErrorCheck:               acctest.ErrorCheck(t, names.ECSServiceID),
		ProtoV5ProviderFactories: acctest.ProtoV5ProviderFactories,
		Steps: []resource.TestStep{
			{
				Config: testAccServiceConfig_serviceConnectBasic(rName),
				Check: resource.ComposeTestCheckFunc(
					testAccCheckServiceExists(ctx, resourceName, &service),
					testAccCheckServiceDisableServiceConnect(ctx, &service),
				),
				ExpectNonEmptyPlan: true,
			},
			{
				Config: testAccServiceConfig_serviceConnectBasic(rName),
				Check: resource.ComposeTestCheckFunc(
					testAccCheckServiceExists(ctx, resourceName, &service),
					resource.TestCheckResourceAttr(resourceName, "service_connect_configuration.0.enabled", acctest.CtTrue),
				),
			},
		},
	})
}

func TestAccECSService_Tags_basic(t *testing.T) {
	ctx := acctest.Context(t)
	var service awstypes.Service
	rName := sdkacctest.RandomWithPrefix(acctest.ResourcePrefix)
	resourceName := "aws_ecs_service.test"

	resource.ParallelTest(t, resource.TestCase{
		PreCheck:                 func() { acctest.PreCheck(ctx, t) },
		ErrorCheck:               acctest.ErrorCheck(t, names.ECSServiceID),
		ProtoV5ProviderFactories: acctest.ProtoV5ProviderFactories,
		CheckDestroy:             testAccCheckServiceDestroy(ctx),
		Steps: []resource.TestStep{
			{
				Config: testAccServiceConfig_tags1(rName, acctest.CtKey1, acctest.CtValue1),
				Check: resource.ComposeTestCheckFunc(
					testAccCheckServiceExists(ctx, resourceName, &service),
					resource.TestCheckResourceAttr(resourceName, acctest.CtTagsPercent, "1"),
					resource.TestCheckResourceAttr(resourceName, acctest.CtTagsKey1, acctest.CtValue1),
				),
			},
			{
				ResourceName:      resourceName,
				ImportStateId:     fmt.Sprintf("%s/%s", rName, rName),
				ImportState:       true,
				ImportStateVerify: true,
				// Resource currently defaults to importing task_definition as family:revision
				// and wait_for_steady_state is not read from API
				ImportStateVerifyIgnore: []string{"task_definition", "wait_for_steady_state"},
			},
			{
				Config: testAccServiceConfig_tags2(rName, acctest.CtKey1, acctest.CtValue1Updated, acctest.CtKey2, acctest.CtValue2),
				Check: resource.ComposeTestCheckFunc(
					testAccCheckServiceExists(ctx, resourceName, &service),
					resource.TestCheckResourceAttr(resourceName, acctest.CtTagsPercent, "2"),
					resource.TestCheckResourceAttr(resourceName, acctest.CtTagsKey1, acctest.CtValue1Updated),
					resource.TestCheckResourceAttr(resourceName, acctest.CtTagsKey2, acctest.CtValue2),
				),
			},
			{
				Config: testAccServiceConfig_tags1(rName, acctest.CtKey2, acctest.CtValue2),
				Check: resource.ComposeTestCheckFunc(
					testAccCheckServiceExists(ctx, resourceName, &service),
					resource.TestCheckResourceAttr(resourceName, acctest.CtTagsPercent, "1"),
					resource.TestCheckResourceAttr(resourceName, acctest.CtTagsKey2, acctest.CtValue2),
				),
			},
		},
	})
}

func TestAccECSService_Tags_managed(t *testing.T) {
	ctx := acctest.Context(t)
	var service awstypes.Service
	rName := sdkacctest.RandomWithPrefix(acctest.ResourcePrefix)
	resourceName := "aws_ecs_service.test"

	resource.ParallelTest(t, resource.TestCase{
		PreCheck:                 func() { acctest.PreCheck(ctx, t) },
		ErrorCheck:               acctest.ErrorCheck(t, names.ECSServiceID),
		ProtoV5ProviderFactories: acctest.ProtoV5ProviderFactories,
		CheckDestroy:             testAccCheckServiceDestroy(ctx),
		Steps: []resource.TestStep{
			{
				Config: testAccServiceConfig_managedTags(rName),
				Check: resource.ComposeTestCheckFunc(
					testAccCheckServiceExists(ctx, resourceName, &service),
					resource.TestCheckResourceAttr(resourceName, acctest.CtTagsPercent, "1"),
					resource.TestCheckResourceAttr(resourceName, "enable_ecs_managed_tags", acctest.CtTrue),
				),
			},
		},
	})
}

func TestAccECSService_Tags_UpgradeFromV5_100_0(t *testing.T) {
	ctx := acctest.Context(t)
	var service awstypes.Service
	rName := sdkacctest.RandomWithPrefix(acctest.ResourcePrefix)
	resourceName := "aws_ecs_service.test"

	resource.ParallelTest(t, resource.TestCase{
		PreCheck:     func() { acctest.PreCheck(ctx, t) },
		ErrorCheck:   acctest.ErrorCheck(t, names.ECSServiceID),
		CheckDestroy: testAccCheckServiceDestroy(ctx),
		Steps: []resource.TestStep{
			{
				ExternalProviders: map[string]resource.ExternalProvider{
					"aws": {
						Source:            "hashicorp/aws",
						VersionConstraint: "5.100.0",
					},
				},
				Config: testAccServiceConfig_tags1(rName, acctest.CtKey1, acctest.CtValue1),
				Check: resource.ComposeTestCheckFunc(
					testAccCheckServiceExists(ctx, resourceName, &service),
					resource.TestCheckResourceAttr(resourceName, acctest.CtTagsPercent, "1"),
					resource.TestCheckResourceAttr(resourceName, acctest.CtTagsKey1, acctest.CtValue1),
				),
			},
			{
				// Just only upgrading to the latest provider version
				ProtoV5ProviderFactories: acctest.ProtoV5ProviderFactories,
				Config:                   testAccServiceConfig_tags1(rName, acctest.CtKey1, acctest.CtValue1),
				Check: resource.ComposeTestCheckFunc(
					testAccCheckServiceExists(ctx, resourceName, &service),
					resource.TestCheckResourceAttr(resourceName, acctest.CtTagsPercent, "1"),
					resource.TestCheckResourceAttr(resourceName, acctest.CtTagsKey1, acctest.CtValue1),
				),
			},
			{
				ProtoV5ProviderFactories: acctest.ProtoV5ProviderFactories,
				Config:                   testAccServiceConfig_tags2(rName, acctest.CtKey1, acctest.CtValue1Updated, acctest.CtKey2, acctest.CtValue2),
				Check: resource.ComposeTestCheckFunc(
					testAccCheckServiceExists(ctx, resourceName, &service),
					resource.TestCheckResourceAttr(resourceName, acctest.CtTagsPercent, "2"),
					resource.TestCheckResourceAttr(resourceName, acctest.CtTagsKey1, acctest.CtValue1Updated),
					resource.TestCheckResourceAttr(resourceName, acctest.CtTagsKey2, acctest.CtValue2),
				),
			},
			{
				ProtoV5ProviderFactories: acctest.ProtoV5ProviderFactories,
				Config:                   testAccServiceConfig_tags1(rName, acctest.CtKey2, acctest.CtValue2),
				Check: resource.ComposeTestCheckFunc(
					testAccCheckServiceExists(ctx, resourceName, &service),
					resource.TestCheckResourceAttr(resourceName, acctest.CtTagsPercent, "1"),
					resource.TestCheckResourceAttr(resourceName, acctest.CtTagsKey2, acctest.CtValue2),
				),
			},
		},
	})
}

func TestAccECSService_Tags_UpgradeFromV5_100_0ThroughV6_08_0(t *testing.T) {
	ctx := acctest.Context(t)
	var service awstypes.Service
	rName := sdkacctest.RandomWithPrefix(acctest.ResourcePrefix)
	resourceName := "aws_ecs_service.test"

	resource.ParallelTest(t, resource.TestCase{
		PreCheck:     func() { acctest.PreCheck(ctx, t) },
		ErrorCheck:   acctest.ErrorCheck(t, names.ECSServiceID),
		CheckDestroy: testAccCheckServiceDestroy(ctx),
		Steps: []resource.TestStep{
			{
				ExternalProviders: map[string]resource.ExternalProvider{
					"aws": {
						Source:            "hashicorp/aws",
						VersionConstraint: "5.100.0",
					},
				},
				Config: testAccServiceConfig_tags1(rName, acctest.CtKey1, acctest.CtValue1),
				Check: resource.ComposeTestCheckFunc(
					testAccCheckServiceExists(ctx, resourceName, &service),
					resource.TestCheckResourceAttr(resourceName, acctest.CtTagsPercent, "1"),
					resource.TestCheckResourceAttr(resourceName, acctest.CtTagsKey1, acctest.CtValue1),
				),
			},
			{
				ExternalProviders: map[string]resource.ExternalProvider{
					"aws": {
						Source:            "hashicorp/aws",
						VersionConstraint: "6.8.0",
					},
				},
				Config: testAccServiceConfig_tags1(rName, acctest.CtKey1, acctest.CtValue1),
				Check: resource.ComposeTestCheckFunc(
					testAccCheckServiceExists(ctx, resourceName, &service),
					resource.TestCheckResourceAttr(resourceName, acctest.CtTagsPercent, "1"),
					resource.TestCheckResourceAttr(resourceName, acctest.CtTagsKey1, acctest.CtValue1),
				),
			},
			{
				// Just only upgrading to the latest provider version
				ProtoV5ProviderFactories: acctest.ProtoV5ProviderFactories,
				Config:                   testAccServiceConfig_tags1(rName, acctest.CtKey1, acctest.CtValue1),
				Check: resource.ComposeTestCheckFunc(
					testAccCheckServiceExists(ctx, resourceName, &service),
					resource.TestCheckResourceAttr(resourceName, acctest.CtTagsPercent, "1"),
					resource.TestCheckResourceAttr(resourceName, acctest.CtTagsKey1, acctest.CtValue1),
				),
			},
			{
				ProtoV5ProviderFactories: acctest.ProtoV5ProviderFactories,
				Config:                   testAccServiceConfig_tags2(rName, acctest.CtKey1, acctest.CtValue1Updated, acctest.CtKey2, acctest.CtValue2),
				Check: resource.ComposeTestCheckFunc(
					testAccCheckServiceExists(ctx, resourceName, &service),
					resource.TestCheckResourceAttr(resourceName, acctest.CtTagsPercent, "2"),
					resource.TestCheckResourceAttr(resourceName, acctest.CtTagsKey1, acctest.CtValue1Updated),
					resource.TestCheckResourceAttr(resourceName, acctest.CtTagsKey2, acctest.CtValue2),
				),
			},
			{
				ProtoV5ProviderFactories: acctest.ProtoV5ProviderFactories,
				Config:                   testAccServiceConfig_tags1(rName, acctest.CtKey2, acctest.CtValue2),
				Check: resource.ComposeTestCheckFunc(
					testAccCheckServiceExists(ctx, resourceName, &service),
					resource.TestCheckResourceAttr(resourceName, acctest.CtTagsPercent, "1"),
					resource.TestCheckResourceAttr(resourceName, acctest.CtTagsKey2, acctest.CtValue2),
				),
			},
		},
	})
}

func TestAccECSService_Tags_propagate(t *testing.T) {
	ctx := acctest.Context(t)
	var first, second, third awstypes.Service
	rName := sdkacctest.RandomWithPrefix(acctest.ResourcePrefix)
	resourceName := "aws_ecs_service.test"

	resource.ParallelTest(t, resource.TestCase{
		PreCheck:                 func() { acctest.PreCheck(ctx, t) },
		ErrorCheck:               acctest.ErrorCheck(t, names.ECSServiceID),
		ProtoV5ProviderFactories: acctest.ProtoV5ProviderFactories,
		CheckDestroy:             testAccCheckServiceDestroy(ctx),
		Steps: []resource.TestStep{
			{
				Config: testAccServiceConfig_propagateTags(rName, "SERVICE"),
				Check: resource.ComposeTestCheckFunc(
					testAccCheckServiceExists(ctx, resourceName, &first),
					resource.TestCheckResourceAttr(resourceName, acctest.CtTagsPercent, "1"),
					resource.TestCheckResourceAttr(resourceName, names.AttrPropagateTags, string(awstypes.PropagateTagsService)),
				),
			},
			{
				Config: testAccServiceConfig_propagateTags(rName, "TASK_DEFINITION"),
				Check: resource.ComposeTestCheckFunc(
					testAccCheckServiceExists(ctx, resourceName, &second),
					resource.TestCheckResourceAttr(resourceName, names.AttrPropagateTags, string(awstypes.PropagateTagsTaskDefinition)),
				),
			},
			{
				Config: testAccServiceConfig_propagateTags(rName, "NONE"),
				Check: resource.ComposeTestCheckFunc(
					testAccCheckServiceExists(ctx, resourceName, &third),
					resource.TestCheckResourceAttr(resourceName, names.AttrPropagateTags, string(awstypes.PropagateTagsNone)),
				),
			},
		},
	})
}

func TestAccECSService_executeCommand(t *testing.T) {
	ctx := acctest.Context(t)
	var service awstypes.Service
	rName := sdkacctest.RandomWithPrefix(acctest.ResourcePrefix)
	resourceName := "aws_ecs_service.test"

	resource.ParallelTest(t, resource.TestCase{
		PreCheck:                 func() { acctest.PreCheck(ctx, t) },
		ErrorCheck:               acctest.ErrorCheck(t, names.ECSServiceID),
		ProtoV5ProviderFactories: acctest.ProtoV5ProviderFactories,
		CheckDestroy:             testAccCheckServiceDestroy(ctx),
		Steps: []resource.TestStep{
			{
				Config: testAccServiceConfig_executeCommand(rName, true),
				Check: resource.ComposeTestCheckFunc(
					testAccCheckServiceExists(ctx, resourceName, &service),
					resource.TestCheckResourceAttr(resourceName, "enable_execute_command", acctest.CtTrue),
				),
			},
			{
				Config: testAccServiceConfig_executeCommand(rName, false),
				Check: resource.ComposeTestCheckFunc(
					testAccCheckServiceExists(ctx, resourceName, &service),
					resource.TestCheckResourceAttr(resourceName, "enable_execute_command", acctest.CtFalse),
				),
			},
		},
	})
}

func TestAccECSService_AvailabilityZoneRebalancing(t *testing.T) {
	ctx := acctest.Context(t)
	var service awstypes.Service
	rName := sdkacctest.RandomWithPrefix(acctest.ResourcePrefix)
	resourceName := "aws_ecs_service.test"

	resource.ParallelTest(t, resource.TestCase{
		PreCheck:                 func() { acctest.PreCheck(ctx, t) },
		ErrorCheck:               acctest.ErrorCheck(t, names.ECSServiceID),
		ProtoV5ProviderFactories: acctest.ProtoV5ProviderFactories,
		CheckDestroy:             testAccCheckServiceDestroy(ctx),
		Steps: []resource.TestStep{
			{
				Config: testAccServiceConfig_availabilityZoneRebalancing(rName, "null"),
				Check: resource.ComposeTestCheckFunc(
					testAccCheckServiceExists(ctx, resourceName, &service),
				),
				ConfigPlanChecks: resource.ConfigPlanChecks{
					PreApply: []plancheck.PlanCheck{
						plancheck.ExpectResourceAction(resourceName, plancheck.ResourceActionCreate),
					},
				},
				ConfigStateChecks: []statecheck.StateCheck{
					statecheck.ExpectKnownValue(resourceName, tfjsonpath.New("availability_zone_rebalancing"), tfknownvalue.StringExact(awstypes.AvailabilityZoneRebalancingEnabled)),
				},
			},
			{
				Config: testAccServiceConfig_availabilityZoneRebalancing(rName, awstypes.AvailabilityZoneRebalancingEnabled),
				Check: resource.ComposeTestCheckFunc(
					testAccCheckServiceExists(ctx, resourceName, &service),
				),
				ConfigPlanChecks: resource.ConfigPlanChecks{
					PreApply: []plancheck.PlanCheck{
						plancheck.ExpectResourceAction(resourceName, plancheck.ResourceActionNoop),
					},
				},
				ConfigStateChecks: []statecheck.StateCheck{
					statecheck.ExpectKnownValue(resourceName, tfjsonpath.New("availability_zone_rebalancing"), tfknownvalue.StringExact(awstypes.AvailabilityZoneRebalancingEnabled)),
				},
			},
			{
				Config: testAccServiceConfig_availabilityZoneRebalancing(rName, awstypes.AvailabilityZoneRebalancingDisabled),
				Check: resource.ComposeTestCheckFunc(
					testAccCheckServiceExists(ctx, resourceName, &service),
				),
				ConfigPlanChecks: resource.ConfigPlanChecks{
					PreApply: []plancheck.PlanCheck{
						plancheck.ExpectResourceAction(resourceName, plancheck.ResourceActionUpdate),
					},
				},
				ConfigStateChecks: []statecheck.StateCheck{
					statecheck.ExpectKnownValue(resourceName, tfjsonpath.New("availability_zone_rebalancing"), tfknownvalue.StringExact(awstypes.AvailabilityZoneRebalancingDisabled)),
				},
			},
			{
				Config: testAccServiceConfig_availabilityZoneRebalancing(rName, "null"),
				Check: resource.ComposeTestCheckFunc(
					testAccCheckServiceExists(ctx, resourceName, &service),
				),
				ConfigPlanChecks: resource.ConfigPlanChecks{
					PreApply: []plancheck.PlanCheck{
						plancheck.ExpectResourceAction(resourceName, plancheck.ResourceActionNoop),
					},
				},
				ConfigStateChecks: []statecheck.StateCheck{
					statecheck.ExpectKnownValue(resourceName, tfjsonpath.New("availability_zone_rebalancing"), tfknownvalue.StringExact(awstypes.AvailabilityZoneRebalancingDisabled)),
				},
			},
			{
				Config: testAccServiceConfig_availabilityZoneRebalancing(rName, awstypes.AvailabilityZoneRebalancingEnabled),
				Check: resource.ComposeTestCheckFunc(
					testAccCheckServiceExists(ctx, resourceName, &service),
				),
				ConfigPlanChecks: resource.ConfigPlanChecks{
					PreApply: []plancheck.PlanCheck{
						plancheck.ExpectResourceAction(resourceName, plancheck.ResourceActionUpdate),
					},
				},
				ConfigStateChecks: []statecheck.StateCheck{
					statecheck.ExpectKnownValue(resourceName, tfjsonpath.New("availability_zone_rebalancing"), tfknownvalue.StringExact(awstypes.AvailabilityZoneRebalancingEnabled)),
				},
			},
		},
	})
}

// Linear and Canary Deployment Strategy Tests

func TestAccECSService_LinearDeployment_basic(t *testing.T) {
	ctx := acctest.Context(t)
	var service awstypes.Service
	rName := sdkacctest.RandomWithPrefix(acctest.ResourcePrefix)[:16]
	resourceName := "aws_ecs_service.test"

	resource.ParallelTest(t, resource.TestCase{
		PreCheck:                 func() { acctest.PreCheck(ctx, t) },
		ErrorCheck:               acctest.ErrorCheck(t, names.ECSServiceID),
		ProtoV5ProviderFactories: acctest.ProtoV5ProviderFactories,
		CheckDestroy:             testAccCheckServiceDestroy(ctx),
		Steps: []resource.TestStep{
			{
				Config: testAccServiceConfig_linearDeployment_basic(rName, true),
				Check: resource.ComposeTestCheckFunc(
					testAccCheckServiceExists(ctx, resourceName, &service),
					resource.TestCheckResourceAttr(resourceName, "deployment_configuration.0.strategy", "LINEAR"),
					resource.TestCheckResourceAttr(resourceName, "deployment_configuration.0.bake_time_in_minutes", "2"),
					resource.TestCheckResourceAttr(resourceName, "deployment_configuration.0.linear_configuration.0.step_percent", "50"),
					resource.TestCheckResourceAttr(resourceName, "deployment_configuration.0.linear_configuration.0.step_bake_time_in_minutes", "1"),
				),
			},
			{
				Config: testAccServiceConfig_linearDeployment_updated(rName, false),
				Check: resource.ComposeTestCheckFunc(
					testAccCheckServiceExists(ctx, resourceName, &service),
					resource.TestCheckResourceAttr(resourceName, "deployment_configuration.0.strategy", "LINEAR"),
					resource.TestCheckResourceAttr(resourceName, "deployment_configuration.0.bake_time_in_minutes", "3"),
					resource.TestCheckResourceAttr(resourceName, "deployment_configuration.0.linear_configuration.0.step_percent", "25"),
					resource.TestCheckResourceAttr(resourceName, "deployment_configuration.0.linear_configuration.0.step_bake_time_in_minutes", "2"),
				),
			},
		},
	})
}

func TestAccECSService_LinearDeployment_outOfBandRemoval(t *testing.T) {
	ctx := acctest.Context(t)
	var service awstypes.Service
	rName := sdkacctest.RandomWithPrefix(acctest.ResourcePrefix)[:16]
	resourceName := "aws_ecs_service.test"

	resource.ParallelTest(t, resource.TestCase{
		PreCheck:                 func() { acctest.PreCheck(ctx, t) },
		ErrorCheck:               acctest.ErrorCheck(t, names.ECSServiceID),
		ProtoV5ProviderFactories: acctest.ProtoV5ProviderFactories,
		Steps: []resource.TestStep{
			{
				Config: testAccServiceConfig_linearDeployment_basic(rName, true),
				Check: resource.ComposeTestCheckFunc(
					testAccCheckServiceExists(ctx, resourceName, &service),
					resource.TestCheckResourceAttr(resourceName, "deployment_configuration.0.strategy", "LINEAR"),
					testAccCheckServiceRemoveLinearDeploymentConfigurations(ctx, &service),
				),
				ExpectNonEmptyPlan: true,
			},
			{
				Config: testAccServiceConfig_linearDeployment_basic(rName, false),
				Check: resource.ComposeTestCheckFunc(
					testAccCheckServiceExists(ctx, resourceName, &service),
					resource.TestCheckResourceAttr(resourceName, "deployment_configuration.0.strategy", "LINEAR"),
				),
			},
		},
	})
}

func TestAccECSService_LinearDeployment_createFailure(t *testing.T) {
	ctx := acctest.Context(t)
	rName := sdkacctest.RandomWithPrefix(acctest.ResourcePrefix)[:16]

	resource.ParallelTest(t, resource.TestCase{
		PreCheck:                 func() { acctest.PreCheck(ctx, t) },
		ErrorCheck:               acctest.ErrorCheck(t, names.ECSServiceID),
		ProtoV5ProviderFactories: acctest.ProtoV5ProviderFactories,
		CheckDestroy:             testAccCheckServiceDestroy(ctx),
		Steps: []resource.TestStep{
			{
				Config:      testAccServiceConfig_linearDeployment_withFailure(rName, true),
				ExpectError: regexache.MustCompile(`No rollback candidate was found`),
			},
		},
	})
}

func TestAccECSService_LinearDeployment_changeStrategy(t *testing.T) {
	ctx := acctest.Context(t)
	var service awstypes.Service
	rName := sdkacctest.RandomWithPrefix(acctest.ResourcePrefix)[:16]
	resourceName := "aws_ecs_service.test"

	resource.ParallelTest(t, resource.TestCase{
		PreCheck:                 func() { acctest.PreCheck(ctx, t) },
		ErrorCheck:               acctest.ErrorCheck(t, names.ECSServiceID),
		ProtoV5ProviderFactories: acctest.ProtoV5ProviderFactories,
		CheckDestroy:             testAccCheckServiceDestroy(ctx),
		Steps: []resource.TestStep{
			{
				Config: testAccServiceConfig_linearDeployment_zeroBakeTime(rName, true),
				Check: resource.ComposeTestCheckFunc(
					testAccCheckServiceExists(ctx, resourceName, &service),
					resource.TestCheckResourceAttr(resourceName, "deployment_configuration.0.strategy", "LINEAR"),
				),
			},
			{
				Config: testAccServiceConfig_linearDeployment_switchToRolling(rName),
				Check: resource.ComposeTestCheckFunc(
					testAccCheckServiceExists(ctx, resourceName, &service),
					resource.TestCheckResourceAttr(resourceName, "deployment_configuration.0.strategy", "ROLLING"),
				),
			},
			{
				Config: testAccServiceConfig_linearDeployment_basic(rName, true),
				Check: resource.ComposeTestCheckFunc(
					testAccCheckServiceExists(ctx, resourceName, &service),
					resource.TestCheckResourceAttr(resourceName, "deployment_configuration.0.strategy", "LINEAR"),
				),
			},
		},
	})
}

func TestAccECSService_LinearDeployment_updateFailure(t *testing.T) {
	ctx := acctest.Context(t)
	var service awstypes.Service
	rName := sdkacctest.RandomWithPrefix(acctest.ResourcePrefix)[:16]
	resourceName := "aws_ecs_service.test"

	resource.ParallelTest(t, resource.TestCase{
		PreCheck:                 func() { acctest.PreCheck(ctx, t) },
		ErrorCheck:               acctest.ErrorCheck(t, names.ECSServiceID),
		ProtoV5ProviderFactories: acctest.ProtoV5ProviderFactories,
		CheckDestroy:             testAccCheckServiceDestroy(ctx),
		Steps: []resource.TestStep{
			{
				Config: testAccServiceConfig_linearDeployment_basic(rName, true),
				Check: resource.ComposeTestCheckFunc(
					testAccCheckServiceExists(ctx, resourceName, &service),
					resource.TestCheckResourceAttr(resourceName, "deployment_configuration.0.strategy", "LINEAR"),
				),
			},
			{
				Config:      testAccServiceConfig_linearDeployment_withFailure(rName, true),
				ExpectError: regexache.MustCompile(`Service deployment rolled back`),
			},
		},
	})
}

func TestAccECSService_LinearDeployment_updateInPlace(t *testing.T) {
	ctx := acctest.Context(t)
	var service awstypes.Service
	rName := sdkacctest.RandomWithPrefix(acctest.ResourcePrefix)[:16]
	resourceName := "aws_ecs_service.test"

	resource.ParallelTest(t, resource.TestCase{
		PreCheck:                 func() { acctest.PreCheck(ctx, t) },
		ErrorCheck:               acctest.ErrorCheck(t, names.ECSServiceID),
		ProtoV5ProviderFactories: acctest.ProtoV5ProviderFactories,
		CheckDestroy:             testAccCheckServiceDestroy(ctx),
		Steps: []resource.TestStep{
			{
				Config: testAccServiceConfig_linearDeployment_basic(rName, true),
				Check: resource.ComposeTestCheckFunc(
					testAccCheckServiceExists(ctx, resourceName, &service),
					resource.TestCheckResourceAttr(resourceName, "deployment_configuration.0.strategy", "LINEAR"),
					resource.TestCheckResourceAttr(resourceName, "desired_count", "1"),
				),
			},
			{
				Config: testAccServiceConfig_linearDeployment_zeroBakeTime(rName, true),
				Check: resource.ComposeTestCheckFunc(
					testAccCheckServiceExists(ctx, resourceName, &service),
					resource.TestCheckResourceAttr(resourceName, "deployment_configuration.0.strategy", "LINEAR"),
					resource.TestCheckResourceAttr(resourceName, "desired_count", "2"),
				),
			},
		},
	})
}

func TestAccECSService_LinearDeployment_waitServiceActive(t *testing.T) {
	ctx := acctest.Context(t)
	var service awstypes.Service
	rName := sdkacctest.RandomWithPrefix(acctest.ResourcePrefix)[:16]
	resourceName := "aws_ecs_service.test"

	resource.ParallelTest(t, resource.TestCase{
		PreCheck:                 func() { acctest.PreCheck(ctx, t) },
		ErrorCheck:               acctest.ErrorCheck(t, names.ECSServiceID),
		ProtoV5ProviderFactories: acctest.ProtoV5ProviderFactories,
		CheckDestroy:             testAccCheckServiceDestroy(ctx),
		Steps: []resource.TestStep{
			{
				Config: testAccServiceConfig_linearDeployment_basic(rName, true),
				Check: resource.ComposeTestCheckFunc(
					testAccCheckServiceExists(ctx, resourceName, &service),
					resource.TestCheckResourceAttr(resourceName, "deployment_configuration.0.strategy", "LINEAR"),
				),
			},
		},
	})
}

func TestAccECSService_CanaryDeployment_basic(t *testing.T) {
	ctx := acctest.Context(t)
	var service awstypes.Service
	rName := sdkacctest.RandomWithPrefix(acctest.ResourcePrefix)[:16]
	resourceName := "aws_ecs_service.test"

	resource.ParallelTest(t, resource.TestCase{
		PreCheck:                 func() { acctest.PreCheck(ctx, t) },
		ErrorCheck:               acctest.ErrorCheck(t, names.ECSServiceID),
		ProtoV5ProviderFactories: acctest.ProtoV5ProviderFactories,
		CheckDestroy:             testAccCheckServiceDestroy(ctx),
		Steps: []resource.TestStep{
			{
				Config: testAccServiceConfig_canaryDeployment_basic(rName, true),
				Check: resource.ComposeTestCheckFunc(
					testAccCheckServiceExists(ctx, resourceName, &service),
					resource.TestCheckResourceAttr(resourceName, "deployment_configuration.0.strategy", "CANARY"),
					resource.TestCheckResourceAttr(resourceName, "deployment_configuration.0.bake_time_in_minutes", "2"),
					resource.TestCheckResourceAttr(resourceName, "deployment_configuration.0.canary_configuration.0.canary_percent", "20"),
					resource.TestCheckResourceAttr(resourceName, "deployment_configuration.0.canary_configuration.0.canary_bake_time_in_minutes", "1"),
				),
			},
			{
				Config: testAccServiceConfig_canaryDeployment_updated(rName, false),
				Check: resource.ComposeTestCheckFunc(
					testAccCheckServiceExists(ctx, resourceName, &service),
					resource.TestCheckResourceAttr(resourceName, "deployment_configuration.0.strategy", "CANARY"),
					resource.TestCheckResourceAttr(resourceName, "deployment_configuration.0.bake_time_in_minutes", "3"),
					resource.TestCheckResourceAttr(resourceName, "deployment_configuration.0.canary_configuration.0.canary_percent", "10"),
					resource.TestCheckResourceAttr(resourceName, "deployment_configuration.0.canary_configuration.0.canary_bake_time_in_minutes", "2"),
				),
			},
		},
	})
}

func TestAccECSService_CanaryDeployment_outOfBandRemoval(t *testing.T) {
	ctx := acctest.Context(t)
	var service awstypes.Service
	rName := sdkacctest.RandomWithPrefix(acctest.ResourcePrefix)[:16]
	resourceName := "aws_ecs_service.test"

	resource.ParallelTest(t, resource.TestCase{
		PreCheck:                 func() { acctest.PreCheck(ctx, t) },
		ErrorCheck:               acctest.ErrorCheck(t, names.ECSServiceID),
		ProtoV5ProviderFactories: acctest.ProtoV5ProviderFactories,
		Steps: []resource.TestStep{
			{
				Config: testAccServiceConfig_canaryDeployment_basic(rName, true),
				Check: resource.ComposeTestCheckFunc(
					testAccCheckServiceExists(ctx, resourceName, &service),
					resource.TestCheckResourceAttr(resourceName, "deployment_configuration.0.strategy", "CANARY"),
					testAccCheckServiceRemoveCanaryDeploymentConfigurations(ctx, &service),
				),
				ExpectNonEmptyPlan: true,
			},
			{
				Config: testAccServiceConfig_canaryDeployment_basic(rName, false),
				Check: resource.ComposeTestCheckFunc(
					testAccCheckServiceExists(ctx, resourceName, &service),
					resource.TestCheckResourceAttr(resourceName, "deployment_configuration.0.strategy", "CANARY"),
				),
			},
		},
	})
}

func TestAccECSService_CanaryDeployment_createFailure(t *testing.T) {
	ctx := acctest.Context(t)
	rName := sdkacctest.RandomWithPrefix(acctest.ResourcePrefix)[:16]

	resource.ParallelTest(t, resource.TestCase{
		PreCheck:                 func() { acctest.PreCheck(ctx, t) },
		ErrorCheck:               acctest.ErrorCheck(t, names.ECSServiceID),
		ProtoV5ProviderFactories: acctest.ProtoV5ProviderFactories,
		CheckDestroy:             testAccCheckServiceDestroy(ctx),
		Steps: []resource.TestStep{
			{
				Config:      testAccServiceConfig_canaryDeployment_withFailure(rName, true),
				ExpectError: regexache.MustCompile(`No rollback candidate was found`),
			},
		},
	})
}

func TestAccECSService_CanaryDeployment_changeStrategy(t *testing.T) {
	ctx := acctest.Context(t)
	var service awstypes.Service
	rName := sdkacctest.RandomWithPrefix(acctest.ResourcePrefix)[:16]
	resourceName := "aws_ecs_service.test"

	resource.ParallelTest(t, resource.TestCase{
		PreCheck:                 func() { acctest.PreCheck(ctx, t) },
		ErrorCheck:               acctest.ErrorCheck(t, names.ECSServiceID),
		ProtoV5ProviderFactories: acctest.ProtoV5ProviderFactories,
		CheckDestroy:             testAccCheckServiceDestroy(ctx),
		Steps: []resource.TestStep{
			{
				Config: testAccServiceConfig_canaryDeployment_zeroBakeTime(rName, true),
				Check: resource.ComposeTestCheckFunc(
					testAccCheckServiceExists(ctx, resourceName, &service),
					resource.TestCheckResourceAttr(resourceName, "deployment_configuration.0.strategy", "CANARY"),
				),
			},
			{
				Config: testAccServiceConfig_canaryDeployment_switchToRolling(rName),
				Check: resource.ComposeTestCheckFunc(
					testAccCheckServiceExists(ctx, resourceName, &service),
					resource.TestCheckResourceAttr(resourceName, "deployment_configuration.0.strategy", "ROLLING"),
				),
			},
			{
				Config: testAccServiceConfig_canaryDeployment_basic(rName, true),
				Check: resource.ComposeTestCheckFunc(
					testAccCheckServiceExists(ctx, resourceName, &service),
					resource.TestCheckResourceAttr(resourceName, "deployment_configuration.0.strategy", "CANARY"),
				),
			},
		},
	})
}

func TestAccECSService_CanaryDeployment_updateFailure(t *testing.T) {
	ctx := acctest.Context(t)
	var service awstypes.Service
	rName := sdkacctest.RandomWithPrefix(acctest.ResourcePrefix)[:16]
	resourceName := "aws_ecs_service.test"

	resource.ParallelTest(t, resource.TestCase{
		PreCheck:                 func() { acctest.PreCheck(ctx, t) },
		ErrorCheck:               acctest.ErrorCheck(t, names.ECSServiceID),
		ProtoV5ProviderFactories: acctest.ProtoV5ProviderFactories,
		CheckDestroy:             testAccCheckServiceDestroy(ctx),
		Steps: []resource.TestStep{
			{
				Config: testAccServiceConfig_canaryDeployment_basic(rName, true),
				Check: resource.ComposeTestCheckFunc(
					testAccCheckServiceExists(ctx, resourceName, &service),
					resource.TestCheckResourceAttr(resourceName, "deployment_configuration.0.strategy", "CANARY"),
				),
			},
			{
				Config:      testAccServiceConfig_canaryDeployment_withFailure(rName, true),
				ExpectError: regexache.MustCompile(`Service deployment rolled back`),
			},
		},
	})
}

func TestAccECSService_CanaryDeployment_updateInPlace(t *testing.T) {
	ctx := acctest.Context(t)
	var service awstypes.Service
	rName := sdkacctest.RandomWithPrefix(acctest.ResourcePrefix)[:16]
	resourceName := "aws_ecs_service.test"

	resource.ParallelTest(t, resource.TestCase{
		PreCheck:                 func() { acctest.PreCheck(ctx, t) },
		ErrorCheck:               acctest.ErrorCheck(t, names.ECSServiceID),
		ProtoV5ProviderFactories: acctest.ProtoV5ProviderFactories,
		CheckDestroy:             testAccCheckServiceDestroy(ctx),
		Steps: []resource.TestStep{
			{
				Config: testAccServiceConfig_canaryDeployment_basic(rName, true),
				Check: resource.ComposeTestCheckFunc(
					testAccCheckServiceExists(ctx, resourceName, &service),
					resource.TestCheckResourceAttr(resourceName, "deployment_configuration.0.strategy", "CANARY"),
					resource.TestCheckResourceAttr(resourceName, "desired_count", "1"),
				),
			},
			{
				Config: testAccServiceConfig_canaryDeployment_zeroBakeTime(rName, true),
				Check: resource.ComposeTestCheckFunc(
					testAccCheckServiceExists(ctx, resourceName, &service),
					resource.TestCheckResourceAttr(resourceName, "deployment_configuration.0.strategy", "CANARY"),
					resource.TestCheckResourceAttr(resourceName, "desired_count", "2"),
				),
			},
		},
	})
}

func TestAccECSService_CanaryDeployment_waitServiceActive(t *testing.T) {
	ctx := acctest.Context(t)
	var service awstypes.Service
	rName := sdkacctest.RandomWithPrefix(acctest.ResourcePrefix)[:16]
	resourceName := "aws_ecs_service.test"

	resource.ParallelTest(t, resource.TestCase{
		PreCheck:                 func() { acctest.PreCheck(ctx, t) },
		ErrorCheck:               acctest.ErrorCheck(t, names.ECSServiceID),
		ProtoV5ProviderFactories: acctest.ProtoV5ProviderFactories,
		CheckDestroy:             testAccCheckServiceDestroy(ctx),
		Steps: []resource.TestStep{
			{
				Config: testAccServiceConfig_canaryDeployment_basic(rName, true),
				Check: resource.ComposeTestCheckFunc(
					testAccCheckServiceExists(ctx, resourceName, &service),
					resource.TestCheckResourceAttr(resourceName, "deployment_configuration.0.strategy", "CANARY"),
				),
			},
		},
	})
}

func testAccCheckServiceDestroy(ctx context.Context) resource.TestCheckFunc {
	return func(s *terraform.State) error {
		conn := acctest.Provider.Meta().(*conns.AWSClient).ECSClient(ctx)

		for _, rs := range s.RootModule().Resources {
			if rs.Type != "aws_ecs_service" {
				continue
			}

			output, err := tfecs.FindServiceNoTagsByTwoPartKey(ctx, conn, rs.Primary.ID, rs.Primary.Attributes["cluster"])

			if tfresource.NotFound(err) {
				return nil
			}

			if err != nil {
				return err
			}

			if aws.ToString(output.Status) == "INACTIVE" {
				return nil
			}

			return fmt.Errorf("ECS Service %s still exists", rs.Primary.ID)
		}

		return nil
	}
}

func testAccCheckServiceExists(ctx context.Context, name string, service *awstypes.Service) resource.TestCheckFunc {
	return func(s *terraform.State) error {
		rs, ok := s.RootModule().Resources[name]
		if !ok {
			return fmt.Errorf("Not found: %s", name)
		}

		conn := acctest.Provider.Meta().(*conns.AWSClient).ECSClient(ctx)

		var output *awstypes.Service
		err := retry.RetryContext(ctx, 1*time.Minute, func() *retry.RetryError {
			var err error
			output, err = tfecs.FindServiceNoTagsByTwoPartKey(ctx, conn, rs.Primary.ID, rs.Primary.Attributes["cluster"])

			if tfresource.NotFound(err) {
				return retry.RetryableError(err)
			}

			if err != nil {
				return retry.NonRetryableError(err)
			}

			return nil
		})
		if err != nil {
			return err
		}

		*service = *output

		return nil
	}
}

func testAccCheckServiceDisableServiceConnect(ctx context.Context, service *awstypes.Service) resource.TestCheckFunc {
	return func(s *terraform.State) error {
		conn := acctest.Provider.Meta().(*conns.AWSClient).ECSClient(ctx)

		input := &ecs.UpdateServiceInput{
			Cluster: service.ClusterArn,
			Service: service.ServiceName,
			ServiceConnectConfiguration: &awstypes.ServiceConnectConfiguration{
				Enabled: false,
			},
		}

		_, err := conn.UpdateService(ctx, input)
		return err
	}
}

func testAccCheckServiceRemoveBlueGreenDeploymentConfigurations(ctx context.Context, service *awstypes.Service) resource.TestCheckFunc {
	return func(s *terraform.State) error {
		conn := acctest.Provider.Meta().(*conns.AWSClient).ECSClient(ctx)

		input := &ecs.UpdateServiceInput{
			Cluster: service.ClusterArn,
			Service: service.ServiceName,
			DeploymentConfiguration: &awstypes.DeploymentConfiguration{
				Strategy:          awstypes.DeploymentStrategyRolling,
				BakeTimeInMinutes: aws.Int32(0),
				LifecycleHooks:    []awstypes.DeploymentLifecycleHook{},
			},
		}

		_, err := conn.UpdateService(ctx, input)
		return err
	}
}

func testAccCheckServiceRemoveLinearDeploymentConfigurations(ctx context.Context, service *awstypes.Service) resource.TestCheckFunc {
	return func(s *terraform.State) error {
		conn := acctest.Provider.Meta().(*conns.AWSClient).ECSClient(ctx)

		input := &ecs.UpdateServiceInput{
			Cluster: service.ClusterArn,
			Service: service.ServiceArn,
			DeploymentConfiguration: &awstypes.DeploymentConfiguration{
				Strategy: awstypes.DeploymentStrategyRolling,
			},
		}

		_, err := conn.UpdateService(ctx, input)
		return err
	}
}

func testAccCheckServiceRemoveCanaryDeploymentConfigurations(ctx context.Context, service *awstypes.Service) resource.TestCheckFunc {
	return func(s *terraform.State) error {
		conn := acctest.Provider.Meta().(*conns.AWSClient).ECSClient(ctx)

		input := &ecs.UpdateServiceInput{
			Cluster: service.ClusterArn,
			Service: service.ServiceArn,
			DeploymentConfiguration: &awstypes.DeploymentConfiguration{
				Strategy: awstypes.DeploymentStrategyRolling,
			},
		}

		_, err := conn.UpdateService(ctx, input)
		return err
	}
}

func testAccServiceConfig_basic(rName, clusterName string) string {
	return fmt.Sprintf(`
resource "aws_ecs_cluster" "test" {
  name = %[2]q
}

resource "aws_ecs_task_definition" "test" {
  family = %[2]q

  container_definitions = <<DEFINITION
[
  {
    "cpu": 128,
    "essential": true,
    "image": "mongo:latest",
    "memory": 128,
    "name": "mongodb"
  }
]
DEFINITION
}

resource "aws_ecs_service" "test" {
  name            = %[1]q
  cluster         = aws_ecs_cluster.test.id
  task_definition = aws_ecs_task_definition.test.arn
  desired_count   = 1
}
`, rName, clusterName)
}

func testAccServiceConfig_regionOverride(rName, clusterName string) string {
	return fmt.Sprintf(`
resource "aws_ecs_cluster" "test" {
  region = %[3]q

  name = %[2]q
}

resource "aws_ecs_task_definition" "test" {
  region = %[3]q

  family = %[2]q

  container_definitions = <<DEFINITION
[
  {
    "cpu": 128,
    "essential": true,
    "image": "mongo:latest",
    "memory": 128,
    "name": "mongodb"
  }
]
DEFINITION
}

resource "aws_ecs_service" "test" {
  region = %[3]q

  name            = %[1]q
  cluster         = aws_ecs_cluster.test.id
  task_definition = aws_ecs_task_definition.test.arn
  desired_count   = 1
}
`, rName, clusterName, acctest.AlternateRegion())
}

func testAccServiceConfig_modified(rName, clusterName string) string {
	return fmt.Sprintf(`
resource "aws_ecs_cluster" "test" {
  name = %[2]q
}

resource "aws_ecs_task_definition" "test" {
  family = %[2]q

<<<<<<< HEAD
  container_definitions = <<DEFINITION
[
  {
    "cpu": 128,
    "essential": true,
    "image": "mongo:latest",
    "memory": 128,
    "name": "mongodb"
  }
]
DEFINITION
}

resource "aws_ecs_service" "test" {
  name            = %[1]q
  cluster         = aws_ecs_cluster.test.id
  task_definition = aws_ecs_task_definition.test.arn
  desired_count   = 2
}
`, rName, clusterName)
}

func testAccServiceConfig_launchTypeFargateBase(rName string) string {
	return acctest.ConfigCompose(acctest.ConfigVPCWithSubnets(rName, 2), fmt.Sprintf(`
resource "aws_internet_gateway" "test" {
  vpc_id = aws_vpc.test.id
=======
		var output *awstypes.Service
		err := tfresource.Retry(ctx, 1*time.Minute, func(ctx context.Context) *tfresource.RetryError {
			var err error
			output, err = tfecs.FindServiceNoTagsByTwoPartKey(ctx, conn, rs.Primary.ID, rs.Primary.Attributes["cluster"])

			if tfresource.NotFound(err) {
				return tfresource.RetryableError(err)
			}

			if err != nil {
				return tfresource.NonRetryableError(err)
			}
>>>>>>> 87f4f9f1

  tags = {
    Name = %[1]q
  }
}

resource "aws_route_table" "test" {
  vpc_id = aws_vpc.test.id

  route {
    cidr_block = "0.0.0.0/0"
    gateway_id = aws_internet_gateway.test.id
  }

  tags = {
    Name = %[1]q
  }
}

resource "aws_route_table_association" "test" {
  count          = 2
  subnet_id      = element(aws_subnet.test[*].id, count.index)
  route_table_id = aws_route_table.test.id
}

resource "aws_security_group" "test" {
  count = 2

  name        = "%[1]s-${count.index}"
  description = "Allow all traffic"
  vpc_id      = aws_vpc.test.id

  ingress {
    protocol    = "6"
    from_port   = 80
    to_port     = 8000
    cidr_blocks = [aws_vpc.test.cidr_block]
  }

  egress {
    from_port = 0
    to_port   = 0
    protocol  = "-1"

    cidr_blocks = [
      "0.0.0.0/0",
    ]
  }

  tags = {
    Name = %[1]q
  }
}

resource "aws_ecs_cluster" "test" {
  name = %[1]q
}

resource "aws_ecs_task_definition" "test" {
  family                   = %[1]q
  network_mode             = "awsvpc"
  requires_compatibilities = ["FARGATE"]
  cpu                      = "256"
  memory                   = "512"

  container_definitions = <<DEFINITION
[
  {
    "cpu": 256,
    "essential": true,
    "image": "mongo:latest",
    "memory": 512,
    "name": "mongodb",
    "networkMode": "awsvpc"
  }
]
DEFINITION
}
`, rName))
}

func testAccServiceConfig_launchTypeFargate(rName string, assignPublicIP bool) string {
	return acctest.ConfigCompose(testAccServiceConfig_launchTypeFargateBase(rName), fmt.Sprintf(`
resource "aws_ecs_service" "test" {
  name            = %[1]q
  cluster         = aws_ecs_cluster.test.id
  task_definition = aws_ecs_task_definition.test.arn
  desired_count   = 1
  launch_type     = "FARGATE"

  network_configuration {
    security_groups  = aws_security_group.test[*].id
    subnets          = aws_subnet.test[*].id
    assign_public_ip = %[2]t
  }
}
`, rName, assignPublicIP))
}

func testAccServiceConfig_launchTypeFargateAndPlatformVersion(rName, platformVersion string) string {
	return acctest.ConfigCompose(testAccServiceConfig_launchTypeFargateBase(rName), fmt.Sprintf(`
resource "aws_ecs_service" "test" {
  name             = %[1]q
  cluster          = aws_ecs_cluster.test.id
  task_definition  = aws_ecs_task_definition.test.arn
  desired_count    = 1
  launch_type      = "FARGATE"
  platform_version = %[2]q

  network_configuration {
    security_groups  = aws_security_group.test[*].id
    subnets          = aws_subnet.test[*].id
    assign_public_ip = false
  }
}
`, rName, platformVersion))
}

func testAccServiceConfig_launchTypeFargateNoWait(rName string) string {
	return acctest.ConfigCompose(testAccServiceConfig_launchTypeFargateBase(rName), fmt.Sprintf(`
resource "aws_ecs_service" "test" {
  name            = %[1]q
  cluster         = aws_ecs_cluster.test.id
  task_definition = aws_ecs_task_definition.test.arn
  desired_count   = 1
  launch_type     = "FARGATE"

  network_configuration {
    security_groups  = [aws_security_group.test[0].id]
    subnets          = aws_subnet.test[*].id
    assign_public_ip = true
  }
}
`, rName))
}

func testAccServiceConfig_launchTypeFargateAndWait(rName string, desiredCount int, waitForSteadyState bool) string {
	return acctest.ConfigCompose(testAccServiceConfig_launchTypeFargateBase(rName), fmt.Sprintf(`
resource "aws_ecs_service" "test" {
  name            = %[1]q
  cluster         = aws_ecs_cluster.test.id
  task_definition = aws_ecs_task_definition.test.arn
  desired_count   = %[2]d
  launch_type     = "FARGATE"

  network_configuration {
    security_groups  = [aws_security_group.test[0].id]
    subnets          = aws_subnet.test[*].id
    assign_public_ip = true
  }

  wait_for_steady_state = %[3]t
}

`, rName, desiredCount, waitForSteadyState))
}

func testAccServiceConfig_interchangeablePlacementStrategy(rName string) string {
	return fmt.Sprintf(`
resource "aws_ecs_cluster" "test" {
  name = %[1]q
}

resource "aws_ecs_task_definition" "test" {
  family = %[1]q

  container_definitions = <<DEFINITION
[
  {
    "cpu": 128,
    "essential": true,
    "image": "mongo:latest",
    "memory": 128,
    "name": "mongodb"
  }
]
DEFINITION
}

resource "aws_ecs_service" "test" {
  name            = %[1]q
  cluster         = aws_ecs_cluster.test.id
  task_definition = aws_ecs_task_definition.test.arn
  desired_count   = 1

  ordered_placement_strategy {
    field = "host"
    type  = "spread"
  }
}
`, rName)
}

func testAccServiceConfig_blueGreenDeploymentBase(rName string) string {
	return acctest.ConfigCompose(acctest.ConfigVPCWithSubnets(rName, 2), fmt.Sprintf(`
data "aws_partition" "current" {}

resource "aws_internet_gateway" "test" {
  vpc_id = aws_vpc.test.id

  tags = {
    Name = %[1]q
  }
}

resource "aws_route_table" "test" {
  vpc_id = aws_vpc.test.id

  route {
    cidr_block = "0.0.0.0/0"
    gateway_id = aws_internet_gateway.test.id
  }

  tags = {
    Name = %[1]q
  }
}

resource "aws_route_table_association" "test" {
  count          = 2
  subnet_id      = element(aws_subnet.test[*].id, count.index)
  route_table_id = aws_route_table.test.id
}

resource "aws_security_group" "test" {
  name   = %[1]q
  vpc_id = aws_vpc.test.id

  ingress {
    protocol    = "6"
    from_port   = 80
    to_port     = 8000
    cidr_blocks = [aws_vpc.test.cidr_block]
  }

  egress {
    from_port = 0
    to_port   = 0
    protocol  = "-1"

    cidr_blocks = [
      "0.0.0.0/0",
    ]
  }

  tags = {
    Name = %[1]q
  }
}

resource "aws_security_group" "alb" {
  name        = "%[1]s-alb"
  description = "Security group for ALB"
  vpc_id      = aws_vpc.test.id

  ingress {
    protocol    = "tcp"
    from_port   = 80
    to_port     = 80
    cidr_blocks = ["0.0.0.0/0"]
  }

  egress {
    protocol    = "-1"
    from_port   = 0
    to_port     = 0
    cidr_blocks = ["0.0.0.0/0"]
  }
}

resource "aws_lb" "main" {
  name               = %[1]q
  internal           = false
  load_balancer_type = "application"
  security_groups    = [aws_security_group.alb.id]
  subnets            = aws_subnet.test[*].id

  enable_deletion_protection = false

  tags = {
    Name = "%[1]s-alb"
  }
}

resource "aws_lb_target_group" "primary" {
  name        = "%[1]s-prim"
  port        = 80
  protocol    = "HTTP"
  vpc_id      = aws_vpc.test.id
  target_type = "ip"

  health_check {
    path                = "/"
    healthy_threshold   = 2
    unhealthy_threshold = 5
    timeout             = 5
    interval            = 30
  }
}

resource "aws_lb_target_group" "alternate" {
  name        = "%[1]s-alt"
  port        = 80
  protocol    = "HTTP"
  vpc_id      = aws_vpc.test.id
  target_type = "ip"

  health_check {
    path                = "/"
    healthy_threshold   = 2
    unhealthy_threshold = 5
    timeout             = 5
    interval            = 30
  }
}

resource "aws_lb_listener" "http" {
  load_balancer_arn = aws_lb.main.arn
  port              = "80"
  protocol          = "HTTP"

  default_action {
    type = "fixed-response"

    fixed_response {
      content_type = "text/plain"
      message_body = "404: Page not found"
      status_code  = 404
    }
  }
}

resource "aws_lb_listener_rule" "production" {
  listener_arn = aws_lb_listener.http.arn
  priority     = 1

  action {
    type = "forward"
    forward {
      dynamic "target_group" {
        for_each = {
          primary   = aws_lb_target_group.primary.arn
          alternate = aws_lb_target_group.alternate.arn
        }
        content {
          arn    = target_group.value
          weight = target_group.key == "primary" ? 100 : 0
        }
      }
    }
  }

  condition {
    path_pattern {
      values = ["/*"]
    }
  }

  lifecycle {
    ignore_changes = [
      action[0].forward[0].target_group
    ]
  }
}

resource "aws_lb_listener_rule" "test" {
  listener_arn = aws_lb_listener.http.arn
  priority     = 2 # Make sure this is different from the production rule priority

  action {
    type = "forward"
    forward {
      target_group {
        arn    = aws_lb_target_group.alternate.arn
        weight = 100
      }
    }
  }

  condition {
    path_pattern {
      values = ["/*"]
    }
  }

  lifecycle {
    ignore_changes = [
      action[0].forward[0].target_group
    ]
  }
}

resource "aws_iam_role" "global" {
  name = "%[1]s-global"

  assume_role_policy = jsonencode({
    Version = "2012-10-17"
    Statement = [
      {
        Action = "sts:AssumeRole"
        Effect = "Allow"
        Principal = {
          Service = [
            "lambda.amazonaws.com",
            "ecs-tasks.amazonaws.com",
            "elasticloadbalancing.amazonaws.com",
            "ecs.amazonaws.com",
          ]
        }
      }
    ]
  })
}

resource "aws_iam_role_policy_attachment" "global_admin_attach" {
  role       = aws_iam_role.global.name
  policy_arn = "arn:${data.aws_partition.current.partition}:iam::aws:policy/AdministratorAccess"
}

resource "aws_iam_role_policy" "ecs_elb_permissions" {
  name = "${aws_iam_role.global.name}-elb-permissions"
  role = aws_iam_role.global.id

  policy = jsonencode({
    Version = "2012-10-17"
    Statement = [
      {
        Effect = "Allow"
        Action = [
          "elasticloadbalancing:DeregisterTargets",
          "elasticloadbalancing:RegisterTargets"
        ]
        Resource = "*"
      }
    ]
  })
}

resource "aws_iam_role_policy_attachment" "ecs_service_role" {
  role       = aws_iam_role.global.name
  policy_arn = "arn:${data.aws_partition.current.partition}:iam::aws:policy/service-role/AmazonEC2ContainerServiceRole"
}

resource "aws_iam_role" "lambda_role" {
  name = "%[1]s-hook-role"

  assume_role_policy = jsonencode({
    Version = "2012-10-17"
    Statement = [
      {
        Action = "sts:AssumeRole"
        Effect = "Allow"
        Principal = {
          Service = "lambda.amazonaws.com"
        }
      }
    ]
  })
}

resource "aws_iam_role_policy_attachment" "lambda_basic_execution" {
  policy_arn = "arn:${data.aws_partition.current.partition}:iam::aws:policy/service-role/AWSLambdaBasicExecutionRole"
  role       = aws_iam_role.lambda_role.name
}

resource "aws_service_discovery_http_namespace" "test" {
  name = %[1]q
}

resource "aws_ecs_cluster" "main" {
  name = %[1]q

  service_connect_defaults {
    namespace = aws_service_discovery_http_namespace.test.arn
  }
}

resource "aws_ecs_task_definition" "test" {
  family                   = %[1]q
  requires_compatibilities = ["FARGATE"]
  network_mode             = "awsvpc"
  cpu                      = 256
  memory                   = 512
  lifecycle {
    create_before_destroy = true
  }

  container_definitions = jsonencode([
    {
      name      = "test"
      image     = "nginx:latest"
      cpu       = 256
      memory    = 512
      essential = true
      environment = [
        {
          name  = "test_name"
          value = "test_val"
        }
      ]
      portMappings = [
        {
          containerPort = 80
          hostPort      = 80
          protocol      = "tcp"
          name          = "http"
          appProtocol   = "http"
        }
      ]
    }
  ])
}

resource "aws_lambda_function" "hook_success" {
  filename         = "test-fixtures/success_lambda_func.zip"
  function_name    = "%[1]s-hook-success"
  role             = aws_iam_role.lambda_role.arn
  handler          = "index.handler"
  runtime          = "nodejs20.x"
  source_code_hash = filebase64sha256("test-fixtures/success_lambda_func.zip")
}

resource "aws_lambda_function" "hook_failure" {
  filename         = "test-fixtures/failure_lambda_func.zip"
  function_name    = "%[1]s-hook-failure"
  role             = aws_iam_role.lambda_role.arn
  handler          = "index.handler"
  runtime          = "nodejs20.x"
  source_code_hash = filebase64sha256("test-fixtures/failure_lambda_func.zip")
}
`, rName))
}

func testAccServiceConfig_blueGreenDeployment_basic(rName string, waitSteadyState bool) string {
	return acctest.ConfigCompose(testAccServiceConfig_blueGreenDeploymentBase(rName), fmt.Sprintf(`
resource "aws_ecs_service" "test" {
  name            = %[1]q
  cluster         = aws_ecs_cluster.main.id
  task_definition = aws_ecs_task_definition.test.arn
  desired_count   = 1
  launch_type     = "FARGATE"

  deployment_configuration {
    strategy             = "BLUE_GREEN"
    bake_time_in_minutes = 2

    lifecycle_hook {
      hook_target_arn  = aws_lambda_function.hook_success.arn
      role_arn         = aws_iam_role.global.arn
      lifecycle_stages = ["POST_SCALE_UP", "POST_TEST_TRAFFIC_SHIFT"]
    }

    lifecycle_hook {
      hook_target_arn  = aws_lambda_function.hook_success.arn
      role_arn         = aws_iam_role.global.arn
      lifecycle_stages = ["TEST_TRAFFIC_SHIFT", "POST_PRODUCTION_TRAFFIC_SHIFT"]
    }
  }

  service_connect_configuration {
    enabled   = true
    namespace = aws_service_discovery_http_namespace.test.arn

    service {
      client_alias {
        dns_name = "test-service.local"
        port     = 8080

        test_traffic_rules {
          header {
            name = "x-test-header"
            value {
              exact = "test-value"
            }
          }
        }
      }
      discovery_name = "test-service"
      port_name      = "http"
    }
  }

  network_configuration {
    security_groups  = [aws_security_group.test.id]
    subnets          = aws_subnet.test[*].id
    assign_public_ip = true
  }

  load_balancer {
    target_group_arn = aws_lb_target_group.primary.arn
    container_name   = "test"
    container_port   = 80

    advanced_configuration {
      alternate_target_group_arn = aws_lb_target_group.alternate.arn
      production_listener_rule   = aws_lb_listener_rule.production.arn
      test_listener_rule         = aws_lb_listener_rule.test.arn
      role_arn                   = aws_iam_role.global.arn
    }
  }

  wait_for_steady_state = %[2]t

  depends_on = [
    aws_iam_role_policy_attachment.global_admin_attach,
    aws_iam_role_policy.ecs_elb_permissions,
    aws_iam_role_policy_attachment.ecs_service_role
  ]
}
`, rName, waitSteadyState))
}

func testAccServiceConfig_blueGreenDeployment_withCircuitBreaker(rName string) string {
	return acctest.ConfigCompose(testAccServiceConfig_blueGreenDeploymentBase(rName), fmt.Sprintf(`
resource "aws_ecs_task_definition" "should_fail" {
  family                   = "%[1]s-should-fail"
  requires_compatibilities = ["FARGATE"]
  network_mode             = "awsvpc"
  cpu                      = 256
  memory                   = 512
  lifecycle {
    create_before_destroy = true
  }

  container_definitions = jsonencode([
    {
      name      = "should_fail"
      image     = "nginx:latest"
      cpu       = 256
      memory    = 512
      essential = true,
      command = [
        "/bin/sh -c \"while true; do /bin/date > /var/www/my-vol/date; sleep 1; done\""
      ]
      environment = [
        {
          name  = "test_name"
          value = "test_val"
        }
      ]
      portMappings = [
        {
          containerPort = 80
          hostPort      = 80
          protocol      = "tcp"
          name          = "http"
          appProtocol   = "http"
        }
      ]
    }
  ])
}


resource "aws_ecs_service" "test" {
  name            = %[1]q
  cluster         = aws_ecs_cluster.main.id
  task_definition = aws_ecs_task_definition.should_fail.arn
  desired_count   = 1
  launch_type     = "FARGATE"

  deployment_configuration {
    strategy             = "BLUE_GREEN"
    bake_time_in_minutes = 1

    lifecycle_hook {
      hook_target_arn  = aws_lambda_function.hook_success.arn
      role_arn         = aws_iam_role.global.arn
      lifecycle_stages = ["PRE_SCALE_UP"]
    }
  }

  deployment_circuit_breaker {
    enable   = true
    rollback = true
  }

  service_connect_configuration {
    enabled   = true
    namespace = aws_service_discovery_http_namespace.test.arn

    service {
      client_alias {
        dns_name = "test-service.local"
        port     = 8080

        test_traffic_rules {
          header {
            name = "x-test-header-2"
            value {
              exact = "test-value-2"
            }
          }
        }
      }
      discovery_name = "test-service"
      port_name      = "http"
    }
  }

  network_configuration {
    security_groups  = [aws_security_group.test.id]
    subnets          = aws_subnet.test[*].id
    assign_public_ip = true
  }

  load_balancer {
    target_group_arn = aws_lb_target_group.primary.arn
    container_name   = "should_fail"
    container_port   = 80

    advanced_configuration {
      alternate_target_group_arn = aws_lb_target_group.alternate.arn
      production_listener_rule   = aws_lb_listener_rule.production.arn
      test_listener_rule         = aws_lb_listener_rule.test.arn
      role_arn                   = aws_iam_role.global.arn
    }
  }

  wait_for_steady_state = true

  depends_on = [
    aws_iam_role_policy_attachment.global_admin_attach,
    aws_iam_role_policy.ecs_elb_permissions,
    aws_iam_role_policy_attachment.ecs_service_role
  ]
}
`, rName))
}

func testAccServiceConfig_blueGreenDeployment_withHookBehavior(rName string, shouldFail bool) string {
	var hookTargetArn string
	if shouldFail {
		hookTargetArn = "aws_lambda_function.hook_failure.arn"
	} else {
		hookTargetArn = "aws_lambda_function.hook_success.arn"
	}

	return acctest.ConfigCompose(testAccServiceConfig_blueGreenDeploymentBase(rName), fmt.Sprintf(`

resource "aws_ecs_task_definition" "test2" {
  family                   = "%[1]s-test2"
  requires_compatibilities = ["FARGATE"]
  network_mode             = "awsvpc"
  cpu                      = 256
  memory                   = 512
  lifecycle {
    create_before_destroy = true
  }

  container_definitions = jsonencode([
    {
      name      = "test"
      image     = "nginx:latest"
      cpu       = 256
      memory    = 512
      essential = true
      environment = [
        {
          name  = "test_name_2"
          value = "test_val_2"
        }
      ]
      portMappings = [
        {
          containerPort = 80
          hostPort      = 80
          protocol      = "tcp"
          name          = "http"
          appProtocol   = "http"
        }
      ]
    }
  ])
}

resource "aws_ecs_service" "test" {
  name            = %[1]q
  cluster         = aws_ecs_cluster.main.id
  task_definition = aws_ecs_task_definition.test2.arn
  desired_count   = 1
  launch_type     = "FARGATE"

  deployment_configuration {
    strategy             = "BLUE_GREEN"
    bake_time_in_minutes = 3

    lifecycle_hook {
      hook_target_arn  = %[2]s
      role_arn         = aws_iam_role.global.arn
      lifecycle_stages = ["PRE_SCALE_UP"]
    }
  }

  service_connect_configuration {
    enabled   = true
    namespace = aws_service_discovery_http_namespace.test.arn

    service {
      client_alias {
        dns_name = "test-service.local"
        port     = 8080

        test_traffic_rules {
          header {
            name = "x-test-header-2"
            value {
              exact = "test-value-2"
            }
          }
        }
      }
      discovery_name = "test-service"
      port_name      = "http"
    }
  }

  network_configuration {
    security_groups  = [aws_security_group.test.id]
    subnets          = aws_subnet.test[*].id
    assign_public_ip = true
  }

  load_balancer {
    target_group_arn = aws_lb_target_group.primary.arn
    container_name   = "test"
    container_port   = 80

    advanced_configuration {
      alternate_target_group_arn = aws_lb_target_group.alternate.arn
      production_listener_rule   = aws_lb_listener_rule.production.arn
      test_listener_rule         = aws_lb_listener_rule.test.arn
      role_arn                   = aws_iam_role.global.arn
    }
  }

  sigint_rollback       = true
  wait_for_steady_state = true

  depends_on = [
    aws_iam_role_policy_attachment.global_admin_attach,
    aws_iam_role_policy.ecs_elb_permissions,
    aws_iam_role_policy_attachment.ecs_service_role
  ]
}
`, rName, hookTargetArn))
}

func testAccServiceConfig_blueGreenDeployment_switchToRolling(rName string) string {
	return acctest.ConfigCompose(testAccServiceConfig_blueGreenDeploymentBase(rName), fmt.Sprintf(`
resource "aws_ecs_service" "test" {
  name            = %[1]q
  cluster         = aws_ecs_cluster.main.id
  task_definition = aws_ecs_task_definition.test.arn
  desired_count   = 1
  launch_type     = "FARGATE"

  deployment_configuration {
    strategy = "ROLLING"

    lifecycle_hook {
      hook_target_arn  = aws_lambda_function.hook_success.arn
      role_arn         = aws_iam_role.global.arn
      lifecycle_stages = ["PRE_SCALE_UP"]
    }
  }

  service_connect_configuration {
    enabled   = true
    namespace = aws_service_discovery_http_namespace.test.arn

    service {
      client_alias {
        dns_name = "test-service.local"
        port     = 8080

        test_traffic_rules {
          header {
            name = "x-test-header"
            value {
              exact = "test-value"
            }
          }
        }
      }
      discovery_name = "test-service"
      port_name      = "http"
    }
  }

  network_configuration {
    security_groups  = [aws_security_group.test.id]
    subnets          = aws_subnet.test[*].id
    assign_public_ip = true
  }

  load_balancer {
    target_group_arn = aws_lb_target_group.alternate.arn
    container_name   = "test"
    container_port   = 80
  }

  wait_for_steady_state = true

  depends_on = [
    aws_iam_role_policy_attachment.global_admin_attach,
    aws_iam_role_policy.ecs_elb_permissions,
    aws_iam_role_policy_attachment.ecs_service_role
  ]
}
`, rName))
}

func testAccServiceConfig_blueGreenDeployment_zeroBakeTime(rName string, waitSteadyState bool) string {
	return acctest.ConfigCompose(testAccServiceConfig_blueGreenDeploymentBase(rName), fmt.Sprintf(`
resource "aws_ecs_service" "test" {
  name            = %[1]q
  cluster         = aws_ecs_cluster.main.id
  task_definition = aws_ecs_task_definition.test.arn
  desired_count   = 2
  launch_type     = "FARGATE"

  deployment_configuration {
    strategy             = "BLUE_GREEN"
    bake_time_in_minutes = 0

    lifecycle_hook {
      hook_target_arn  = aws_lambda_function.hook_success.arn
      role_arn         = aws_iam_role.global.arn
      lifecycle_stages = ["POST_SCALE_UP", "POST_TEST_TRAFFIC_SHIFT"]
      hook_details     = jsonencode([1, "2", true])
    }

    lifecycle_hook {
      hook_target_arn  = aws_lambda_function.hook_success.arn
      role_arn         = aws_iam_role.global.arn
      lifecycle_stages = ["TEST_TRAFFIC_SHIFT", "POST_PRODUCTION_TRAFFIC_SHIFT"]
      hook_details     = "3.14"
    }
  }

  service_connect_configuration {
    enabled   = true
    namespace = aws_service_discovery_http_namespace.test.arn

    service {
      client_alias {
        dns_name = "test-service.local"
        port     = 8080

        test_traffic_rules {
          header {
            name = "x-test-header"
            value {
              exact = "test-value"
            }
          }
        }
      }
      discovery_name = "test-service"
      port_name      = "http"
    }
  }

  network_configuration {
    security_groups  = [aws_security_group.test.id]
    subnets          = aws_subnet.test[*].id
    assign_public_ip = true
  }

  load_balancer {
    target_group_arn = aws_lb_target_group.primary.arn
    container_name   = "test"
    container_port   = 80

    advanced_configuration {
      alternate_target_group_arn = aws_lb_target_group.alternate.arn
      production_listener_rule   = aws_lb_listener_rule.production.arn
      test_listener_rule         = aws_lb_listener_rule.test.arn
      role_arn                   = aws_iam_role.global.arn
    }
  }

  wait_for_steady_state = %[2]t

  depends_on = [
    aws_iam_role_policy_attachment.global_admin_attach,
    aws_iam_role_policy.ecs_elb_permissions,
    aws_iam_role_policy_attachment.ecs_service_role
  ]
}
`, rName, waitSteadyState))
}

func testAccServiceConfig_blueGreenDeployment_withoutTestListenerRule(rName string, waitSteadyState bool) string {
	return acctest.ConfigCompose(testAccServiceConfig_blueGreenDeploymentBase(rName), fmt.Sprintf(`
resource "aws_ecs_service" "test" {
  name            = %[1]q
  cluster         = aws_ecs_cluster.main.id
  task_definition = aws_ecs_task_definition.test.arn
  desired_count   = 1
  launch_type     = "FARGATE"

  deployment_configuration {
    strategy             = "BLUE_GREEN"
    bake_time_in_minutes = 2

    lifecycle_hook {
      hook_target_arn  = aws_lambda_function.hook_success.arn
      role_arn         = aws_iam_role.global.arn
      lifecycle_stages = ["POST_SCALE_UP", "POST_TEST_TRAFFIC_SHIFT"]
    }

    lifecycle_hook {
      hook_target_arn  = aws_lambda_function.hook_success.arn
      role_arn         = aws_iam_role.global.arn
      lifecycle_stages = ["TEST_TRAFFIC_SHIFT", "POST_PRODUCTION_TRAFFIC_SHIFT"]
    }
  }

  service_connect_configuration {
    enabled   = true
    namespace = aws_service_discovery_http_namespace.test.arn

    service {
      client_alias {
        dns_name = "test-service.local"
        port     = 8080

        test_traffic_rules {
          header {
            name = "x-test-header"
            value {
              exact = "test-value"
            }
          }
        }
      }
      discovery_name = "test-service"
      port_name      = "http"
    }
  }

  network_configuration {
    security_groups  = [aws_security_group.test.id]
    subnets          = aws_subnet.test[*].id
    assign_public_ip = true
  }

  load_balancer {
    target_group_arn = aws_lb_target_group.primary.arn
    container_name   = "test"
    container_port   = 80

    advanced_configuration {
      alternate_target_group_arn = aws_lb_target_group.alternate.arn
      production_listener_rule   = aws_lb_listener_rule.production.arn
      role_arn                   = aws_iam_role.global.arn
    }
  }

  wait_for_steady_state = %[2]t

  depends_on = [
    aws_iam_role_policy_attachment.global_admin_attach,
    aws_iam_role_policy.ecs_elb_permissions,
    aws_iam_role_policy_attachment.ecs_service_role
  ]
}
`, rName, waitSteadyState))
}

func testAccServiceConfig_linearDeployment_basic(rName string, waitSteadyState bool) string {
	return acctest.ConfigCompose(testAccServiceConfig_blueGreenDeploymentBase(rName), fmt.Sprintf(`
resource "aws_ecs_service" "test" {
  name            = %[1]q
  cluster         = aws_ecs_cluster.main.id
  task_definition = aws_ecs_task_definition.test.arn
  desired_count   = 1
  launch_type     = "FARGATE"

  deployment_configuration {
    strategy             = "LINEAR"
    bake_time_in_minutes = 2

    linear_configuration {
      step_percent              = 50
      step_bake_time_in_minutes = 1
    }
  }

  network_configuration {
    security_groups  = [aws_security_group.test.id]
    subnets          = aws_subnet.test[*].id
    assign_public_ip = true
  }

  wait_for_steady_state = %[2]t

  depends_on = [
    aws_iam_role_policy_attachment.global_admin_attach,
    aws_iam_role_policy.ecs_elb_permissions,
    aws_iam_role_policy_attachment.ecs_service_role
  ]
}
`, rName, waitSteadyState))
}

func testAccServiceConfig_linearDeployment_updated(rName string, waitSteadyState bool) string {
	return acctest.ConfigCompose(testAccServiceConfig_blueGreenDeploymentBase(rName), fmt.Sprintf(`
resource "aws_ecs_service" "test" {
  name            = %[1]q
  cluster         = aws_ecs_cluster.main.id
  task_definition = aws_ecs_task_definition.test.arn
  desired_count   = 1
  launch_type     = "FARGATE"

  deployment_configuration {
    strategy             = "LINEAR"
    bake_time_in_minutes = 3

    linear_configuration {
      step_percent              = 25
      step_bake_time_in_minutes = 2
    }
  }

  network_configuration {
    security_groups  = [aws_security_group.test.id]
    subnets          = aws_subnet.test[*].id
    assign_public_ip = true
  }

  wait_for_steady_state = %[2]t

  depends_on = [
    aws_iam_role_policy_attachment.global_admin_attach,
    aws_iam_role_policy.ecs_elb_permissions,
    aws_iam_role_policy_attachment.ecs_service_role
  ]
}
`, rName, waitSteadyState))
}

func testAccServiceConfig_linearDeployment_zeroBakeTime(rName string, waitSteadyState bool) string {
	return acctest.ConfigCompose(testAccServiceConfig_blueGreenDeploymentBase(rName), fmt.Sprintf(`
resource "aws_ecs_service" "test" {
  name            = %[1]q
  cluster         = aws_ecs_cluster.main.id
  task_definition = aws_ecs_task_definition.test.arn
  desired_count   = 2
  launch_type     = "FARGATE"

  deployment_configuration {
    strategy             = "LINEAR"
    bake_time_in_minutes = 0

    linear_configuration {
      step_percent              = 100
      step_bake_time_in_minutes = 0
    }
  }

  network_configuration {
    security_groups  = [aws_security_group.test.id]
    subnets          = aws_subnet.test[*].id
    assign_public_ip = true
  }

  wait_for_steady_state = %[2]t

  depends_on = [
    aws_iam_role_policy_attachment.global_admin_attach,
    aws_iam_role_policy.ecs_elb_permissions,
    aws_iam_role_policy_attachment.ecs_service_role
  ]
}
`, rName, waitSteadyState))
}

func testAccServiceConfig_linearDeployment_switchToRolling(rName string) string {
	return acctest.ConfigCompose(testAccServiceConfig_blueGreenDeploymentBase(rName), fmt.Sprintf(`
resource "aws_ecs_service" "test" {
  name            = %[1]q
  cluster         = aws_ecs_cluster.main.id
  task_definition = aws_ecs_task_definition.test.arn
  desired_count   = 2
  launch_type     = "FARGATE"

  deployment_configuration {
    strategy = "ROLLING"
  }

  network_configuration {
    security_groups  = [aws_security_group.test.id]
    subnets          = aws_subnet.test[*].id
    assign_public_ip = true
  }

  depends_on = [
    aws_iam_role_policy_attachment.global_admin_attach,
    aws_iam_role_policy.ecs_elb_permissions,
    aws_iam_role_policy_attachment.ecs_service_role
  ]
}
`, rName))
}

func testAccServiceConfig_linearDeployment_withFailure(rName string, shouldFail bool) string {
	var taskDef string
	if shouldFail {
		taskDef = "aws_ecs_task_definition.should_fail.arn"
	} else {
		taskDef = "aws_ecs_task_definition.test.arn"
	}

	return acctest.ConfigCompose(testAccServiceConfig_blueGreenDeploymentBase(rName), fmt.Sprintf(`
resource "aws_ecs_task_definition" "should_fail" {
  family                   = "%[1]s-should-fail"
  requires_compatibilities = ["FARGATE"]
  network_mode             = "awsvpc"
  cpu                      = "256"
  memory                   = "512"
  execution_role_arn       = aws_iam_role.global.arn

  container_definitions = jsonencode([
    {
      name      = "test"
      image     = "nginx:invalid-tag"
      essential = true
      portMappings = [
        {
          containerPort = 80
          protocol      = "tcp"
        }
      ]
    }
  ])
}

resource "aws_ecs_service" "test" {
  name            = %[1]q
  cluster         = aws_ecs_cluster.main.id
  task_definition = %[2]s
  desired_count   = 1
  launch_type     = "FARGATE"

  deployment_configuration {
    strategy             = "LINEAR"
    bake_time_in_minutes = 1

<<<<<<< HEAD
    linear_configuration {
      step_percent              = 50
      step_bake_time_in_minutes = 1
=======
    lifecycle_hook {
      hook_target_arn  = %[2]s
      role_arn         = aws_iam_role.global.arn
      lifecycle_stages = ["PRE_SCALE_UP"]
      hook_details = jsonencode({ "bool_key" : true, "string_key" : "string_val", "int_key" : 10, "list_key" : [1, "2", true], "object_key" : {
        "bool_key" : true,
        "string_key" : "string_val",
        "int_key" : 10,
        "list_key" : [1, "2", true]
      } })
>>>>>>> 87f4f9f1
    }
  }

  deployment_circuit_breaker {
    enable   = true
    rollback = true
  }

  network_configuration {
    security_groups  = [aws_security_group.test.id]
    subnets          = aws_subnet.test[*].id
    assign_public_ip = true
  }

  load_balancer {
    target_group_arn = aws_lb_target_group.primary.arn
    container_name   = "test"
    container_port   = 80

    advanced_configuration {
      alternate_target_group_arn = aws_lb_target_group.alternate.arn
      production_listener_rule   = aws_lb_listener_rule.production.arn
      test_listener_rule         = aws_lb_listener_rule.test.arn
      role_arn                   = aws_iam_role.global.arn
    }
  }

  wait_for_steady_state = true

  depends_on = [
    aws_iam_role_policy_attachment.global_admin_attach,
    aws_iam_role_policy.ecs_elb_permissions,
    aws_iam_role_policy_attachment.ecs_service_role
  ]
}
`, rName, taskDef))
}

func testAccServiceConfig_canaryDeployment_basic(rName string, waitSteadyState bool) string {
	return acctest.ConfigCompose(testAccServiceConfig_blueGreenDeploymentBase(rName), fmt.Sprintf(`
resource "aws_ecs_service" "test" {
  name            = %[1]q
  cluster         = aws_ecs_cluster.main.id
  task_definition = aws_ecs_task_definition.test.arn
  desired_count   = 1
  launch_type     = "FARGATE"

  deployment_configuration {
    strategy             = "CANARY"
    bake_time_in_minutes = 2

    canary_configuration {
      canary_percent              = 20
      canary_bake_time_in_minutes = 1
    }
  }

  network_configuration {
    security_groups  = [aws_security_group.test.id]
    subnets          = aws_subnet.test[*].id
    assign_public_ip = true
  }

  wait_for_steady_state = %[2]t

  depends_on = [
    aws_iam_role_policy_attachment.global_admin_attach,
    aws_iam_role_policy.ecs_elb_permissions,
    aws_iam_role_policy_attachment.ecs_service_role
  ]
}
`, rName, waitSteadyState))
}

func testAccServiceConfig_canaryDeployment_updated(rName string, waitSteadyState bool) string {
	return acctest.ConfigCompose(testAccServiceConfig_blueGreenDeploymentBase(rName), fmt.Sprintf(`
resource "aws_ecs_service" "test" {
  name            = %[1]q
  cluster         = aws_ecs_cluster.main.id
  task_definition = aws_ecs_task_definition.test.arn
  desired_count   = 1
  launch_type     = "FARGATE"

  deployment_configuration {
    strategy             = "CANARY"
    bake_time_in_minutes = 3

    canary_configuration {
      canary_percent              = 10
      canary_bake_time_in_minutes = 2
    }
  }

  network_configuration {
    security_groups  = [aws_security_group.test.id]
    subnets          = aws_subnet.test[*].id
    assign_public_ip = true
  }

  wait_for_steady_state = %[2]t

  depends_on = [
    aws_iam_role_policy_attachment.global_admin_attach,
    aws_iam_role_policy.ecs_elb_permissions,
    aws_iam_role_policy_attachment.ecs_service_role
  ]
}
`, rName, waitSteadyState))
}

func testAccServiceConfig_canaryDeployment_zeroBakeTime(rName string, waitSteadyState bool) string {
	return acctest.ConfigCompose(testAccServiceConfig_blueGreenDeploymentBase(rName), fmt.Sprintf(`
resource "aws_ecs_service" "test" {
  name            = %[1]q
  cluster         = aws_ecs_cluster.main.id
  task_definition = aws_ecs_task_definition.test.arn
  desired_count   = 2
  launch_type     = "FARGATE"

  deployment_configuration {
    strategy             = "CANARY"
    bake_time_in_minutes = 0

<<<<<<< HEAD
    canary_configuration {
      canary_percent              = 100
      canary_bake_time_in_minutes = 0
=======
    lifecycle_hook {
      hook_target_arn  = aws_lambda_function.hook_success.arn
      role_arn         = aws_iam_role.global.arn
      lifecycle_stages = ["POST_SCALE_UP", "POST_TEST_TRAFFIC_SHIFT"]
      hook_details     = "true"
    }

    lifecycle_hook {
      hook_target_arn  = aws_lambda_function.hook_success.arn
      role_arn         = aws_iam_role.global.arn
      lifecycle_stages = ["TEST_TRAFFIC_SHIFT", "POST_PRODUCTION_TRAFFIC_SHIFT"]
      hook_details     = jsonencode("Test string")
    }
  }

  service_connect_configuration {
    enabled   = true
    namespace = aws_service_discovery_http_namespace.test.arn

    service {
      client_alias {
        dns_name = "test-service.local"
        port     = 8080

        test_traffic_rules {
          header {
            name = "x-test-header"
            value {
              exact = "test-value"
            }
          }
        }
      }
      discovery_name = "test-service"
      port_name      = "http"
>>>>>>> 87f4f9f1
    }
  }

  network_configuration {
    security_groups  = [aws_security_group.test.id]
    subnets          = aws_subnet.test[*].id
    assign_public_ip = true
  }

  wait_for_steady_state = %[2]t

  depends_on = [
    aws_iam_role_policy_attachment.global_admin_attach,
    aws_iam_role_policy.ecs_elb_permissions,
    aws_iam_role_policy_attachment.ecs_service_role
  ]
}
`, rName, waitSteadyState))
}

func testAccServiceConfig_canaryDeployment_switchToRolling(rName string) string {
	return acctest.ConfigCompose(testAccServiceConfig_blueGreenDeploymentBase(rName), fmt.Sprintf(`
resource "aws_ecs_service" "test" {
  name            = %[1]q
  cluster         = aws_ecs_cluster.main.id
  task_definition = aws_ecs_task_definition.test.arn
  desired_count   = 2
  launch_type     = "FARGATE"

  deployment_configuration {
    strategy = "ROLLING"
  }

  network_configuration {
    security_groups  = [aws_security_group.test.id]
    subnets          = aws_subnet.test[*].id
    assign_public_ip = true
  }

  depends_on = [
    aws_iam_role_policy_attachment.global_admin_attach,
    aws_iam_role_policy.ecs_elb_permissions,
    aws_iam_role_policy_attachment.ecs_service_role
  ]
}
`, rName))
}

func testAccServiceConfig_canaryDeployment_withFailure(rName string, shouldFail bool) string {
	var taskDef string
	if shouldFail {
		taskDef = "aws_ecs_task_definition.should_fail.arn"
	} else {
		taskDef = "aws_ecs_task_definition.test.arn"
	}

	return acctest.ConfigCompose(testAccServiceConfig_blueGreenDeploymentBase(rName), fmt.Sprintf(`
resource "aws_ecs_task_definition" "should_fail" {
  family                   = "%[1]s-should-fail"
  requires_compatibilities = ["FARGATE"]
  network_mode             = "awsvpc"
  cpu                      = "256"
  memory                   = "512"
  execution_role_arn       = aws_iam_role.global.arn

  container_definitions = jsonencode([
    {
      name      = "test"
      image     = "nginx:invalid-tag"
      essential = true
      portMappings = [
        {
          containerPort = 80
          protocol      = "tcp"
        }
      ]
    }
  ])
}

resource "aws_ecs_service" "test" {
  name            = %[1]q
  cluster         = aws_ecs_cluster.main.id
  task_definition = %[2]s
  desired_count   = 1
  launch_type     = "FARGATE"

  deployment_configuration {
    strategy             = "CANARY"
    bake_time_in_minutes = 1

    canary_configuration {
      canary_percent              = 20
      canary_bake_time_in_minutes = 1
    }
  }

  deployment_circuit_breaker {
    enable   = true
    rollback = true
  }

  network_configuration {
    security_groups  = [aws_security_group.test.id]
    subnets          = aws_subnet.test[*].id
    assign_public_ip = true
  }

  load_balancer {
    target_group_arn = aws_lb_target_group.primary.arn
    container_name   = "test"
    container_port   = 80

    advanced_configuration {
      alternate_target_group_arn = aws_lb_target_group.alternate.arn
      production_listener_rule   = aws_lb_listener_rule.production.arn
      test_listener_rule         = aws_lb_listener_rule.test.arn
      role_arn                   = aws_iam_role.global.arn
    }
  }

  wait_for_steady_state = true

  depends_on = [
    aws_iam_role_policy_attachment.global_admin_attach,
    aws_iam_role_policy.ecs_elb_permissions,
    aws_iam_role_policy_attachment.ecs_service_role
  ]
}
`, rName, taskDef))
}

func testAccServiceConfig_deploymentConfiguration_strategy(rName string, strategy string) string {
	return fmt.Sprintf(`
resource "aws_ecs_cluster" "test" {
  name = %[1]q
}

resource "aws_ecs_task_definition" "test" {
  family = %[1]q

  container_definitions = <<DEFINITION
[
  {
    "cpu": 128,
    "essential": true,
    "image": "mongo:latest",
    "memory": 128,
    "name": "mongodb"
  }
]
DEFINITION
}

resource "aws_ecs_service" "test" {
  name            = %[1]q
  cluster         = aws_ecs_cluster.test.id
  task_definition = aws_ecs_task_definition.test.arn
  desired_count   = 1

  deployment_configuration {
    strategy = %[2]q
  }
}
`, rName, strategy)
}

func testAccServiceConfig_capacityProviderStrategy(rName string, weight, base int, forceNewDeployment bool) string {
	return acctest.ConfigCompose(testAccCapacityProviderConfig_base(rName), fmt.Sprintf(`
resource "aws_ecs_capacity_provider" "test" {
  name = %[1]q

  auto_scaling_group_provider {
    auto_scaling_group_arn = aws_autoscaling_group.test.arn
  }
}

resource "aws_ecs_cluster" "test" {
  name = %[1]q
}

resource "aws_ecs_task_definition" "test" {
  family = %[1]q

  container_definitions = <<DEFINITION
[
  {
    "cpu": 128,
    "essential": true,
    "image": "mongo:latest",
    "memory": 128,
    "name": "mongodb"
  }
]
DEFINITION
}

resource "aws_ecs_service" "test" {
  name                 = %[1]q
  cluster              = aws_ecs_cluster.test.id
  task_definition      = aws_ecs_task_definition.test.arn
  desired_count        = 1
  force_new_deployment = %[4]t

  capacity_provider_strategy {
    capacity_provider = aws_ecs_capacity_provider.test.name
    weight            = %[2]d
    base              = %[3]d
  }
}
`, rName, weight, base, forceNewDeployment))
}

func testAccServiceConfig_updateCapacityProviderStrategy(rName string, weight int, capacityProvider string) string {
	return acctest.ConfigCompose(
		testAccCapacityProviderConfig_base(rName),
		fmt.Sprintf(`
resource "aws_ecs_cluster" "test" {
  name = %[1]q
}

resource "aws_ecs_task_definition" "test" {
  family                   = %[1]q
  network_mode             = "awsvpc"
  requires_compatibilities = ["FARGATE"]
  cpu                      = "256"
  memory                   = "512"

  container_definitions = <<DEFINITION
[
  {
    "cpu": 256,
    "essential": true,
    "image": "mongo:latest",
    "memory": 512,
    "name": "mongodb",
    "networkMode": "awsvpc"
  }
]
DEFINITION
}

resource "aws_security_group" "test" {
  name   = %[1]q
  vpc_id = aws_vpc.test.id

  ingress {
    protocol    = "tcp"
    from_port   = 80
    to_port     = 8000
    cidr_blocks = [aws_vpc.test.cidr_block]
  }

  tags = {
    Name = %[1]q
  }
}

resource "aws_subnet" "test" {
  cidr_block = cidrsubnet(aws_vpc.test.cidr_block, 8, 1)
  vpc_id     = aws_vpc.test.id

  tags = {
    Name = %[1]q
  }
}

resource "aws_vpc" "test" {
  cidr_block = "10.10.0.0/16"

  tags = {
    Name = %[1]q
  }
}

resource "aws_ecs_service" "test" {
  name                 = %[1]q
  cluster              = aws_ecs_cluster.test.id
  task_definition      = aws_ecs_task_definition.test.arn
  desired_count        = 1
  force_new_deployment = true

  network_configuration {
    security_groups  = [aws_security_group.test.id]
    subnets          = [aws_subnet.test.id]
    assign_public_ip = false
  }

  capacity_provider_strategy {
    capacity_provider = %[3]q
    weight            = %[2]d
  }
}
`, rName, weight, capacityProvider))
}

func testAccServiceConfig_updateCapacityProviderStrategyRemove(rName string) string {
	return acctest.ConfigCompose(
		testAccCapacityProviderConfig_base(rName),
		fmt.Sprintf(`
resource "aws_ecs_cluster" "test" {
  name = %[1]q
}

resource "aws_ecs_task_definition" "test2" {
  family = %[1]q

  container_definitions = <<DEFINITION
[
  {
    "cpu": 128,
    "essential": true,
    "image": "mongo:latest",
    "memory": 128,
    "name": "mongodb"
  }
]
DEFINITION
}

resource "aws_ecs_service" "test" {
  name                 = %[1]q
  cluster              = aws_ecs_cluster.test.id
  task_definition      = aws_ecs_task_definition.test2.arn
  desired_count        = 1
  force_new_deployment = true
}
`, rName))
}

func testAccServiceConfig_baseVolumeConfiguration(rName string) string {
	return acctest.ConfigCompose(acctest.ConfigVPCWithSubnets(rName, 2), fmt.Sprintf(`
data "aws_caller_identity" "current" {}
data "aws_partition" "current" {}

resource "aws_ecs_cluster" "test" {
  name = %[1]q
}

resource "aws_ecs_task_definition" "test" {
  family                = %[1]q
  network_mode          = "awsvpc"
  container_definitions = <<DEFINITION
[
  {
    "cpu": 128,
    "essential": true,
    "image": "mongo:latest",
    "memory": 128,
    "name": "mongodb",
    "mountPoints": [
      {"sourceVolume": "vol1", "containerPath": "/vol1"}
    ]
  }
]
DEFINITION

  volume {
    name                = "vol1"
    configure_at_launch = true
  }
}

resource "aws_iam_role" "ecs_service" {
  name = %[1]q

  assume_role_policy = <<EOF
{
    "Version": "2012-10-17",
    "Statement": [
        {
            "Action": "sts:AssumeRole",
            "Principal": {"AWS": "*"},
            "Effect": "Allow",
            "Sid": ""
        }
    ]
}
EOF
}

resource "aws_iam_role_policy" "ecs_service" {
  name = %[1]q
  role = aws_iam_role.ecs_service.name

  policy = <<EOF
{
  "Version": "2012-10-17",
  "Statement": [
    {
      "Effect": "Allow",
      "Action": [
        "elasticloadbalancing:*",
        "ec2:*",
        "ecs:*"
      ],
      "Resource": [
        "*"
      ]
    }
  ]
}
EOF
}
`, rName))
}

func testAccServiceConfig_volumeConfiguration_basic(rName string) string {
	return acctest.ConfigCompose(testAccServiceConfig_baseVolumeConfiguration(rName), fmt.Sprintf(`
resource "aws_ecs_service" "test" {
  name            = %[1]q
  cluster         = aws_ecs_cluster.test.id
  task_definition = aws_ecs_task_definition.test.arn
  desired_count   = 1

  volume_configuration {
    name = "vol1"
    managed_ebs_volume {
      role_arn   = aws_iam_role.ecs_service.arn
      size_in_gb = "8"
    }
  }

  network_configuration {
    subnets = aws_subnet.test[*].id
  }

  depends_on = [aws_iam_role_policy.ecs_service]
}
`, rName))
}

func testAccServiceConfig_volumeConfiguration_volumeInitializationRate(rName string, volumeInitializationRate int) string {
	return acctest.ConfigCompose(testAccServiceConfig_baseVolumeConfiguration(rName), fmt.Sprintf(`
resource "aws_ebs_volume" "test" {
  availability_zone = data.aws_availability_zones.available.names[0]
  size              = 1

  tags = {
    Name = %[1]q
  }
}

resource "aws_ebs_snapshot" "test" {
  volume_id = aws_ebs_volume.test.id

  tags = {
    Name = %[1]q
  }
}

resource "aws_ecs_service" "test" {
  name            = %[1]q
  cluster         = aws_ecs_cluster.test.id
  task_definition = aws_ecs_task_definition.test.arn
  desired_count   = 1

  volume_configuration {
    name = "vol1"
    managed_ebs_volume {
      role_arn                   = aws_iam_role.ecs_service.arn
      snapshot_id                = aws_ebs_snapshot.test.id
      volume_initialization_rate = %[2]d
    }
  }

  network_configuration {
    subnets = aws_subnet.test[*].id
  }

  depends_on = [aws_iam_role_policy.ecs_service]
}
`, rName, volumeInitializationRate))
}

func testAccServiceConfig_volumeConfiguration_tagSpecifications(rName string) string {
	return acctest.ConfigCompose(testAccServiceConfig_baseVolumeConfiguration(rName), fmt.Sprintf(`
resource "aws_ecs_service" "test" {
  name            = %[1]q
  cluster         = aws_ecs_cluster.test.id
  task_definition = aws_ecs_task_definition.test.arn
  desired_count   = 1

  volume_configuration {
    name = "vol1"
    managed_ebs_volume {
      role_arn   = aws_iam_role.ecs_service.arn
      size_in_gb = "8"
      tag_specifications {
        resource_type  = "volume"
        propagate_tags = "SERVICE"
        tags = {
          Name = %[1]q
        }
      }
    }
  }

  network_configuration {
    subnets = aws_subnet.test[*].id
  }

  depends_on = [aws_iam_role_policy.ecs_service]
}
`, rName))
}

func testAccServiceConfig_volumeConfiguration_update(rName, volumeType string, size int) string {
	return acctest.ConfigCompose(testAccServiceConfig_baseVolumeConfiguration(rName), fmt.Sprintf(`
resource "aws_ecs_service" "test" {
  name            = %[1]q
  cluster         = aws_ecs_cluster.test.id
  task_definition = aws_ecs_task_definition.test.arn
  desired_count   = 1

  volume_configuration {
    name = "vol1"
    managed_ebs_volume {
      role_arn    = aws_iam_role.ecs_service.arn
      size_in_gb  = %[3]d
      volume_type = %[2]q
    }
  }

  network_configuration {
    subnets = aws_subnet.test[*].id
  }

  depends_on = [aws_iam_role_policy.ecs_service]
}
`, rName, volumeType, size))
}

func testAccServiceConfig_volumeConfiguration_gp3(rName string) string {
	return acctest.ConfigCompose(testAccServiceConfig_baseVolumeConfiguration(rName), fmt.Sprintf(`
resource "aws_ecs_service" "test" {
  name            = %[1]q
  cluster         = aws_ecs_cluster.test.id
  task_definition = aws_ecs_task_definition.test.arn
  desired_count   = 1

  volume_configuration {
    name = "vol1"
    managed_ebs_volume {
      role_arn    = aws_iam_role.ecs_service.arn
      size_in_gb  = 10
      volume_type = "gp3"
    }
  }

  network_configuration {
    subnets = aws_subnet.test[*].id
  }

  depends_on = [aws_iam_role_policy.ecs_service]
}
`, rName))
}

func testAccServiceConfig_forceNewDeployment(rName, clusterName string) string {
	return fmt.Sprintf(`
resource "aws_ecs_cluster" "test" {
  name = %[2]q
}

resource "aws_ecs_task_definition" "test" {
  family = %[2]q

  container_definitions = <<DEFINITION
[
  {
    "cpu": 128,
    "essential": true,
    "image": "mongo:latest",
    "memory": 128,
    "name": "mongodb"
  }
]
DEFINITION
}

resource "aws_ecs_service" "test" {
  cluster              = aws_ecs_cluster.test.id
  desired_count        = 1
  force_new_deployment = true
  name                 = %[1]q
  task_definition      = aws_ecs_task_definition.test.arn

  availability_zone_rebalancing = "DISABLED"

  ordered_placement_strategy {
    type  = "binpack"
    field = "memory"
  }
}
`, rName, clusterName)
}

func testAccServiceConfig_forceNewDeploymentTriggers(rName, clusterName string) string {
	return fmt.Sprintf(`
resource "aws_ecs_cluster" "test" {
  name = %[2]q
}

resource "aws_ecs_task_definition" "test" {
  family = %[2]q

  container_definitions = <<DEFINITION
[
  {
    "cpu": 128,
    "essential": true,
    "image": "mongo:latest",
    "memory": 128,
    "name": "mongodb"
  }
]
DEFINITION
}

resource "aws_ecs_service" "test" {
  cluster              = aws_ecs_cluster.test.id
  desired_count        = 1
  force_new_deployment = true
  name                 = %[1]q
  task_definition      = aws_ecs_task_definition.test.arn

  ordered_placement_strategy {
    type  = "binpack"
    field = "memory"
  }

  triggers = {
    update = timestamp()
  }
}
`, rName, clusterName)
}

func testAccServiceConfig_placementStrategy(rName, clusterName string) string {
	return fmt.Sprintf(`
resource "aws_ecs_cluster" "test" {
  name = %[2]q
}

resource "aws_ecs_task_definition" "test" {
  family = %[2]q

  container_definitions = <<DEFINITION
[
  {
    "cpu": 128,
    "essential": true,
    "image": "mongo:latest",
    "memory": 128,
    "name": "mongodb"
  }
]
DEFINITION
}

resource "aws_ecs_service" "test" {
  name            = %[1]q
  cluster         = aws_ecs_cluster.test.id
  task_definition = aws_ecs_task_definition.test.arn
  desired_count   = 1

  availability_zone_rebalancing = "DISABLED"

  ordered_placement_strategy {
    type  = "binpack"
    field = "memory"
  }
}
`, rName, clusterName)
}

func testAccServiceConfig_placementStrategyType(rName string, placementStrategyType string) string {
	return fmt.Sprintf(`
resource "aws_ecs_cluster" "test" {
  name = %[1]q
}

resource "aws_ecs_task_definition" "test" {
  family = %[1]q

  container_definitions = <<DEFINITION
[
  {
    "cpu": 128,
    "essential": true,
    "image": "mongo:latest",
    "memory": 128,
    "name": "mongodb"
  }
]
DEFINITION
}

resource "aws_ecs_service" "test" {
  cluster         = aws_ecs_cluster.test.id
  desired_count   = 1
  name            = %[1]q
  task_definition = aws_ecs_task_definition.test.arn

  ordered_placement_strategy {
    type = %[2]q
  }
}
`, rName, placementStrategyType)
}

func testAccServiceConfig_randomPlacementStrategy(rName, clusterName string) string {
	return fmt.Sprintf(`
resource "aws_ecs_cluster" "test" {
  name = %[2]q
}

resource "aws_ecs_task_definition" "test" {
  family = %[2]q

  container_definitions = <<DEFINITION
[
  {
    "cpu": 128,
    "essential": true,
    "image": "mongo:latest",
    "memory": 128,
    "name": "mongodb"
  }
]
DEFINITION
}

resource "aws_ecs_service" "test" {
  name            = %[1]q
  cluster         = aws_ecs_cluster.test.id
  task_definition = aws_ecs_task_definition.test.arn
  desired_count   = 1

  availability_zone_rebalancing = "DISABLED"

  ordered_placement_strategy {
    type = "random"
  }
}
`, rName, clusterName)
}

func testAccServiceConfig_multiplacementStrategy(rName, clusterName string) string {
	return fmt.Sprintf(`
resource "aws_ecs_cluster" "test" {
  name = %[2]q
}

resource "aws_ecs_task_definition" "test" {
  family = %[2]q

  container_definitions = <<DEFINITION
[
  {
    "cpu": 128,
    "essential": true,
    "image": "mongo:latest",
    "memory": 128,
    "name": "mongodb"
  }
]
DEFINITION
}

resource "aws_ecs_service" "test" {
  name            = %[1]q
  cluster         = aws_ecs_cluster.test.id
  task_definition = aws_ecs_task_definition.test.arn
  desired_count   = 1

  availability_zone_rebalancing = "DISABLED"

  ordered_placement_strategy {
    type  = "binpack"
    field = "memory"
  }

  ordered_placement_strategy {
    field = "host"
    type  = "spread"
  }
}
`, rName, clusterName)
}

func testAccServiceConfig_placementConstraint(rName string) string {
	return fmt.Sprintf(`
data "aws_availability_zones" "available" {
  state = "available"

  filter {
    name   = "opt-in-status"
    values = ["opt-in-not-required"]
  }
}

resource "aws_ecs_cluster" "test" {
  name = %[1]q
}

resource "aws_ecs_task_definition" "test" {
  family = %[1]q

  container_definitions = <<DEFINITION
[
  {
    "cpu": 128,
    "essential": true,
    "image": "mongo:latest",
    "memory": 128,
    "name": "mongodb"
  }
]
DEFINITION
}

resource "aws_ecs_service" "test" {
  name            = %[1]q
  cluster         = aws_ecs_cluster.test.id
  task_definition = aws_ecs_task_definition.test.arn
  desired_count   = 1

  placement_constraints {
    type       = "memberOf"
    expression = "attribute:ecs.availability-zone in [${data.aws_availability_zones.available.names[0]}]"
  }
}
`, rName)
}

func testAccServiceConfig_placementConstraintEmptyExpression(rName string) string {
	return fmt.Sprintf(`
resource "aws_ecs_cluster" "test" {
  name = %[1]q
}

resource "aws_ecs_task_definition" "test" {
  family = %[1]q

  container_definitions = <<DEFINITION
[
  {
    "cpu": 128,
    "essential": true,
    "image": "mongo:latest",
    "memory": 128,
    "name": "mongodb"
  }
]
DEFINITION
}

resource "aws_ecs_service" "test" {
  name            = %[1]q
  cluster         = aws_ecs_cluster.test.id
  task_definition = aws_ecs_task_definition.test.arn
  desired_count   = 1

  placement_constraints {
    type = "distinctInstance"
  }
}
`, rName)
}

func testAccServiceConfig_healthCheckGracePeriodSeconds(rName string, healthCheckGracePeriodSeconds int) string {
	return acctest.ConfigCompose(acctest.ConfigVPCWithSubnets(rName, 2), fmt.Sprintf(`
resource "aws_ecs_cluster" "test" {
  name = %[1]q
}

resource "aws_ecs_task_definition" "test" {
  family = %[1]q

  container_definitions = <<DEFINITION
[
  {
    "cpu": 256,
    "essential": true,
    "image": "ghost:latest",
    "memory": 512,
    "name": "ghost",
    "portMappings": [
      {
        "containerPort": 2368,
        "hostPort": 8080
      }
    ]
  }
]
DEFINITION
}

resource "aws_iam_role" "ecs_service" {
  name = %[1]q

  assume_role_policy = <<EOF
{
  "Version": "2008-10-17",
  "Statement": [
    {
      "Sid": "",
      "Effect": "Allow",
      "Principal": {
        "Service": "ecs.amazonaws.com"
      },
      "Action": "sts:AssumeRole"
    }
  ]
}
EOF
}

resource "aws_iam_role_policy" "ecs_service" {
  name = %[1]q
  role = aws_iam_role.ecs_service.name

  policy = <<EOF
{
  "Version": "2012-10-17",
  "Statement": [
    {
      "Effect": "Allow",
      "Action": [
        "ec2:Describe*",
        "elasticloadbalancing:DeregisterInstancesFromLoadBalancer",
        "elasticloadbalancing:DeregisterTargets",
        "elasticloadbalancing:Describe*",
        "elasticloadbalancing:RegisterInstancesWithLoadBalancer",
        "elasticloadbalancing:RegisterTargets"
      ],
      "Resource": "*"
    }
  ]
}
EOF
}

resource "aws_lb_target_group" "test" {
  name     = aws_lb.test.name
  port     = 80
  protocol = "HTTP"
  vpc_id   = aws_vpc.test.id
}

resource "aws_lb" "test" {
  name     = %[1]q
  internal = true
  subnets  = aws_subnet.test[*].id
}

resource "aws_lb_listener" "front_end" {
  load_balancer_arn = aws_lb.test.id
  port              = "80"
  protocol          = "HTTP"

  default_action {
    target_group_arn = aws_lb_target_group.test.id
    type             = "forward"
  }
}

resource "aws_ecs_service" "test" {
  name                              = %[1]q
  cluster                           = aws_ecs_cluster.test.id
  task_definition                   = aws_ecs_task_definition.test.arn
  desired_count                     = 1
  health_check_grace_period_seconds = %d
  iam_role                          = aws_iam_role.ecs_service.name

  load_balancer {
    target_group_arn = aws_lb_target_group.test.id
    container_name   = "ghost"
    container_port   = "2368"
  }

  depends_on = [aws_iam_role_policy.ecs_service]
}
`, rName, healthCheckGracePeriodSeconds))
}

func testAccServiceConfig_iamRole(rName string) string {
	return acctest.ConfigCompose(acctest.ConfigVPCWithSubnets(rName, 2), fmt.Sprintf(`
resource "aws_ecs_cluster" "test" {
  name = %[1]q
}

resource "aws_ecs_task_definition" "test" {
  family = %[1]q

  container_definitions = <<DEFINITION
[
  {
    "cpu": 128,
    "essential": true,
    "image": "ghost:latest",
    "memory": 128,
    "name": "ghost",
    "portMappings": [
      {
        "containerPort": 2368,
        "hostPort": 8080
      }
    ]
  }
]
DEFINITION
}

resource "aws_iam_role" "ecs_service" {
  name = %[1]q

  assume_role_policy = <<EOF
{
    "Version": "2012-10-17",
    "Statement": [
        {
            "Action": "sts:AssumeRole",
            "Principal": {"AWS": "*"},
            "Effect": "Allow",
            "Sid": ""
        }
    ]
}
EOF
}

resource "aws_iam_role_policy" "ecs_service" {
  name = %[1]q
  role = aws_iam_role.ecs_service.name

  policy = <<EOF
{
  "Version": "2012-10-17",
  "Statement": [
    {
      "Effect": "Allow",
      "Action": [
        "elasticloadbalancing:*",
        "ec2:*",
        "ecs:*"
      ],
      "Resource": [
        "*"
      ]
    }
  ]
}
EOF
}

resource "aws_elb" "test" {
  internal = true
  subnets  = aws_subnet.test[*].id

  listener {
    instance_port     = 8080
    instance_protocol = "http"
    lb_port           = 80
    lb_protocol       = "http"
  }
}

resource "aws_ecs_service" "test" {
  name            = %[1]q
  cluster         = aws_ecs_cluster.test.id
  task_definition = aws_ecs_task_definition.test.arn
  desired_count   = 1
  iam_role        = aws_iam_role.ecs_service.name

  load_balancer {
    elb_name       = aws_elb.test.id
    container_name = "ghost"
    container_port = "2368"
  }

  depends_on = [aws_iam_role_policy.ecs_service]
}
`, rName))
}

func testAccServiceConfig_alarms(rName string, enable bool) string {
	return fmt.Sprintf(`
resource "aws_ecs_cluster" "test" {
  name = %[1]q
}

resource "aws_ecs_task_definition" "test" {
  family = %[1]q

  container_definitions = <<DEFINITION
[
  {
    "cpu": 128,
    "essential": true,
    "image": "mongo:latest",
    "memory": 128,
    "name": "mongodb"
  }
]
DEFINITION
}

resource "aws_ecs_service" "test" {
  name            = %[1]q
  cluster         = aws_ecs_cluster.test.id
  task_definition = aws_ecs_task_definition.test.arn
  desired_count   = 1

  alarms {
    enable   = %[2]t
    rollback = %[2]t
    alarm_names = [
      aws_cloudwatch_metric_alarm.test.alarm_name
    ]
  }
}

resource "aws_cloudwatch_metric_alarm" "test" {
  alarm_name                = %[1]q
  comparison_operator       = "GreaterThanOrEqualToThreshold"
  evaluation_periods        = "2"
  metric_name               = "CPUReservation"
  namespace                 = "AWS/ECS"
  period                    = "120"
  statistic                 = "Average"
  threshold                 = "80"
  insufficient_data_actions = []
}
`, rName, enable)
}

func testAccServiceConfig_noAlarms(rName string) string {
	return fmt.Sprintf(`
resource "aws_ecs_cluster" "test" {
  name = %[1]q
}

resource "aws_ecs_task_definition" "test" {
  family = %[1]q

  container_definitions = <<DEFINITION
[
  {
    "cpu": 128,
    "essential": true,
    "image": "mongo:latest",
    "memory": 128,
    "name": "mongodb"
  }
]
DEFINITION
}

resource "aws_ecs_service" "test" {
  name            = %[1]q
  cluster         = aws_ecs_cluster.test.id
  task_definition = aws_ecs_task_definition.test.arn
  desired_count   = 1
}

resource "aws_cloudwatch_metric_alarm" "test" {
  alarm_name                = %[1]q
  comparison_operator       = "GreaterThanOrEqualToThreshold"
  evaluation_periods        = "2"
  metric_name               = "CPUReservation"
  namespace                 = "AWS/ECS"
  period                    = "120"
  statistic                 = "Average"
  threshold                 = "80"
  insufficient_data_actions = []
}
`, rName)
}

func testAccServiceConfig_deploymentValues(rName string) string {
	return fmt.Sprintf(`
resource "aws_ecs_cluster" "test" {
  name = %[1]q
}

resource "aws_ecs_task_definition" "test" {
  family = %[1]q

  container_definitions = <<DEFINITION
[
  {
    "cpu": 128,
    "essential": true,
    "image": "mongo:latest",
    "memory": 128,
    "name": "mongodb"
  }
]
DEFINITION
}

resource "aws_ecs_service" "test" {
  name            = %[1]q
  cluster         = aws_ecs_cluster.test.id
  task_definition = aws_ecs_task_definition.test.arn
  desired_count   = 1
}
`, rName)
}

func testAccServiceLBChangesConfig_base(rName, image, containerName string, containerPort, hostPort int) string {
	return acctest.ConfigCompose(acctest.ConfigVPCWithSubnets(rName, 2), fmt.Sprintf(`
resource "aws_ecs_cluster" "test" {
  name = %[1]q
}

resource "aws_ecs_task_definition" "test" {
  family = %[1]q

  container_definitions = <<DEFINITION
[
  {
    "cpu": 128,
    "essential": true,
    "image": %[2]q,
    "memory": 128,
    "name": %[3]q,
    "portMappings": [
      {
        "containerPort": %[4]d,
        "hostPort": %[5]d
      }
    ]
  }
]
DEFINITION
}

resource "aws_iam_role" "ecs_service" {
  name = %[1]q

  assume_role_policy = <<EOF
{
    "Version": "2012-10-17",
    "Statement": [
        {
            "Action": "sts:AssumeRole",
            "Principal": {"AWS": "*"},
            "Effect": "Allow",
            "Sid": ""
        }
    ]
}
EOF
}

resource "aws_iam_role_policy" "ecs_service" {
  name = %[1]q
  role = aws_iam_role.ecs_service.name

  policy = <<EOF
{
  "Version": "2012-10-17",
  "Statement": [
    {
      "Effect": "Allow",
      "Action": [
        "elasticloadbalancing:*",
        "ec2:*",
        "ecs:*"
      ],
      "Resource": [
        "*"
      ]
    }
  ]
}
EOF
}

resource "aws_lb_target_group" "test" {
  name     = aws_lb.test.name
  port     = %[5]d
  protocol = "HTTP"
  vpc_id   = aws_vpc.test.id
}

resource "aws_lb" "test" {
  name     = %[1]q
  internal = true
  subnets  = aws_subnet.test[*].id
}

resource "aws_lb_listener" "front_end" {
  load_balancer_arn = aws_lb.test.id
  port              = "80"
  protocol          = "HTTP"

  default_action {
    target_group_arn = aws_lb_target_group.test.id
    type             = "forward"
  }
}

resource "aws_ecs_service" "test" {
  name            = %[1]q
  cluster         = aws_ecs_cluster.test.id
  task_definition = aws_ecs_task_definition.test.arn
  desired_count   = 1
  iam_role        = aws_iam_role.ecs_service.name

  load_balancer {
    target_group_arn = aws_lb_target_group.test.id
    container_name   = %[3]q
    container_port   = %[4]d
  }

  depends_on = [aws_iam_role_policy.ecs_service]
}
`, rName, image, containerName, containerPort, hostPort))
}

func testAccServiceConfig_lbChanges(rName string) string {
	return testAccServiceLBChangesConfig_base(rName, "ghost:latest", "ghost", 2368, 8080)
}

func testAccServiceConfig_lbChangesModified(rName string) string {
	return testAccServiceLBChangesConfig_base(rName, "nginx:latest", "nginx", 80, 8080)
}

func testAccServiceConfig_familyAndRevision(rName string) string {
	return fmt.Sprintf(`
resource "aws_ecs_cluster" "test" {
  name = %[1]q
}

resource "aws_ecs_task_definition" "test" {
  family = %[1]q

  container_definitions = <<DEFINITION
[
  {
    "cpu": 128,
    "essential": true,
    "image": "jenkins:latest",
    "memory": 128,
    "name": "jenkins"
  }
]
DEFINITION
}

resource "aws_ecs_service" "test" {
  name            = %[1]q
  cluster         = aws_ecs_cluster.test.id
  task_definition = "${aws_ecs_task_definition.test.family}:${aws_ecs_task_definition.test.revision}"
  desired_count   = 1
}
`, rName)
}

func testAccServiceConfig_familyAndRevisionModified(rName string) string {
	return fmt.Sprintf(`
resource "aws_ecs_cluster" "test" {
  name = %[1]q
}

resource "aws_ecs_task_definition" "test" {
  family = %[1]q

  container_definitions = <<DEFINITION
[
  {
    "cpu": 128,
    "essential": true,
    "image": "jenkins:latest",
    "memory": 128,
    "name": "jenkins"
  }
]
DEFINITION
}

resource "aws_ecs_service" "test" {
  name            = %[1]q
  cluster         = aws_ecs_cluster.test.id
  task_definition = "${aws_ecs_task_definition.test.family}:${aws_ecs_task_definition.test.revision}"
  desired_count   = 1
}
`, rName)
}

func testAccServiceConfig_clusterName(rName string) string {
	return fmt.Sprintf(`
resource "aws_ecs_cluster" "test" {
  name = %[1]q
}

resource "aws_ecs_task_definition" "test" {
  family = %[1]q

  container_definitions = <<DEFINITION
[
  {
    "cpu": 128,
    "essential": true,
    "image": "jenkins:latest",
    "memory": 128,
    "name": "jenkins"
  }
]
DEFINITION
}

resource "aws_ecs_service" "test" {
  name            = %[1]q
  cluster         = aws_ecs_cluster.test.name
  task_definition = aws_ecs_task_definition.test.arn
  desired_count   = 1
}
`, rName)
}

func testAccServiceConfig_alb(rName string) string {
	return acctest.ConfigCompose(acctest.ConfigVPCWithSubnets(rName, 2), fmt.Sprintf(`
resource "aws_ecs_cluster" "test" {
  name = %[1]q
}

resource "aws_ecs_task_definition" "test" {
  family = %[1]q

  container_definitions = <<DEFINITION
[
  {
    "cpu": 256,
    "essential": true,
    "image": "ghost:latest",
    "memory": 512,
    "name": "ghost",
    "portMappings": [
      {
        "containerPort": 2368,
        "hostPort": 8080
      }
    ]
  }
]
DEFINITION
}

resource "aws_iam_role" "ecs_service" {
  name = %[1]q

  assume_role_policy = <<EOF
{
  "Version": "2008-10-17",
  "Statement": [
    {
      "Sid": "",
      "Effect": "Allow",
      "Principal": {
        "Service": "ecs.amazonaws.com"
      },
      "Action": "sts:AssumeRole"
    }
  ]
}
EOF
}

resource "aws_iam_role_policy" "ecs_service" {
  name = %[1]q
  role = aws_iam_role.ecs_service.name

  policy = <<EOF
{
  "Version": "2012-10-17",
  "Statement": [
    {
      "Effect": "Allow",
      "Action": [
        "ec2:Describe*",
        "elasticloadbalancing:DeregisterInstancesFromLoadBalancer",
        "elasticloadbalancing:DeregisterTargets",
        "elasticloadbalancing:Describe*",
        "elasticloadbalancing:RegisterInstancesWithLoadBalancer",
        "elasticloadbalancing:RegisterTargets"
      ],
      "Resource": "*"
    }
  ]
}
EOF
}

resource "aws_lb_target_group" "test" {
  name     = aws_lb.test.name
  port     = 80
  protocol = "HTTP"
  vpc_id   = aws_vpc.test.id
}

resource "aws_lb" "test" {
  name     = %[1]q
  internal = true
  subnets  = aws_subnet.test[*].id
}

resource "aws_lb_listener" "front_end" {
  load_balancer_arn = aws_lb.test.id
  port              = "80"
  protocol          = "HTTP"

  default_action {
    target_group_arn = aws_lb_target_group.test.id
    type             = "forward"
  }
}

resource "aws_ecs_service" "test" {
  name            = %[1]q
  cluster         = aws_ecs_cluster.test.id
  task_definition = aws_ecs_task_definition.test.arn
  desired_count   = 1
  iam_role        = aws_iam_role.ecs_service.name

  load_balancer {
    target_group_arn = aws_lb_target_group.test.id
    container_name   = "ghost"
    container_port   = "2368"
  }

  depends_on = [aws_iam_role_policy.ecs_service]
}
`, rName))
}

func testAccServiceConfig_multipleTargetGroups(rName string) string {
	return acctest.ConfigCompose(acctest.ConfigVPCWithSubnets(rName, 2), fmt.Sprintf(`
resource "aws_ecs_cluster" "test" {
  name = %[1]q
}

resource "aws_ecs_task_definition" "test" {
  family = %[1]q

  container_definitions = <<DEFINITION
[
  {
    "cpu": 256,
    "essential": true,
    "image": "ghost:latest",
    "memory": 512,
    "name": "ghost",
    "portMappings": [
      {
        "containerPort": 2368,
        "hostPort": 2368
      },
      {
        "containerPort": 4501,
        "hostPort": 4501
      }
    ]
  }
]
DEFINITION
}

resource "aws_lb_target_group" "test" {
  name     = "${aws_lb.test.name}1"
  port     = 80
  protocol = "HTTP"
  vpc_id   = aws_vpc.test.id
}

resource "aws_lb_target_group" "static" {
  name     = "${aws_lb.test.name}2"
  port     = 80
  protocol = "HTTP"
  vpc_id   = aws_vpc.test.id
}

resource "aws_lb" "test" {
  name     = %[1]q
  internal = true
  subnets  = aws_subnet.test[*].id
}

resource "aws_lb_listener" "front_end" {
  load_balancer_arn = aws_lb.test.id
  port              = "80"
  protocol          = "HTTP"

  default_action {
    target_group_arn = aws_lb_target_group.test.id
    type             = "forward"
  }
}

resource "aws_lb_listener_rule" "static" {
  listener_arn = aws_lb_listener.front_end.arn
  priority     = 100

  action {
    type             = "forward"
    target_group_arn = aws_lb_target_group.static.arn
  }

  condition {
    path_pattern {
      values = ["/static/*"]
    }
  }
}

resource "aws_ecs_service" "test" {
  name            = %[1]q
  cluster         = aws_ecs_cluster.test.id
  task_definition = aws_ecs_task_definition.test.arn
  desired_count   = 1

  load_balancer {
    target_group_arn = aws_lb_target_group.test.id
    container_name   = "ghost"
    container_port   = "2368"
  }

  load_balancer {
    target_group_arn = aws_lb_target_group.static.id
    container_name   = "ghost"
    container_port   = "4501"
  }
}
`, rName))
}

func testAccServiceNetworkConfigurationConfig_base(rName, securityGroups string) string {
	return acctest.ConfigCompose(acctest.ConfigVPCWithSubnets(rName, 2), fmt.Sprintf(`
resource "aws_security_group" "test" {
  count = 2

  name   = "%[1]s-${count.index}"
  vpc_id = aws_vpc.test.id

  ingress {
    protocol    = "6"
    from_port   = 80
    to_port     = 8000
    cidr_blocks = [aws_vpc.test.cidr_block]
  }

  tags = {
    Name = %[1]q
  }
}

resource "aws_ecs_cluster" "test" {
  name = %[1]q
}

resource "aws_ecs_task_definition" "test" {
  family                = %[1]q
  network_mode          = "awsvpc"
  container_definitions = <<DEFINITION
[
  {
    "cpu": 128,
    "essential": true,
    "image": "mongo:latest",
    "memory": 128,
    "name": "mongodb"
  }
]
DEFINITION
}

resource "aws_ecs_service" "test" {
  name            = %[1]q
  cluster         = aws_ecs_cluster.test.id
  task_definition = aws_ecs_task_definition.test.arn
  desired_count   = 1
  network_configuration {
    security_groups = [%[2]s]
    subnets         = aws_subnet.test[*].id
  }
}
`, rName, securityGroups))
}

func testAccServiceConfig_networkConfiguration(rName string) string {
	return testAccServiceNetworkConfigurationConfig_base(rName, "aws_security_group.test[0].id, aws_security_group.test[1].id")
}

func testAccServiceConfig_networkConfigurationModified(rName string) string {
	return testAccServiceNetworkConfigurationConfig_base(rName, "aws_security_group.test[0].id")
}

func testAccServiceConfig_registries(rName string) string {
	return acctest.ConfigCompose(acctest.ConfigVPCWithSubnets(rName, 2), fmt.Sprintf(`
resource "aws_security_group" "test" {
  name   = %[1]q
  vpc_id = aws_vpc.test.id

  ingress {
    protocol    = "-1"
    from_port   = 0
    to_port     = 0
    cidr_blocks = [aws_vpc.test.cidr_block]
  }

  tags = {
    Name = %[1]q
  }
}

resource "aws_service_discovery_private_dns_namespace" "test" {
  name        = "%[1]s.terraform.local"
  description = "test"
  vpc         = aws_vpc.test.id
}

resource "aws_service_discovery_service" "test" {
  name = %[1]q

  dns_config {
    namespace_id = aws_service_discovery_private_dns_namespace.test.id

    dns_records {
      ttl  = 5
      type = "SRV"
    }
  }
}

resource "aws_ecs_cluster" "test" {
  name = %[1]q
}

resource "aws_ecs_task_definition" "test" {
  family       = %[1]q
  network_mode = "awsvpc"

  container_definitions = <<DEFINITION
[
  {
    "cpu": 128,
    "essential": true,
    "image": "mongo:latest",
    "memory": 128,
    "name": "mongodb"
  }
]
DEFINITION
}

resource "aws_ecs_service" "test" {
  name            = %[1]q
  cluster         = aws_ecs_cluster.test.id
  task_definition = aws_ecs_task_definition.test.arn
  desired_count   = 1

  service_registries {
    port         = 34567
    registry_arn = aws_service_discovery_service.test.arn
  }

  network_configuration {
    security_groups = [aws_security_group.test.id]
    subnets         = aws_subnet.test[*].id
  }
}
`, rName))
}

func testAccServiceConfig_registriesContainer(rName string) string {
	return acctest.ConfigCompose(acctest.ConfigVPCWithSubnets(rName, 2), fmt.Sprintf(`
resource "aws_security_group" "test" {
  name   = %[1]q
  vpc_id = aws_vpc.test.id

  ingress {
    protocol    = "-1"
    from_port   = 0
    to_port     = 0
    cidr_blocks = [aws_vpc.test.cidr_block]
  }

  tags = {
    Name = %[1]q
  }
}

resource "aws_service_discovery_private_dns_namespace" "test" {
  name        = "%[1]s.terraform.local"
  description = "test"
  vpc         = aws_vpc.test.id
}

resource "aws_service_discovery_service" "test" {
  name = %[1]q

  dns_config {
    namespace_id = aws_service_discovery_private_dns_namespace.test.id

    dns_records {
      ttl  = 5
      type = "SRV"
    }
  }
}

resource "aws_ecs_cluster" "test" {
  name = %[1]q
}

resource "aws_ecs_task_definition" "test" {
  family       = %[1]q
  network_mode = "bridge"

  container_definitions = <<DEFINITION
[
  {
    "cpu": 128,
    "essential": true,
    "image": "mongo:latest",
    "memory": 128,
    "name": "mongodb",
    "portMappings": [
    {
      "hostPort": 0,
      "protocol": "tcp",
      "containerPort": 27017
    }
    ]
  }
]
DEFINITION
}

resource "aws_ecs_service" "test" {
  name            = %[1]q
  cluster         = aws_ecs_cluster.test.id
  task_definition = aws_ecs_task_definition.test.arn
  desired_count   = 1

  service_registries {
    container_name = "mongodb"
    container_port = 27017
    registry_arn   = aws_service_discovery_service.test.arn
  }
}
`, rName))
}

func testAccServiceConfig_registriesChanges(rName, discoveryName string) string {
	return acctest.ConfigCompose(acctest.ConfigVPCWithSubnets(rName, 2), fmt.Sprintf(`
resource "aws_security_group" "test" {
  name   = %[1]q
  vpc_id = aws_vpc.test.id

  ingress {
    protocol    = "-1"
    from_port   = 0
    to_port     = 0
    cidr_blocks = [aws_vpc.test.cidr_block]
  }

  tags = {
    Name = %[1]q
  }
}

resource "aws_service_discovery_private_dns_namespace" "test" {
  name        = "%[2]s.terraform.local"
  description = "test"
  vpc         = aws_vpc.test.id
}

resource "aws_service_discovery_service" "test" {
  name = %[2]q

  dns_config {
    namespace_id = aws_service_discovery_private_dns_namespace.test.id

    dns_records {
      ttl  = 5
      type = "SRV"
    }
  }
}

resource "aws_ecs_cluster" "test" {
  name = %[1]q
}

resource "aws_ecs_task_definition" "test" {
  family       = %[1]q
  network_mode = "awsvpc"

  container_definitions = <<DEFINITION
[
  {
    "cpu": 128,
    "essential": true,
    "image": "mongo:latest",
    "memory": 128,
    "name": "mongodb"
  }
]
DEFINITION
}

resource "aws_ecs_service" "test" {
  name            = %[1]q
  cluster         = aws_ecs_cluster.test.id
  task_definition = aws_ecs_task_definition.test.arn
  desired_count   = 1

  service_registries {
    port         = 34567
    registry_arn = aws_service_discovery_service.test.arn
  }

  network_configuration {
    security_groups = [aws_security_group.test.id]
    subnets         = aws_subnet.test[*].id
  }
}
`, rName, discoveryName))
}

func testAccServiceConfig_registriesRemoval(rName, discoveryName string, removed bool) string {
	if removed {
		return acctest.ConfigCompose(acctest.ConfigVPCWithSubnets(rName, 2), fmt.Sprintf(`
resource "aws_security_group" "test" {
  name   = %[1]q
  vpc_id = aws_vpc.test.id

  ingress {
    protocol    = "-1"
    from_port   = 0
    to_port     = 0
    cidr_blocks = [aws_vpc.test.cidr_block]
  }

  tags = {
    Name = %[1]q
  }
}

resource "aws_service_discovery_private_dns_namespace" "test" {
  name        = "%[2]s.terraform.local"
  description = "test"
  vpc         = aws_vpc.test.id
}

resource "aws_ecs_cluster" "test" {
  name = %[1]q
}

resource "aws_ecs_task_definition" "test" {
  family       = %[1]q
  network_mode = "awsvpc"

  container_definitions = <<DEFINITION
[
  {
    "cpu": 128,
    "essential": true,
    "image": "mongo:latest",
    "memory": 128,
    "name": "mongodb"
  }
]
DEFINITION
}

resource "aws_ecs_service" "test" {
  name            = %[1]q
  cluster         = aws_ecs_cluster.test.id
  task_definition = aws_ecs_task_definition.test.arn
  desired_count   = 1

  network_configuration {
    security_groups = [aws_security_group.test.id]
    subnets         = aws_subnet.test[*].id
  }
}
`, rName, discoveryName))
	}
	return acctest.ConfigCompose(acctest.ConfigVPCWithSubnets(rName, 2), fmt.Sprintf(`
resource "aws_security_group" "test" {
  name   = %[1]q
  vpc_id = aws_vpc.test.id

  ingress {
    protocol    = "-1"
    from_port   = 0
    to_port     = 0
    cidr_blocks = [aws_vpc.test.cidr_block]
  }

  tags = {
    Name = %[1]q
  }
}

resource "aws_service_discovery_private_dns_namespace" "test" {
  name        = "%[2]s.terraform.local"
  description = "test"
  vpc         = aws_vpc.test.id
}

resource "aws_service_discovery_service" "test" {
  name = %[2]q

  dns_config {
    namespace_id = aws_service_discovery_private_dns_namespace.test.id

    dns_records {
      ttl  = 5
      type = "SRV"
    }
  }
}

resource "aws_ecs_cluster" "test" {
  name = %[1]q
}

resource "aws_ecs_task_definition" "test" {
  family       = %[1]q
  network_mode = "awsvpc"

  container_definitions = <<DEFINITION
[
  {
    "cpu": 128,
    "essential": true,
    "image": "mongo:latest",
    "memory": 128,
    "name": "mongodb"
  }
]
DEFINITION
}

resource "aws_ecs_service" "test" {
  name            = %[1]q
  cluster         = aws_ecs_cluster.test.id
  task_definition = aws_ecs_task_definition.test.arn
  desired_count   = 1

  service_registries {
    port         = 34567
    registry_arn = aws_service_discovery_service.test.arn
  }

  network_configuration {
    security_groups = [aws_security_group.test.id]
    subnets         = aws_subnet.test[*].id
  }
}
`, rName, discoveryName))
}

func testAccServiceConfig_daemonSchedulingStrategy(rName string) string {
	return fmt.Sprintf(`
resource "aws_ecs_cluster" "test" {
  name = %[1]q
}

resource "aws_ecs_task_definition" "test" {
  family = %[1]q

  container_definitions = <<DEFINITION
[
  {
    "cpu": 128,
    "essential": true,
    "image": "ghost:latest",
    "memory": 128,
    "name": "ghost"
  }
]
DEFINITION
}

resource "aws_ecs_service" "test" {
  name                = %[1]q
  cluster             = aws_ecs_cluster.test.id
  task_definition     = "${aws_ecs_task_definition.test.family}:${aws_ecs_task_definition.test.revision}"
  scheduling_strategy = "DAEMON"
}
`, rName)
}

func testAccServiceConfig_daemonSchedulingStrategySetDeploymentMinimum(rName string) string {
	return fmt.Sprintf(`
resource "aws_ecs_cluster" "test" {
  name = %[1]q
}

resource "aws_ecs_task_definition" "test" {
  family = %[1]q

  container_definitions = <<DEFINITION
[
  {
    "cpu": 128,
    "essential": true,
    "image": "ghost:latest",
    "memory": 128,
    "name": "ghost"
  }
]
DEFINITION
}

resource "aws_ecs_service" "test" {
  name                               = %[1]q
  cluster                            = aws_ecs_cluster.test.id
  task_definition                    = "${aws_ecs_task_definition.test.family}:${aws_ecs_task_definition.test.revision}"
  scheduling_strategy                = "DAEMON"
  deployment_minimum_healthy_percent = "50"
}
`, rName)
}

func testAccServiceConfig_deploymentControllerType(rName string, deploymentController string) string {
	return acctest.ConfigCompose(acctest.ConfigVPCWithSubnets(rName, 2), fmt.Sprintf(`
resource "aws_lb" "test" {
  internal = true
  name     = %[1]q
  subnets  = aws_subnet.test[*].id
}

resource "aws_lb_listener" "test" {
  load_balancer_arn = aws_lb.test.id
  port              = "80"
  protocol          = "HTTP"

  default_action {
    target_group_arn = aws_lb_target_group.test.id
    type             = "forward"
  }
}

resource "aws_lb_target_group" "test" {
  name     = aws_lb.test.name
  port     = 80
  protocol = "HTTP"
  vpc_id   = aws_vpc.test.id
}

resource "aws_ecs_cluster" "test" {
  name = %[1]q
}

resource "aws_ecs_task_definition" "test" {
  family = %[1]q

  container_definitions = <<DEFINITION
[
  {
    "cpu": 128,
    "essential": true,
    "image": "mongo:latest",
    "memory": 128,
    "name": "test",
    "portMappings": [
      {
        "containerPort": 80,
        "hostPort": 8080
      }
    ]
  }
]
DEFINITION
}

resource "aws_ecs_service" "test" {
  cluster         = aws_ecs_cluster.test.id
  desired_count   = 1
  name            = %[1]q
  task_definition = aws_ecs_task_definition.test.arn

  deployment_controller {
    type = %[2]q
  }

  load_balancer {
    container_name   = "test"
    container_port   = "80"
    target_group_arn = aws_lb_target_group.test.id
  }
}
`, rName, deploymentController))
}

func testAccServiceConfig_deploymentControllerTypeCodeDeployUpdate(rName string, desiredReplicas, healthCheckGracePeriodSeconds int) string {
	return acctest.ConfigCompose(acctest.ConfigVPCWithSubnets(rName, 2), fmt.Sprintf(`
resource "aws_internet_gateway" "test" {
  vpc_id = aws_vpc.test.id

  tags = {
    Name = %[1]q
  }
}

resource "aws_route_table" "test" {
  vpc_id = aws_vpc.test.id

  route {
    cidr_block = "0.0.0.0/0"
    gateway_id = aws_internet_gateway.test.id
  }

  tags = {
    Name = %[1]q
  }
}

resource "aws_security_group" "test" {
  name   = %[1]q
  vpc_id = aws_vpc.test.id

  ingress {
    protocol    = "6"
    from_port   = 80
    to_port     = 8000
    cidr_blocks = [aws_vpc.test.cidr_block]
  }

  egress {
    from_port = 0
    to_port   = 0
    protocol  = "-1"

    cidr_blocks = [
      "0.0.0.0/0",
    ]
  }

  tags = {
    Name = %[1]q
  }
}

resource "aws_route_table_association" "test" {
  count          = 2
  subnet_id      = element(aws_subnet.test[*].id, count.index)
  route_table_id = aws_route_table.test.id
}

resource "aws_lb" "test" {
  internal = true
  name     = %[1]q
  subnets  = aws_subnet.test[*].id
}

resource "aws_lb_listener" "test" {
  load_balancer_arn = aws_lb.test.id
  port              = "80"
  protocol          = "HTTP"

  default_action {
    target_group_arn = aws_lb_target_group.test.id
    type             = "forward"
  }
}

resource "aws_lb_target_group" "test" {
  target_type = "ip"
  name        = aws_lb.test.name
  port        = 80
  protocol    = "HTTP"
  vpc_id      = aws_vpc.test.id
}

resource "aws_ecs_cluster" "test" {
  name = %[1]q
}

resource "aws_ecs_task_definition" "test" {
  family                   = %[1]q
  requires_compatibilities = ["FARGATE"]
  network_mode             = "awsvpc"
  cpu                      = "256"
  memory                   = "512"

  container_definitions = <<DEFINITION
[
  {
    "essential": true,
    "image": "nginx:latest",
    "name": "test",
    "portMappings": [
      {
        "containerPort": 80,
        "protocol": "tcp"
      }
    ]
  }
]
DEFINITION
}

resource "aws_ecs_service" "test" {
  cluster                           = aws_ecs_cluster.test.id
  desired_count                     = %[2]d
  name                              = %[1]q
  task_definition                   = aws_ecs_task_definition.test.arn
  health_check_grace_period_seconds = %[3]d

  deployment_controller {
    type = "CODE_DEPLOY"
  }

  capacity_provider_strategy {
    capacity_provider = "FARGATE"
    base              = 1
    weight            = 1
  }

  load_balancer {
    container_name   = "test"
    container_port   = "80"
    target_group_arn = aws_lb_target_group.test.id
  }

  network_configuration {
    subnets          = aws_subnet.test[*].id
    security_groups  = [aws_security_group.test.id]
    assign_public_ip = true
  }
}
`, rName, desiredReplicas, healthCheckGracePeriodSeconds))
}

func testAccServiceConfig_deploymentControllerTypeExternal(rName string) string {
	return fmt.Sprintf(`
resource "aws_ecs_cluster" "test" {
  name = %[1]q
}

resource "aws_ecs_service" "test" {
  cluster       = aws_ecs_cluster.test.id
  desired_count = 0
  name          = %[1]q

  deployment_controller {
    type = "EXTERNAL"
  }
}
`, rName)
}

func testAccServiceConfig_deploymentPercents(rName string, deploymentMinimumHealthyPercent, deploymentMaximumPercent int) string {
	return fmt.Sprintf(`
resource "aws_ecs_cluster" "test" {
  name = %[1]q
}

resource "aws_ecs_task_definition" "test" {
  family = %[1]q

  container_definitions = <<DEFINITION
[
  {
    "cpu": 128,
    "essential": true,
    "image": "mongo:latest",
    "memory": 128,
    "name": "mongodb"
  }
]
DEFINITION
}

resource "aws_ecs_service" "test" {
  cluster                            = aws_ecs_cluster.test.id
  deployment_maximum_percent         = %[2]d
  deployment_minimum_healthy_percent = %[3]d
  desired_count                      = 1
  name                               = %[1]q
  task_definition                    = aws_ecs_task_definition.test.arn
}
`, rName, deploymentMaximumPercent, deploymentMinimumHealthyPercent)
}

func testAccServiceConfig_deploymentCircuitBreaker(rName string) string {
	return fmt.Sprintf(`
resource "aws_ecs_cluster" "test" {
  name = %[1]q
}

resource "aws_ecs_task_definition" "test" {
  family = %[1]q

  container_definitions = <<DEFINITION
[
  {
    "cpu": 128,
    "essential": true,
    "image": "mongo:latest",
    "memory": 128,
    "name": "mongodb"
  }
]
DEFINITION
}

resource "aws_ecs_service" "test" {
  cluster         = aws_ecs_cluster.test.id
  desired_count   = 1
  name            = %[1]q
  task_definition = aws_ecs_task_definition.test.arn

  deployment_circuit_breaker {
    enable   = true
    rollback = true
  }
}
`, rName)
}

func testAccServiceConfig_tags1(rName, tag1Key, tag1Value string) string {
	return fmt.Sprintf(`
resource "aws_ecs_cluster" "test" {
  name = %[1]q
}

resource "aws_ecs_task_definition" "test" {
  family = %[1]q

  container_definitions = <<DEFINITION
[
  {
    "cpu": 128,
    "essential": true,
    "image": "mongo:latest",
    "memory": 128,
    "name": "mongodb"
  }
]
DEFINITION
}

resource "aws_ecs_service" "test" {
  cluster         = aws_ecs_cluster.test.id
  desired_count   = 0
  name            = %[1]q
  task_definition = aws_ecs_task_definition.test.arn

  tags = {
    %[2]q = %[3]q
  }
}
`, rName, tag1Key, tag1Value)
}

func testAccServiceConfig_tags2(rName, tag1Key, tag1Value, tag2Key, tag2Value string) string {
	return fmt.Sprintf(`
resource "aws_ecs_cluster" "test" {
  name = %[1]q
}

resource "aws_ecs_task_definition" "test" {
  family = %[1]q

  container_definitions = <<DEFINITION
[
  {
    "cpu": 128,
    "essential": true,
    "image": "mongo:latest",
    "memory": 128,
    "name": "mongodb"
  }
]
DEFINITION
}

resource "aws_ecs_service" "test" {
  cluster         = aws_ecs_cluster.test.id
  desired_count   = 0
  name            = %[1]q
  task_definition = aws_ecs_task_definition.test.arn

  tags = {
    %[2]q = %[3]q
    %[4]q = %[5]q
  }
}
`, rName, tag1Key, tag1Value, tag2Key, tag2Value)
}

func testAccServiceConfig_managedTags(rName string) string {
	return fmt.Sprintf(`
resource "aws_ecs_cluster" "test" {
  name = %[1]q
}

resource "aws_ecs_task_definition" "test" {
  family = %[1]q

  container_definitions = <<DEFINITION
[
  {
    "cpu": 128,
    "essential": true,
    "image": "mongo:latest",
    "memory": 128,
    "name": "mongodb"
  }
]
DEFINITION
}

resource "aws_ecs_service" "test" {
  cluster                 = aws_ecs_cluster.test.id
  desired_count           = 0
  name                    = %[1]q
  task_definition         = aws_ecs_task_definition.test.arn
  enable_ecs_managed_tags = true

  tags = {
    tag-key = "tag-value"
  }
}
`, rName)
}

func testAccServiceConfig_propagateTags(rName, propagate string) string {
	return fmt.Sprintf(`
resource "aws_ecs_cluster" "test" {
  name = %[1]q
}

resource "aws_ecs_task_definition" "test" {
  family = %[1]q

  container_definitions = <<DEFINITION
[
  {
    "cpu": 128,
    "essential": true,
    "image": "mongo:latest",
    "memory": 128,
    "name": "mongodb"
  }
]
DEFINITION

  tags = {
    tag-key = "task-def"
  }
}

resource "aws_ecs_service" "test" {
  cluster                 = aws_ecs_cluster.test.id
  desired_count           = 0
  name                    = %[1]q
  task_definition         = aws_ecs_task_definition.test.arn
  enable_ecs_managed_tags = true
  propagate_tags          = %[2]q

  tags = {
    tag-key = "service"
  }
}
`, rName, propagate)
}

func testAccServiceConfig_replicaSchedulingStrategy(rName string) string {
	return fmt.Sprintf(`
resource "aws_ecs_cluster" "test" {
  name = %[1]q
}

resource "aws_ecs_task_definition" "test" {
  family = %[1]q

  container_definitions = <<DEFINITION
[
  {
    "cpu": 128,
    "essential": true,
    "image": "ghost:latest",
    "memory": 128,
    "name": "ghost"
  }
]
DEFINITION
}

resource "aws_ecs_service" "test" {
  name                = %[1]q
  cluster             = aws_ecs_cluster.test.id
  task_definition     = "${aws_ecs_task_definition.test.family}:${aws_ecs_task_definition.test.revision}"
  scheduling_strategy = "REPLICA"
  desired_count       = 1
}
`, rName)
}

func testAccServiceConfig_executeCommand(rName string, enable bool) string {
	return fmt.Sprintf(`
resource "aws_iam_role" "test" {
  name               = %[1]q
  assume_role_policy = <<EOF
{
  "Version": "2012-10-17",
  "Statement": [
    {
      "Sid": "",
      "Effect": "Allow",
      "Principal": {
        "Service": "ecs-tasks.amazonaws.com"
      },
      "Action": "sts:AssumeRole"
    }
  ]
}
EOF

  inline_policy {
    name = "exec_policy"

    policy = <<EOF
{
   "Version": "2012-10-17",
   "Statement": [
       {
       "Effect": "Allow",
       "Action": [
            "ssmmessages:CreateControlChannel",
            "ssmmessages:CreateDataChannel",
            "ssmmessages:OpenControlChannel",
            "ssmmessages:OpenDataChannel"
       ],
      "Resource": "*"
      }
   ]
}
EOF
  }
}

resource "aws_ecs_cluster" "test" {
  name = %[1]q
}

resource "aws_ecs_task_definition" "test" {
  family = %[1]q

  task_role_arn = aws_iam_role.test.arn

  container_definitions = <<DEFINITION
[
  {
    "cpu": 128,
    "essential": true,
    "image": "mongo:latest",
    "memory": 128,
    "name": "mongodb"
  }
]
DEFINITION
}

resource "aws_ecs_service" "test" {
  cluster                = aws_ecs_cluster.test.id
  desired_count          = 0
  name                   = %[1]q
  task_definition        = aws_ecs_task_definition.test.arn
  enable_execute_command = %[2]t
}
`, rName, enable)
}

func testAccServiceConfig_serviceConnectBasic(rName string) string {
	return fmt.Sprintf(`
resource "aws_service_discovery_http_namespace" "test" {
  name = %[1]q
}

resource "aws_ecs_cluster" "test" {
  name = %[1]q

  service_connect_defaults {
    namespace = aws_service_discovery_http_namespace.test.arn
  }
}

resource "aws_ecs_task_definition" "test" {
  family       = %[1]q
  network_mode = "bridge"

  container_definitions = <<DEFINITION
[
  {
    "cpu": 128,
    "essential": true,
    "image": "mongo:latest",
    "memory": 128,
    "name": "mongodb",
    "portMappings": [
    {
      "hostPort": 0,
      "protocol": "tcp",
      "containerPort": 27017
    }
    ]
  }
]
DEFINITION
}

resource "aws_ecs_service" "test" {
  name            = %[1]q
  cluster         = aws_ecs_cluster.test.id
  task_definition = aws_ecs_task_definition.test.arn
  desired_count   = 1

  service_connect_configuration {
    enabled = true
  }
}
`, rName)
}

func testAccServiceConfig_baseVPCLattice(rName string) string {
	return fmt.Sprintf(`
resource "aws_vpc" "test" {
  cidr_block = "10.10.0.0/16"

  assign_generated_ipv6_cidr_block = true

  tags = {
    Name = %[1]q
  }
}

resource "aws_subnet" "test" {
  cidr_block      = "10.10.0.0/16"
  ipv6_cidr_block = aws_vpc.test.ipv6_cidr_block

  vpc_id                          = aws_vpc.test.id
  assign_ipv6_address_on_creation = true
  map_public_ip_on_launch         = true

  tags = {
    Name = %[1]q
  }
}

resource "aws_internet_gateway" "test" {
  vpc_id = aws_vpc.test.id

  tags = {
    Name = %[1]q
  }
}

resource "aws_route_table" "test" {
  vpc_id = aws_vpc.test.id

  route {
    cidr_block = "0.0.0.0/0"
    gateway_id = aws_internet_gateway.test.id
  }

  route {
    ipv6_cidr_block = "::/0"
    gateway_id      = aws_internet_gateway.test.id
  }

  tags = {
    Name = %[1]q
  }
}

resource "aws_route_table_association" "test" {
  subnet_id      = aws_subnet.test.id
  route_table_id = aws_route_table.test.id
}


data "aws_ec2_managed_prefix_list" "test" {
  filter {
    name   = "prefix-list-name"
    values = ["com.amazonaws.${data.aws_region.current.region}.vpc-lattice"]
  }
}

resource "aws_security_group" "test" {
  name   = %[1]q
  vpc_id = aws_vpc.test.id

  ingress {
    from_port        = 80
    to_port          = 80
    protocol         = "tcp"
    cidr_blocks      = ["10.0.0.0/16"]
    ipv6_cidr_blocks = [aws_vpc.test.ipv6_cidr_block]
  }

  ingress {
    prefix_list_ids = [data.aws_ec2_managed_prefix_list.test.id]
    from_port       = 0
    to_port         = 0
    protocol        = -1

  }

  egress {
    from_port        = 0
    to_port          = 0
    protocol         = "-1"
    cidr_blocks      = ["0.0.0.0/0"]
    ipv6_cidr_blocks = ["::/0"]
  }

  tags = {
    Name = %[1]q
  }

  # ECS Infrastructure role must exist long enough for the VPC Lattice targets to be deregistered.
  # Security group removal is a good indicator of this.
  depends_on = [aws_iam_role.vpc_lattice_infrastructure]
}


resource "aws_vpclattice_service" "test" {
  name = %[1]q

  tags = {
    Name = %[1]q
  }
}

resource "aws_vpclattice_service_network" "test" {
  name = %[1]q

  tags = {
    Name = %[1]q
  }
}

resource "aws_vpclattice_target_group" "test" {
  name = %[1]q
  type = "IP"

  config {
    port             = 80
    protocol         = "HTTP"
    protocol_version = "HTTP1"
    vpc_identifier   = aws_vpc.test.id
    health_check {
      enabled = false
    }
  }

}

resource "aws_vpclattice_target_group" "test_ipv6" {
  name = "%[1]s-ipv6"
  type = "IP"

  config {
    port             = 80
    protocol         = "HTTP"
    protocol_version = "HTTP1"
    vpc_identifier   = aws_vpc.test.id
    ip_address_type  = "IPV6"
    health_check {
      enabled = false
    }
  }
}


resource "aws_vpclattice_listener" "test" {
  name               = "%[1]s-listener"
  protocol           = "HTTP"
  service_identifier = aws_vpclattice_service.test.id

  default_action {
    forward {
      target_groups {
        target_group_identifier = aws_vpclattice_target_group.test.id
        weight                  = 80
      }
      target_groups {
        target_group_identifier = aws_vpclattice_target_group.test_ipv6.id
        weight                  = 20
      }
    }
  }
}

resource "aws_vpclattice_service_network_service_association" "test" {
  service_network_identifier = aws_vpclattice_service_network.test.arn
  service_identifier         = aws_vpclattice_service.test.arn
}

resource "aws_vpclattice_service_network_vpc_association" "test" {
  service_network_identifier = aws_vpclattice_service_network.test.arn
  vpc_identifier             = aws_vpc.test.id
}

resource "aws_iam_role" "vpc_lattice_infrastructure" {
  name                = "%[1]s-vpcl-infrastructure"
  managed_policy_arns = ["arn:${data.aws_partition.current.partition}:iam::aws:policy/VPCLatticeFullAccess"]
  assume_role_policy  = <<POLICY
{
  "Version": "2012-10-17",
  "Statement": [
    {
      "Sid": "AllowAccessToECSForInfrastructureManagement",
      "Effect": "Allow",
      "Principal": {
        "Service": "ecs.amazonaws.com"
      },
      "Action": "sts:AssumeRole"
    }
  ]
}
POLICY
}

resource "aws_iam_role" "ecs_task_role" {
  name = %[1]q

  assume_role_policy = <<POLICY
{
  "Version": "2012-10-17",
  "Statement": [
    {
      "Effect": "Allow",
      "Principal": {
        "Service": [
          "ecs-tasks.amazonaws.com"
        ]
      },
      "Action": "sts:AssumeRole",
      "Condition": {
        "ArnLike": {
          "aws:SourceArn": "arn:${data.aws_partition.current.partition}:ecs:*:${data.aws_caller_identity.current.account_id}:*"
        },
        "StringEquals": {
          "aws:SourceAccount": "${data.aws_caller_identity.current.account_id}"
        }
      }
    }
  ]
}
POLICY
}

resource "aws_iam_role_policy" "ecs_task_policy" {
  name = %[1]q
  role = aws_iam_role.ecs_task_role.name

  policy = <<POLICY
{
  "Version": "2012-10-17",
  "Statement": [
    {
      "Effect": "Allow",
      "Action": [
        "s3:GetObject"
      ],
      "Resource": "*",
      "Condition": {
        "ArnLike": {
          "aws:SourceArn": "arn:${data.aws_partition.current.partition}:ecs:*:${data.aws_caller_identity.current.account_id}:*"
        },
        "StringEquals": {
          "aws:SourceAccount": "${data.aws_caller_identity.current.account_id}"
        }
      }
    }
  ]
}
POLICY
}

resource "aws_ecs_cluster" "test" {
  name = %[1]q
}

resource "aws_iam_role" "task_execution_role" {
  name = "%[1]s-task_execution_role"

  assume_role_policy = <<POLICY
{
  "Version": "2012-10-17",
  "Statement": [
    {
      "Effect": "Allow",
      "Principal": {
        "Service": [
          "ecs-tasks.amazonaws.com"
        ]
      },
      "Action": "sts:AssumeRole",
      "Condition": {
        "ArnLike": {
          "aws:SourceArn": "arn:${data.aws_partition.current.partition}:ecs:*:${data.aws_caller_identity.current.account_id}:*"
        },
        "StringEquals": {
          "aws:SourceAccount": "${data.aws_caller_identity.current.account_id}"
        }
      }
    }
  ]
}
POLICY
}

resource "aws_iam_role_policy_attachment" "ecs_task_execution_role_policy" {
  role       = aws_iam_role.task_execution_role.name
  policy_arn = "arn:${data.aws_partition.current.partition}:iam::aws:policy/service-role/AmazonECSTaskExecutionRolePolicy"
}

resource "aws_ecs_task_definition" "test" {
  family                   = %[1]q
  requires_compatibilities = ["FARGATE"]
  network_mode             = "awsvpc"
  cpu                      = "256"
  memory                   = "512"
  task_role_arn            = aws_iam_role.ecs_task_role.arn
  execution_role_arn       = aws_iam_role.task_execution_role.arn

  container_definitions = <<DEFINITION
[
  {
    "essential": true,
    "image": "nginx:latest",
    "name": "%[1]s-container",
    "portMappings": [
      {
        "containerPort": 80,
        "name": "testvpclattice"
      }
    ]
  }
]
DEFINITION
}

data "aws_partition" "current" {}
data "aws_caller_identity" "current" {}
data "aws_region" "current" {}
`, rName)
}

func testAccServiceConfig_vpcLatticeConfiguration_basic(rName string) string {
	return acctest.ConfigCompose(
		acctest.ConfigAvailableAZsNoOptInDefaultExclude(),
		testAccServiceConfig_baseVPCLattice(rName),
		fmt.Sprintf(`
resource "aws_ecs_service" "test" {
  name                   = %[1]q
  cluster                = aws_ecs_cluster.test.name
  task_definition        = aws_ecs_task_definition.test.arn
  desired_count          = 1
  launch_type            = "FARGATE"
  enable_execute_command = true
  network_configuration {
    subnets          = [aws_subnet.test.id]
    security_groups  = [aws_security_group.test.id]
    assign_public_ip = true
  }
  vpc_lattice_configurations {
    role_arn         = aws_iam_role.vpc_lattice_infrastructure.arn
    target_group_arn = aws_vpclattice_target_group.test.arn
    port_name        = "testvpclattice"
  }

  vpc_lattice_configurations {
    role_arn         = aws_iam_role.vpc_lattice_infrastructure.arn
    target_group_arn = aws_vpclattice_target_group.test_ipv6.arn
    port_name        = "testvpclattice"
  }
}
`, rName))
}

func testAccServiceConfig_vpcLatticeConfiguration_removed(rName string) string {
	return acctest.ConfigCompose(
		acctest.ConfigAvailableAZsNoOptInDefaultExclude(),
		testAccServiceConfig_baseVPCLattice(rName),
		fmt.Sprintf(`
resource "aws_ecs_service" "test" {
  name                   = %[1]q
  cluster                = aws_ecs_cluster.test.name
  task_definition        = aws_ecs_task_definition.test.arn
  desired_count          = 1
  launch_type            = "FARGATE"
  enable_execute_command = true
  wait_for_steady_state  = true
  network_configuration {
    subnets          = [aws_subnet.test.id]
    security_groups  = [aws_security_group.test.id]
    assign_public_ip = true
  }
}
`, rName))
}

func testAccServiceConfig_serviceConnectAllAttributes(rName string) string {
	return fmt.Sprintf(`
resource "aws_kms_key" "test" {
  description             = %[1]q
  deletion_window_in_days = 7
  enable_key_rotation     = true
  policy                  = data.aws_iam_policy_document.test.json
}


data "aws_iam_policy_document" "test" {
  policy_id = "KMSPolicy"

  statement {
    sid    = "Root User Permissions"
    effect = "Allow"
    principals {
      type = "AWS"
      identifiers = [
      "arn:${data.aws_partition.current.partition}:iam::${data.aws_caller_identity.current.account_id}:root"]
    }
    actions = [
    "kms:*"]
    resources = ["*"]
  }

  statement {
    sid    = "EC2 kms permissions"
    effect = "Allow"
    principals {
      type        = "AWS"
      identifiers = [aws_iam_role.test.arn]
    }
    actions = [
      "kms:Encrypt",
      "kms:Decrypt",
      "kms:GenerateDataKey",
    "kms:GenerateDataKeyPair"]
    resources = ["*"]
  }
}

resource "aws_iam_role" "test" {
  name = %[1]q

  assume_role_policy  = <<EOF
{
  "Version": "2012-10-17",
  "Statement": [
    {
      "Action": "sts:AssumeRole",
      "Principal": {
        "Service": "ecs.amazonaws.com"
      },
      "Effect": "Allow",
      "Sid": ""
    }
  ]
}
EOF
  managed_policy_arns = ["arn:${data.aws_partition.current.partition}:iam::aws:policy/service-role/AmazonECSInfrastructureRolePolicyForServiceConnectTransportLayerSecurity"]
}

resource "aws_service_discovery_http_namespace" "test" {
  name = %[1]q
}

resource "aws_ecs_cluster" "test" {
  name = %[1]q
}

resource "aws_ecs_task_definition" "test" {
  family       = %[1]q
  network_mode = "bridge"

  container_definitions = <<DEFINITION
[
  {
    "cpu": 128,
    "essential": true,
    "image": "mongo:latest",
    "memory": 128,
    "name": "mongodb",
    "portMappings": [
    {
      "hostPort": 0,
      "appProtocol": "http",
      "containerPort": 27017,
      "name": "tf-test",
      "protocol": "tcp"
    }
    ]
  }
]
DEFINITION
}

resource "aws_ecs_service" "test" {
  name            = %[1]q
  cluster         = aws_ecs_cluster.test.id
  task_definition = aws_ecs_task_definition.test.arn
  desired_count   = 1

  service_connect_configuration {
    enabled   = true
    namespace = aws_service_discovery_http_namespace.test.arn

    log_configuration {
      log_driver = "json-file"

      options = {
        key = "value"
      }
    }

    service {
      client_alias {
        dns_name = "example.com"
        port     = 8080
      }

      discovery_name        = "test"
      ingress_port_override = 8443
      port_name             = "tf-test"
      tls {
        issuer_cert_authority {
          aws_pca_authority_arn = aws_acmpca_certificate_authority.test.arn
        }
        kms_key  = aws_kms_key.test.arn
        role_arn = aws_iam_role.test.arn
      }
      timeout {
        idle_timeout_seconds        = 120
        per_request_timeout_seconds = 60
      }
    }
  }
}

resource "aws_acmpca_certificate_authority_certificate" "test" {
  certificate_authority_arn = aws_acmpca_certificate_authority.test.arn

  certificate       = aws_acmpca_certificate.test.certificate
  certificate_chain = aws_acmpca_certificate.test.certificate_chain
}

resource "aws_acmpca_certificate" "test" {
  certificate_authority_arn   = aws_acmpca_certificate_authority.test.arn
  certificate_signing_request = aws_acmpca_certificate_authority.test.certificate_signing_request
  signing_algorithm           = "SHA512WITHRSA"

  template_arn = "arn:${data.aws_partition.current.partition}:acm-pca:::template/RootCACertificate/V1"

  validity {
    type  = "YEARS"
    value = 1
  }
}

resource "aws_acmpca_certificate_authority" "test" {
  permanent_deletion_time_in_days = 7
  type                            = "ROOT"
  usage_mode                      = "SHORT_LIVED_CERTIFICATE"
  certificate_authority_configuration {
    key_algorithm     = "RSA_4096"
    signing_algorithm = "SHA512WITHRSA"

    subject {
      common_name = %[1]q
    }
  }
  tags = {
    AmazonECSManaged = "true"
  }
}

data "aws_partition" "current" {}
data "aws_caller_identity" "current" {}
`, rName)
}

func testAccServiceConfig_serviceConnect_tls_with_empty_timeout_block(rName string) string {
	return fmt.Sprintf(`
resource "aws_kms_key" "test" {
  description             = %[1]q
  deletion_window_in_days = 7
  enable_key_rotation     = true
  policy                  = data.aws_iam_policy_document.test.json
}


data "aws_iam_policy_document" "test" {
  policy_id = "KMSPolicy"

  statement {
    sid    = "Root User Permissions"
    effect = "Allow"
    principals {
      type = "AWS"
      identifiers = [
      "arn:${data.aws_partition.current.partition}:iam::${data.aws_caller_identity.current.account_id}:root"]
    }
    actions = [
    "kms:*"]
    resources = ["*"]
  }

  statement {
    sid    = "EC2 kms permissions"
    effect = "Allow"
    principals {
      type        = "AWS"
      identifiers = [aws_iam_role.test.arn]
    }
    actions = [
      "kms:Encrypt",
      "kms:Decrypt",
      "kms:GenerateDataKey",
    "kms:GenerateDataKeyPair"]
    resources = ["*"]
  }
}

resource "aws_iam_role" "test" {
  name = %[1]q

  assume_role_policy  = <<EOF
{
  "Version": "2012-10-17",
  "Statement": [
    {
      "Action": "sts:AssumeRole",
      "Principal": {
        "Service": "ecs.amazonaws.com"
      },
      "Effect": "Allow",
      "Sid": ""
    }
  ]
}
EOF
  managed_policy_arns = ["arn:${data.aws_partition.current.partition}:iam::aws:policy/service-role/AmazonECSInfrastructureRolePolicyForServiceConnectTransportLayerSecurity"]
}

resource "aws_service_discovery_http_namespace" "test" {
  name = %[1]q
}

resource "aws_ecs_cluster" "test" {
  name = %[1]q
}

resource "aws_ecs_task_definition" "test" {
  family       = %[1]q
  network_mode = "bridge"

  container_definitions = <<DEFINITION
[
  {
    "cpu": 128,
    "essential": true,
    "image": "mongo:latest",
    "memory": 128,
    "name": "mongodb",
    "portMappings": [
    {
      "hostPort": 0,
      "appProtocol": "http",
      "containerPort": 27017,
      "name": "tf-test",
      "protocol": "tcp"
    }
    ]
  }
]
DEFINITION
}

resource "aws_ecs_service" "test" {
  name            = %[1]q
  cluster         = aws_ecs_cluster.test.id
  task_definition = aws_ecs_task_definition.test.arn
  desired_count   = 1

  service_connect_configuration {
    enabled   = true
    namespace = aws_service_discovery_http_namespace.test.arn

    log_configuration {
      log_driver = "json-file"

      options = {
        key = "value"
      }
    }

    service {
      client_alias {
        dns_name = "example.com"
        port     = 8080
      }

      discovery_name        = "test"
      ingress_port_override = 8443
      port_name             = "tf-test"
      tls {
        issuer_cert_authority {
          aws_pca_authority_arn = aws_acmpca_certificate_authority.test.arn
        }
        kms_key  = aws_kms_key.test.arn
        role_arn = aws_iam_role.test.arn
      }
      timeout {
      }
    }
  }

  lifecycle {
    ignore_changes = [service_connect_configuration[0].service[0].timeout]
  }
}

resource "aws_acmpca_certificate_authority_certificate" "test" {
  certificate_authority_arn = aws_acmpca_certificate_authority.test.arn

  certificate       = aws_acmpca_certificate.test.certificate
  certificate_chain = aws_acmpca_certificate.test.certificate_chain
}

resource "aws_acmpca_certificate" "test" {
  certificate_authority_arn   = aws_acmpca_certificate_authority.test.arn
  certificate_signing_request = aws_acmpca_certificate_authority.test.certificate_signing_request
  signing_algorithm           = "SHA512WITHRSA"

  template_arn = "arn:${data.aws_partition.current.partition}:acm-pca:::template/RootCACertificate/V1"

  validity {
    type  = "YEARS"
    value = 1
  }
}

resource "aws_acmpca_certificate_authority" "test" {
  permanent_deletion_time_in_days = 7
  type                            = "ROOT"
  usage_mode                      = "SHORT_LIVED_CERTIFICATE"
  certificate_authority_configuration {
    key_algorithm     = "RSA_4096"
    signing_algorithm = "SHA512WITHRSA"

    subject {
      common_name = %[1]q
    }
  }
  tags = {
    AmazonECSManaged = "true"
  }
}

data "aws_partition" "current" {}
data "aws_caller_identity" "current" {}
`, rName)
}

func testAccServiceConfig_serviceConnectIngressPortOverride(rName string) string {
	return acctest.ConfigCompose(acctest.ConfigVPCWithSubnets(rName, 2), fmt.Sprintf(`
resource "aws_security_group" "test" {
  name   = %[1]q
  vpc_id = aws_vpc.test.id

  ingress {
    protocol    = "6"
    from_port   = 80
    to_port     = 8000
    cidr_blocks = [aws_vpc.test.cidr_block]
  }

  egress {
    from_port = 0
    to_port   = 0
    protocol  = "-1"

    cidr_blocks = [
      "0.0.0.0/0",
    ]
  }

  tags = {
    Name = %[1]q
  }
}

resource "aws_service_discovery_http_namespace" "test" {
  name = %[1]q
}

resource "aws_ecs_cluster" "test" {
  name = %[1]q
}

resource "aws_ecs_task_definition" "test" {
  family       = %[1]q
  network_mode = "awsvpc"

  container_definitions = jsonencode([{
    name      = "test-nginx"
    image     = "nginx"
    cpu       = 10
    memory    = 512
    essential = true
    portMappings = [{
      name          = "nginx-http"
      containerPort = 8080
      protocol      = "tcp"
      appProtocol   = "http"
    }]
  }])
}

resource "aws_ecs_service" "test" {
  name            = %[1]q
  cluster         = aws_ecs_cluster.test.id
  task_definition = aws_ecs_task_definition.test.arn
  desired_count   = 1

  network_configuration {
    subnets          = aws_subnet.test[*].id
    security_groups  = [aws_security_group.test.id]
    assign_public_ip = false
  }

  service_connect_configuration {
    enabled   = true
    namespace = aws_service_discovery_http_namespace.test.arn

    service {
      client_alias {
        port = 8080
      }

      port_name = "nginx-http"
    }
  }
}
`, rName))
}

func testAccServiceConfig_serviceConnectRemoved(rName string) string {
	return fmt.Sprintf(`
resource "aws_service_discovery_http_namespace" "test" {
  name = %[1]q
}

resource "aws_ecs_cluster" "test" {
  name = %[1]q

  service_connect_defaults {
    namespace = aws_service_discovery_http_namespace.test.arn
  }
}

resource "aws_ecs_task_definition" "test" {
  family       = %[1]q
  network_mode = "bridge"

  container_definitions = <<DEFINITION
[
  {
    "cpu": 128,
    "essential": true,
    "image": "mongo:latest",
    "memory": 128,
    "name": "mongodb",
    "portMappings": [
    {
      "hostPort": 0,
      "protocol": "tcp",
      "containerPort": 27017
    }
    ]
  }
]
DEFINITION
}

resource "aws_ecs_service" "test" {
  name            = %[1]q
  cluster         = aws_ecs_cluster.test.id
  task_definition = aws_ecs_task_definition.test.arn
  desired_count   = 1
}
`, rName)
}

func testAccServiceConfig_availabilityZoneRebalancing(rName string, azRebalancing awstypes.AvailabilityZoneRebalancing) string {
	val := string(azRebalancing)
	if val != "null" {
		val = strconv.Quote(val)
	}

	return fmt.Sprintf(`
resource "aws_ecs_cluster" "test" {
  name = %[1]q
}

resource "aws_ecs_task_definition" "test" {
  family = %[1]q

  container_definitions = <<DEFINITION
  [
    {
      "cpu": 128,
      "essential": true,
      "image": "ghost:latest",
      "memory": 128,
      "name": "ghost"
    }
  ]
  DEFINITION
}

resource "aws_ecs_service" "test" {
  name                          = %[1]q
  cluster                       = aws_ecs_cluster.test.id
  task_definition               = aws_ecs_task_definition.test.arn
  availability_zone_rebalancing = %[2]s
}
  `, rName, val)
}<|MERGE_RESOLUTION|>--- conflicted
+++ resolved
@@ -3231,16 +3231,16 @@
 		conn := acctest.Provider.Meta().(*conns.AWSClient).ECSClient(ctx)
 
 		var output *awstypes.Service
-		err := retry.RetryContext(ctx, 1*time.Minute, func() *retry.RetryError {
+		err := tfresource.Retry(ctx, 1*time.Minute, func(ctx context.Context) *tfresource.RetryError {
 			var err error
 			output, err = tfecs.FindServiceNoTagsByTwoPartKey(ctx, conn, rs.Primary.ID, rs.Primary.Attributes["cluster"])
 
 			if tfresource.NotFound(err) {
-				return retry.RetryableError(err)
+				return tfresource.RetryableError(err)
 			}
 
 			if err != nil {
-				return retry.NonRetryableError(err)
+				return tfresource.NonRetryableError(err)
 			}
 
 			return nil
@@ -3402,7 +3402,6 @@
 resource "aws_ecs_task_definition" "test" {
   family = %[2]q
 
-<<<<<<< HEAD
   container_definitions = <<DEFINITION
 [
   {
@@ -3429,20 +3428,6 @@
 	return acctest.ConfigCompose(acctest.ConfigVPCWithSubnets(rName, 2), fmt.Sprintf(`
 resource "aws_internet_gateway" "test" {
   vpc_id = aws_vpc.test.id
-=======
-		var output *awstypes.Service
-		err := tfresource.Retry(ctx, 1*time.Minute, func(ctx context.Context) *tfresource.RetryError {
-			var err error
-			output, err = tfecs.FindServiceNoTagsByTwoPartKey(ctx, conn, rs.Primary.ID, rs.Primary.Attributes["cluster"])
-
-			if tfresource.NotFound(err) {
-				return tfresource.RetryableError(err)
-			}
-
-			if err != nil {
-				return tfresource.NonRetryableError(err)
-			}
->>>>>>> 87f4f9f1
 
   tags = {
     Name = %[1]q
@@ -3993,12 +3978,14 @@
       hook_target_arn  = aws_lambda_function.hook_success.arn
       role_arn         = aws_iam_role.global.arn
       lifecycle_stages = ["POST_SCALE_UP", "POST_TEST_TRAFFIC_SHIFT"]
+      hook_details     = jsonencode([1, "2", true])
     }
 
     lifecycle_hook {
       hook_target_arn  = aws_lambda_function.hook_success.arn
       role_arn         = aws_iam_role.global.arn
       lifecycle_stages = ["TEST_TRAFFIC_SHIFT", "POST_PRODUCTION_TRAFFIC_SHIFT"]
+      hook_details     = "3.14"
     }
   }
 
@@ -4234,6 +4221,12 @@
       hook_target_arn  = %[2]s
       role_arn         = aws_iam_role.global.arn
       lifecycle_stages = ["PRE_SCALE_UP"]
+      hook_details = jsonencode({ "bool_key" : true, "string_key" : "string_val", "int_key" : 10, "list_key" : [1, "2", true], "object_key" : {
+        "bool_key" : true,
+        "string_key" : "string_val",
+        "int_key" : 10,
+        "list_key" : [1, "2", true]
+      } })
     }
   }
 
@@ -4373,14 +4366,14 @@
       hook_target_arn  = aws_lambda_function.hook_success.arn
       role_arn         = aws_iam_role.global.arn
       lifecycle_stages = ["POST_SCALE_UP", "POST_TEST_TRAFFIC_SHIFT"]
-      hook_details     = jsonencode([1, "2", true])
+      hook_details     = "true"
     }
 
     lifecycle_hook {
       hook_target_arn  = aws_lambda_function.hook_success.arn
       role_arn         = aws_iam_role.global.arn
       lifecycle_stages = ["TEST_TRAFFIC_SHIFT", "POST_PRODUCTION_TRAFFIC_SHIFT"]
-      hook_details     = "3.14"
+      hook_details     = jsonencode("Test string")
     }
   }
 
@@ -4694,22 +4687,9 @@
     strategy             = "LINEAR"
     bake_time_in_minutes = 1
 
-<<<<<<< HEAD
     linear_configuration {
       step_percent              = 50
       step_bake_time_in_minutes = 1
-=======
-    lifecycle_hook {
-      hook_target_arn  = %[2]s
-      role_arn         = aws_iam_role.global.arn
-      lifecycle_stages = ["PRE_SCALE_UP"]
-      hook_details = jsonencode({ "bool_key" : true, "string_key" : "string_val", "int_key" : 10, "list_key" : [1, "2", true], "object_key" : {
-        "bool_key" : true,
-        "string_key" : "string_val",
-        "int_key" : 10,
-        "list_key" : [1, "2", true]
-      } })
->>>>>>> 87f4f9f1
     }
   }
 
@@ -4833,47 +4813,9 @@
     strategy             = "CANARY"
     bake_time_in_minutes = 0
 
-<<<<<<< HEAD
     canary_configuration {
       canary_percent              = 100
       canary_bake_time_in_minutes = 0
-=======
-    lifecycle_hook {
-      hook_target_arn  = aws_lambda_function.hook_success.arn
-      role_arn         = aws_iam_role.global.arn
-      lifecycle_stages = ["POST_SCALE_UP", "POST_TEST_TRAFFIC_SHIFT"]
-      hook_details     = "true"
-    }
-
-    lifecycle_hook {
-      hook_target_arn  = aws_lambda_function.hook_success.arn
-      role_arn         = aws_iam_role.global.arn
-      lifecycle_stages = ["TEST_TRAFFIC_SHIFT", "POST_PRODUCTION_TRAFFIC_SHIFT"]
-      hook_details     = jsonencode("Test string")
-    }
-  }
-
-  service_connect_configuration {
-    enabled   = true
-    namespace = aws_service_discovery_http_namespace.test.arn
-
-    service {
-      client_alias {
-        dns_name = "test-service.local"
-        port     = 8080
-
-        test_traffic_rules {
-          header {
-            name = "x-test-header"
-            value {
-              exact = "test-value"
-            }
-          }
-        }
-      }
-      discovery_name = "test-service"
-      port_name      = "http"
->>>>>>> 87f4f9f1
     }
   }
 
