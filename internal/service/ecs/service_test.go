--- conflicted
+++ resolved
@@ -2054,11 +2054,7 @@
 
 func TestAccECSService_DaemonSchedulingStrategy_basic(t *testing.T) {
 	ctx := acctest.Context(t)
-<<<<<<< HEAD
 	var service awstypes.Service
-=======
-	var first, second, third, fourth awstypes.Service
->>>>>>> c0ea92cd
 	rName := sdkacctest.RandomWithPrefix(acctest.ResourcePrefix)
 	resourceName := "aws_ecs_service.test"
 
@@ -2119,13 +2115,6 @@
 				Check: resource.ComposeTestCheckFunc(
 					testAccCheckServiceExists(ctx, resourceName, &service),
 					resource.TestCheckResourceAttr(resourceName, "scheduling_strategy", "REPLICA"),
-				),
-			},
-			{
-				Config: testAccServiceConfig_propagateTagsNil(),
-				Check: resource.ComposeTestCheckFunc(
-					testAccCheckServiceExists(ctx, resourceName, &fourth),
-					resource.TestCheckResourceAttr(resourceName, names.AttrPropagateTags, string(awstypes.PropagateTagsNone)),
 				),
 			},
 		},
@@ -2640,7 +2629,7 @@
 
 func TestAccECSService_Tags_propagate(t *testing.T) {
 	ctx := acctest.Context(t)
-	var first, second, third awstypes.Service
+	var first, second, third, fourth awstypes.Service
 	rName := sdkacctest.RandomWithPrefix(acctest.ResourcePrefix)
 	resourceName := "aws_ecs_service.test"
 
@@ -2669,6 +2658,13 @@
 				Config: testAccServiceConfig_propagateTags(rName, "NONE"),
 				Check: resource.ComposeTestCheckFunc(
 					testAccCheckServiceExists(ctx, resourceName, &third),
+					resource.TestCheckResourceAttr(resourceName, names.AttrPropagateTags, string(awstypes.PropagateTagsNone)),
+				),
+			},
+			{
+				Config: testAccServiceConfig_propagateTagsNil(),
+				Check: resource.ComposeTestCheckFunc(
+					testAccCheckServiceExists(ctx, resourceName, &fourth),
 					resource.TestCheckResourceAttr(resourceName, names.AttrPropagateTags, string(awstypes.PropagateTagsNone)),
 				),
 			},
