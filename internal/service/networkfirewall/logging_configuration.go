--- conflicted
+++ resolved
@@ -8,8 +8,6 @@
 	"errors"
 	"fmt"
 	"log"
-	"golang.org/x/exp/slices"
-
 	"golang.org/x/exp/slices"
 
 	"github.com/aws/aws-sdk-go-v2/aws"
@@ -263,11 +261,7 @@
 	apiObjects := make([]*awstypes.LoggingConfiguration, 0)
 
 	if v, ok := tfMap["log_destination_config"].(*schema.Set); ok && v.Len() > 0 {
-<<<<<<< HEAD
 		loggingTypesTrack := make([]string, 0)
-=======
-		loggingTypesTrack := make([]string,0)
->>>>>>> 0336cf85
 		for _, tfMapRaw := range v.List() {
 			tfMap, ok := tfMapRaw.(map[string]interface{})
 			if !ok {
@@ -296,11 +290,7 @@
 			apiObject := &awstypes.LoggingConfiguration{}
 			// Include all (max 3) "log_destination_config" i.e. prepend the already-expanded loggingConfig.
 			if len(apiObjects) > 0 {
-<<<<<<< HEAD
 				objectLogTypeTracking := make([]string, 0)
-=======
-				objectLogTypeTracking := make([]string,0)
->>>>>>> 0336cf85
 				for _, object := range apiObjects {
 					for _, logDestConfig := range object.LogDestinationConfigs {
 						if !slices.Contains(objectLogTypeTracking, string(logDestConfig.LogType)) {
@@ -308,11 +298,6 @@
 							objectLogTypeTracking = append(objectLogTypeTracking, string(logDestConfig.LogType))
 						}
 					}
-<<<<<<< HEAD
-
-=======
-					
->>>>>>> 0336cf85
 				}
 			}
 			apiObject.LogDestinationConfigs = append(apiObject.LogDestinationConfigs, logDestinationConfig)
