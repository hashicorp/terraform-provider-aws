--- conflicted
+++ resolved
@@ -81,37 +81,25 @@
 			Factory:  newCustomModelResource,
 			TypeName: "aws_bedrock_custom_model",
 			Name:     "Custom Model",
-<<<<<<< HEAD
-			Tags: &inttypes.ServicePackageResourceTags{
+			Tags: unique.Make(inttypes.ServicePackageResourceTags{
 				IdentifierAttribute: "job_arn",
-			},
-			Region: &inttypes.ServicePackageResourceRegion{
-				IsGlobal:          false,
-				IsOverrideEnabled: false,
-			},
-=======
-			Tags: unique.Make(types.ServicePackageResourceTags{
-				IdentifierAttribute: "job_arn",
-			}),
->>>>>>> 45438b17
+			}),
+			Region: &inttypes.ServicePackageResourceRegion{
+				IsGlobal:          false,
+				IsOverrideEnabled: false,
+			},
 		},
 		{
 			Factory:  newResourceGuardrail,
 			TypeName: "aws_bedrock_guardrail",
 			Name:     "Guardrail",
-<<<<<<< HEAD
-			Tags: &inttypes.ServicePackageResourceTags{
+			Tags: unique.Make(inttypes.ServicePackageResourceTags{
 				IdentifierAttribute: "guardrail_arn",
-			},
-			Region: &inttypes.ServicePackageResourceRegion{
-				IsGlobal:          false,
-				IsOverrideEnabled: false,
-			},
-=======
-			Tags: unique.Make(types.ServicePackageResourceTags{
-				IdentifierAttribute: "guardrail_arn",
-			}),
->>>>>>> 45438b17
+			}),
+			Region: &inttypes.ServicePackageResourceRegion{
+				IsGlobal:          false,
+				IsOverrideEnabled: false,
+			},
 		},
 		{
 			Factory:  newGuardrailVersionResource,
@@ -126,19 +114,13 @@
 			Factory:  newResourceInferenceProfile,
 			TypeName: "aws_bedrock_inference_profile",
 			Name:     "Inference Profile",
-<<<<<<< HEAD
-			Tags: &inttypes.ServicePackageResourceTags{
+			Tags: unique.Make(inttypes.ServicePackageResourceTags{
 				IdentifierAttribute: names.AttrARN,
-			},
-			Region: &inttypes.ServicePackageResourceRegion{
-				IsGlobal:          false,
-				IsOverrideEnabled: false,
-			},
-=======
-			Tags: unique.Make(types.ServicePackageResourceTags{
-				IdentifierAttribute: names.AttrARN,
-			}),
->>>>>>> 45438b17
+			}),
+			Region: &inttypes.ServicePackageResourceRegion{
+				IsGlobal:          false,
+				IsOverrideEnabled: false,
+			},
 		},
 		{
 			Factory:  newModelInvocationLoggingConfigurationResource,
@@ -153,19 +135,13 @@
 			Factory:  newProvisionedModelThroughputResource,
 			TypeName: "aws_bedrock_provisioned_model_throughput",
 			Name:     "Provisioned Model Throughput",
-<<<<<<< HEAD
-			Tags: &inttypes.ServicePackageResourceTags{
+			Tags: unique.Make(inttypes.ServicePackageResourceTags{
 				IdentifierAttribute: "provisioned_model_arn",
-			},
-			Region: &inttypes.ServicePackageResourceRegion{
-				IsGlobal:          false,
-				IsOverrideEnabled: false,
-			},
-=======
-			Tags: unique.Make(types.ServicePackageResourceTags{
-				IdentifierAttribute: "provisioned_model_arn",
-			}),
->>>>>>> 45438b17
+			}),
+			Region: &inttypes.ServicePackageResourceRegion{
+				IsGlobal:          false,
+				IsOverrideEnabled: false,
+			},
 		},
 	}
 }
