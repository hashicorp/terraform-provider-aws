--- conflicted
+++ resolved
@@ -1354,16 +1354,9 @@
 				Config: testAccTableConfig_billingProvisionedIgnoreChanges(rName),
 				Check: resource.ComposeAggregateTestCheckFunc(
 					testAccCheckInitialTableExists(ctx, resourceName, &conf),
-<<<<<<< HEAD
 					resource.TestCheckResourceAttr(resourceName, "billing_mode", string(awstypes.BillingModeProvisioned)),
 					resource.TestCheckResourceAttr(resourceName, "read_capacity", "1"),
 					resource.TestCheckResourceAttr(resourceName, "write_capacity", "1"),
-=======
-					resource.TestCheckResourceAttr(resourceName, "billing_mode", string(awstypes.BillingModePayPerRequest)),
-					resource.TestCheckResourceAttr(resourceName, "on_demand_throughput.#", "1"),
-					resource.TestCheckResourceAttr(resourceName, "on_demand_throughput.0.max_read_request_units", "0"),
-					resource.TestCheckResourceAttr(resourceName, "on_demand_throughput.0.max_write_request_units", "5"),
->>>>>>> e6f66de6
 				),
 			},
 		},
@@ -1633,7 +1626,7 @@
 					testAccCheckInitialTableExists(ctx, resourceName, &conf),
 					resource.TestCheckResourceAttr(resourceName, "billing_mode", string(awstypes.BillingModePayPerRequest)),
 					resource.TestCheckResourceAttr(resourceName, "on_demand_throughput.#", "1"),
-					resource.TestCheckResourceAttr(resourceName, "on_demand_throughput.0.max_read_request_units", "-1"),
+					resource.TestCheckResourceAttr(resourceName, "on_demand_throughput.0.max_read_request_units", "0"),
 					resource.TestCheckResourceAttr(resourceName, "on_demand_throughput.0.max_write_request_units", "5"),
 				),
 			},
