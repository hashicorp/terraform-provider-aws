--- conflicted
+++ resolved
@@ -58,10 +58,7 @@
 			"defaultUserSettingsUpdated":                              testAccDomain_defaultUserSettingsUpdated,
 			"canvas":                                                  testAccDomain_canvasAppSettings,
 			"modelRegisterSettings":                                   testAccDomain_modelRegisterSettings,
-<<<<<<< HEAD
-=======
 			"generativeAi":                                            testAccDomain_generativeAiSettings,
->>>>>>> dced8e21
 			"identityProviderOauthSettings":                           testAccDomain_identityProviderOAuthSettings,
 			"directDeploySettings":                                    testAccDomain_directDeploySettings,
 			"kendraSettings":                                          testAccDomain_kendraSettings,
