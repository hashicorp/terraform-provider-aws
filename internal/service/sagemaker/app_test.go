--- conflicted
+++ resolved
@@ -30,7 +30,6 @@
 	rName := sdkacctest.RandomWithPrefix(acctest.ResourcePrefix)
 	resourceName := "aws_sagemaker_app.test"
 
-<<<<<<< HEAD
 	for _, rType := range sagemaker.AppType_Values() {
 		resource.Test(t, resource.TestCase{
 			PreCheck:                 func() { acctest.PreCheck(ctx, t) },
@@ -44,13 +43,13 @@
 						testAccCheckAppExists(ctx, resourceName, &app),
 						resource.TestCheckResourceAttr(resourceName, "app_name", rName),
 						resource.TestCheckResourceAttr(resourceName, "app_type", rType),
-						resource.TestCheckResourceAttrPair(resourceName, "domain_id", "aws_sagemaker_domain.test", "id"),
+						resource.TestCheckResourceAttrPair(resourceName, "domain_id", "aws_sagemaker_domain.test", names.AttrID),
 						resource.TestCheckResourceAttrPair(resourceName, "user_profile_name", "aws_sagemaker_user_profile.test", "user_profile_name"),
-						acctest.MatchResourceAttrRegionalARN(resourceName, "arn", "sagemaker", regexache.MustCompile(`app/.+`)),
-						resource.TestCheckResourceAttr(resourceName, "resource_spec.#", "1"),
+						acctest.MatchResourceAttrRegionalARN(resourceName, names.AttrARN, "sagemaker", regexache.MustCompile(`app/.+`)),
+            resource.TestCheckResourceAttr(resourceName, "resource_spec.#", acctest.Ct1),
 						resource.TestCheckResourceAttrSet(resourceName, "resource_spec.0.sagemaker_image_arn"),
 						resource.TestCheckResourceAttr(resourceName, "resource_spec.0.instance_type", "system"),
-						resource.TestCheckResourceAttr(resourceName, "tags.%", "0"),
+					  resource.TestCheckResourceAttr(resourceName, acctest.CtTagsPercent, acctest.Ct0),
 					),
 				},
 				{
@@ -58,32 +57,6 @@
 					ImportState:       true,
 					ImportStateVerify: true,
 				},
-=======
-	resource.Test(t, resource.TestCase{
-		PreCheck:                 func() { acctest.PreCheck(ctx, t) },
-		ErrorCheck:               acctest.ErrorCheck(t, names.SageMakerServiceID),
-		ProtoV5ProviderFactories: acctest.ProtoV5ProviderFactories,
-		CheckDestroy:             testAccCheckAppDestroy(ctx),
-		Steps: []resource.TestStep{
-			{
-				Config: testAccAppConfig_basic(rName),
-				Check: resource.ComposeTestCheckFunc(
-					testAccCheckAppExists(ctx, resourceName, &app),
-					resource.TestCheckResourceAttr(resourceName, "app_name", rName),
-					resource.TestCheckResourceAttrPair(resourceName, "domain_id", "aws_sagemaker_domain.test", names.AttrID),
-					resource.TestCheckResourceAttrPair(resourceName, "user_profile_name", "aws_sagemaker_user_profile.test", "user_profile_name"),
-					acctest.MatchResourceAttrRegionalARN(resourceName, names.AttrARN, "sagemaker", regexache.MustCompile(`app/.+`)),
-					resource.TestCheckResourceAttr(resourceName, "resource_spec.#", acctest.Ct1),
-					resource.TestCheckResourceAttrSet(resourceName, "resource_spec.0.sagemaker_image_arn"),
-					resource.TestCheckResourceAttr(resourceName, "resource_spec.0.instance_type", "system"),
-					resource.TestCheckResourceAttr(resourceName, acctest.CtTagsPercent, acctest.Ct0),
-				),
-			},
-			{
-				ResourceName:      resourceName,
-				ImportState:       true,
-				ImportStateVerify: true,
->>>>>>> 1e8023b1
 			},
 		})
 	}
