// Copyright (c) HashiCorp, Inc.
// SPDX-License-Identifier: MPL-2.0

package dlm

import (
	"context"
	"log"
	"time"

	"github.com/YakDriver/regexache"
	"github.com/aws/aws-sdk-go-v2/aws"
	"github.com/aws/aws-sdk-go-v2/service/dlm"
	awstypes "github.com/aws/aws-sdk-go-v2/service/dlm/types"
	"github.com/hashicorp/terraform-plugin-sdk/v2/diag"
	"github.com/hashicorp/terraform-plugin-sdk/v2/helper/retry"
	"github.com/hashicorp/terraform-plugin-sdk/v2/helper/schema"
	"github.com/hashicorp/terraform-plugin-sdk/v2/helper/validation"
	"github.com/hashicorp/terraform-provider-aws/internal/conns"
	"github.com/hashicorp/terraform-provider-aws/internal/enum"
	"github.com/hashicorp/terraform-provider-aws/internal/errs"
	"github.com/hashicorp/terraform-provider-aws/internal/errs/sdkdiag"
	"github.com/hashicorp/terraform-provider-aws/internal/flex"
	tftags "github.com/hashicorp/terraform-provider-aws/internal/tags"
	"github.com/hashicorp/terraform-provider-aws/internal/tfresource"
	"github.com/hashicorp/terraform-provider-aws/internal/verify"
	"github.com/hashicorp/terraform-provider-aws/names"
)

// @SDKResource("aws_dlm_lifecycle_policy", name="Lifecycle Policy")
// @Tags(identifierAttribute="arn")
func resourceLifecyclePolicy() *schema.Resource {
	return &schema.Resource{
		CreateWithoutTimeout: resourceLifecyclePolicyCreate,
		ReadWithoutTimeout:   resourceLifecyclePolicyRead,
		UpdateWithoutTimeout: resourceLifecyclePolicyUpdate,
		DeleteWithoutTimeout: resourceLifecyclePolicyDelete,
		Importer: &schema.ResourceImporter{
			StateContext: schema.ImportStatePassthroughContext,
		},

		Schema: map[string]*schema.Schema{
			names.AttrARN: {
				Type:     schema.TypeString,
				Computed: true,
			},
			names.AttrDescription: {
				Type:     schema.TypeString,
				Required: true,
				ValidateFunc: validation.All(
					validation.StringMatch(regexache.MustCompile("^[0-9A-Za-z _-]+$"), "see https://docs.aws.amazon.com/cli/latest/reference/dlm/create-lifecycle-policy.html"),
					validation.StringLenBetween(1, 500),
				),
			},
			names.AttrExecutionRoleARN: {
				Type:         schema.TypeString,
				Required:     true,
				ValidateFunc: verify.ValidARN,
			},
			"default_policy": {
				Type:             schema.TypeString,
				Optional:         true,
				ValidateDiagFunc: enum.Validate[awstypes.DefaultPolicyTypeValues](),
			},
			"policy_details": {
				Type:     schema.TypeList,
				Required: true,
				MaxItems: 1,
				Elem: &schema.Resource{
					Schema: map[string]*schema.Schema{
						names.AttrAction: {
							Type:     schema.TypeList,
							Optional: true,
							MaxItems: 1,
							Elem: &schema.Resource{
								Schema: map[string]*schema.Schema{
									"cross_region_copy": {
										Type:     schema.TypeSet,
										Required: true,
										MaxItems: 3,
										Elem: &schema.Resource{
											Schema: map[string]*schema.Schema{
												names.AttrEncryptionConfiguration: {
													Type:     schema.TypeList,
													Required: true,
													MaxItems: 1,
													Elem: &schema.Resource{
														Schema: map[string]*schema.Schema{
															"cmk_arn": {
																Type:         schema.TypeString,
																Optional:     true,
																ValidateFunc: verify.ValidARN,
															},
															names.AttrEncrypted: {
																Type:     schema.TypeBool,
																Optional: true,
																Default:  false,
															},
														},
													},
												},
												"retain_rule": {
													Type:     schema.TypeList,
													Optional: true,
													MaxItems: 1,
													Elem: &schema.Resource{
														Schema: map[string]*schema.Schema{
															names.AttrInterval: {
																Type:         schema.TypeInt,
																Required:     true,
																ValidateFunc: validation.IntAtLeast(1),
															},
															"interval_unit": {
																Type:             schema.TypeString,
																Required:         true,
																ValidateDiagFunc: enum.Validate[awstypes.RetentionIntervalUnitValues](),
															},
														},
													},
												},
												names.AttrTarget: {
													Type:         schema.TypeString,
													Required:     true,
													ValidateFunc: validation.StringMatch(regexache.MustCompile(`^[\w:\-\/\*]+$`), ""),
												},
											},
										},
									},
									names.AttrName: {
										Type:     schema.TypeString,
										Required: true,
										ValidateFunc: validation.All(
											validation.StringLenBetween(0, 120),
											validation.StringMatch(regexache.MustCompile("^[0-9A-Za-z _-]+$"), "see https://docs.aws.amazon.com/dlm/latest/APIReference/API_Action.html"),
										),
									},
								},
							},
						},
						"copy_tags": {
							Type:          schema.TypeBool,
							Optional:      true,
							Default:       false,
							ConflictsWith: []string{"policy_details.0.schedule"},
							RequiredWith:  []string{"default_policy"},
						},
						"create_interval": {
							Type:          schema.TypeInt,
							Optional:      true,
							Default:       1,
							ValidateFunc:  validation.IntBetween(1, 7),
							ConflictsWith: []string{"policy_details.0.schedule"},
							RequiredWith:  []string{"default_policy"},
							DiffSuppressFunc: func(k, old, new string, d *schema.ResourceData) bool {
								if d.Get("default_policy").(string) == "" {
									if old == "0" && new == "1" {
										return true
									}
								}
								return false
							},
						},
						"exclusions": {
							Type:          schema.TypeList,
							Optional:      true,
							MaxItems:      1,
							RequiredWith:  []string{"default_policy"},
							ConflictsWith: []string{"policy_details.0.resource_types", "policy_details.0.schedule"},
							Elem: &schema.Resource{
								Schema: map[string]*schema.Schema{
									"exclude_boot_volumes": {
										Type:     schema.TypeBool,
										Optional: true,
									},
									"exclude_tags": {
										Type:     schema.TypeMap,
										Optional: true,
										Elem:     &schema.Schema{Type: schema.TypeString},
									},
									"exclude_volume_types": {
										Type:     schema.TypeList,
										Optional: true,
										MinItems: 0,
										MaxItems: 6,
										Elem:     &schema.Schema{Type: schema.TypeString},
									},
								},
							},
						},
						"extend_deletion": {
							Type:          schema.TypeBool,
							Optional:      true,
							Default:       false,
							ConflictsWith: []string{"policy_details.0.schedule"},
							RequiredWith:  []string{"default_policy"},
						},
						"event_source": {
							Type:     schema.TypeList,
							Optional: true,
							MaxItems: 1,
							Elem: &schema.Resource{
								Schema: map[string]*schema.Schema{
									names.AttrParameters: {
										Type:     schema.TypeList,
										Required: true,
										MaxItems: 1,
										Elem: &schema.Resource{
											Schema: map[string]*schema.Schema{
												"description_regex": {
													Type:         schema.TypeString,
													Required:     true,
													ValidateFunc: validation.StringLenBetween(0, 1000),
												},
												"event_type": {
													Type:             schema.TypeString,
													Required:         true,
													ValidateDiagFunc: enum.Validate[awstypes.EventTypeValues](),
												},
												"snapshot_owner": {
													Type:     schema.TypeSet,
													Required: true,
													MaxItems: 50,
													Elem: &schema.Schema{
														Type:         schema.TypeString,
														ValidateFunc: verify.ValidAccountID,
													},
												},
											},
										},
									},
									names.AttrType: {
										Type:             schema.TypeString,
										Required:         true,
										ValidateDiagFunc: enum.Validate[awstypes.EventSourceValues](),
									},
								},
							},
						},
						names.AttrResourceType: {
							Type:             schema.TypeString,
							Optional:         true,
							ValidateDiagFunc: enum.Validate[awstypes.ResourceTypeValues](),
							ConflictsWith:    []string{"policy_details.0.resource_types", "policy_details.0.schedule"},
							RequiredWith:     []string{"default_policy"},
						},
						"resource_types": {
							Type:     schema.TypeList,
							Optional: true,
							Elem: &schema.Schema{
								Type:             schema.TypeString,
								ValidateDiagFunc: enum.Validate[awstypes.ResourceTypeValues](),
							},
							ConflictsWith: []string{"policy_details.0.resource_type", "default_policy"},
						},
						"resource_locations": {
							Type:     schema.TypeList,
							Optional: true,
							Computed: true,
							MaxItems: 1,
							Elem: &schema.Schema{
								Type:             schema.TypeString,
								ValidateDiagFunc: enum.Validate[awstypes.ResourceLocationValues](),
							},
						},
						"retain_interval": {
							Type:          schema.TypeInt,
							Optional:      true,
							Default:       7,
							ValidateFunc:  validation.IntBetween(2, 14),
							ConflictsWith: []string{"policy_details.0.schedule"},
							RequiredWith:  []string{"default_policy"},
							DiffSuppressFunc: func(k, old, new string, d *schema.ResourceData) bool {
								if d.Get("default_policy").(string) == "" {
									if old == "0" && new == "7" {
										return true
									}
								}
								return false
							},
						},
						names.AttrParameters: {
							Type:     schema.TypeList,
							Optional: true,
							MaxItems: 1,
							Elem: &schema.Resource{
								Schema: map[string]*schema.Schema{
									"exclude_boot_volume": {
										Type:     schema.TypeBool,
										Optional: true,
									},
									"no_reboot": {
										Type:     schema.TypeBool,
										Optional: true,
									},
								},
							},
						},
						"policy_language": {
							Type:             schema.TypeString,
							Optional:         true,
							Computed:         true,
							ValidateDiagFunc: enum.Validate[awstypes.PolicyLanguageValues](),
						},
						"policy_type": {
							Type:             schema.TypeString,
							Optional:         true,
							Default:          awstypes.PolicyTypeValuesEbsSnapshotManagement,
							ValidateDiagFunc: enum.Validate[awstypes.PolicyTypeValues](),
						},
						names.AttrSchedule: {
							Type:     schema.TypeList,
							Optional: true,
							MinItems: 1,
							MaxItems: 4,
							Elem: &schema.Resource{
								Schema: map[string]*schema.Schema{
									"archive_rule": {
										Type:     schema.TypeList,
										Optional: true,
										MaxItems: 1,
										Elem: &schema.Resource{
											Schema: map[string]*schema.Schema{
												"archive_retain_rule": {
													Type:     schema.TypeList,
													Required: true,
													MaxItems: 1,
													Elem: &schema.Resource{
														Schema: map[string]*schema.Schema{
															"retention_archive_tier": {
																Type:     schema.TypeList,
																Required: true,
																MaxItems: 1,
																Elem: &schema.Resource{
																	Schema: map[string]*schema.Schema{
																		"count": {
																			Type:         schema.TypeInt,
																			Optional:     true,
																			ValidateFunc: validation.IntBetween(1, 1000),
																		},
																		names.AttrInterval: {
																			Type:         schema.TypeInt,
																			Optional:     true,
																			ValidateFunc: validation.IntAtLeast(1),
																		},
																		"interval_unit": {
																			Type:             schema.TypeString,
																			Optional:         true,
																			ValidateDiagFunc: enum.Validate[awstypes.RetentionIntervalUnitValues](),
																		},
																	},
																},
															},
														},
													},
												},
											},
										},
									},
									"copy_tags": {
										Type:     schema.TypeBool,
										Optional: true,
										Computed: true,
										ForceNew: true,
									},
									"create_rule": {
										Type:     schema.TypeList,
										Required: true,
										MaxItems: 1,
										Elem: &schema.Resource{
											Schema: map[string]*schema.Schema{
												"cron_expression": {
													Type:         schema.TypeString,
													Optional:     true,
													ValidateFunc: validation.StringMatch(regexache.MustCompile("^cron\\([^\n]{11,100}\\)$"), "see https://docs.aws.amazon.com/dlm/latest/APIReference/API_CreateRule.html"),
												},
												names.AttrInterval: {
													Type:         schema.TypeInt,
													Optional:     true,
													ValidateFunc: validation.IntInSlice([]int{1, 2, 3, 4, 6, 8, 12, 24}),
												},
												"interval_unit": {
													Type:             schema.TypeString,
													Optional:         true,
													Computed:         true,
													ValidateDiagFunc: enum.Validate[awstypes.IntervalUnitValues](),
												},
												names.AttrLocation: {
													Type:             schema.TypeString,
													Optional:         true,
													Computed:         true,
													ValidateDiagFunc: enum.Validate[awstypes.LocationValues](),
												},
												"scripts": {
													Type:     schema.TypeList,
													Optional: true,
													MaxItems: 1,
													Elem: &schema.Resource{
														Schema: map[string]*schema.Schema{
															"execute_operation_on_script_failure": {
																Type:     schema.TypeBool,
																Computed: true,
																Optional: true,
															},
															"execution_handler": {
																Type:     schema.TypeString,
																Required: true,
																ValidateFunc: validation.All(
																	validation.StringLenBetween(0, 200),
																	validation.StringMatch(regexache.MustCompile("^([a-zA-Z0-9_\\-.]{3,128}|[a-zA-Z0-9_\\-.:/]{3,200}|[A-Z0-9_]+)$"), "see https://docs.aws.amazon.com/dlm/latest/APIReference/API_Action.html"),
																),
															},
															"execution_handler_service": {
																Type:             schema.TypeString,
																Computed:         true,
																Optional:         true,
																ValidateDiagFunc: enum.Validate[awstypes.ExecutionHandlerServiceValues](),
															},
															"execution_timeout": {
																Type:         schema.TypeInt,
																Computed:     true,
																Optional:     true,
																ValidateFunc: validation.IntBetween(1, 120),
															},
															"maximum_retry_count": {
																Type:         schema.TypeInt,
																Computed:     true,
																Optional:     true,
																ValidateFunc: validation.IntBetween(1, 3),
															},
															"stages": {
																Type:     schema.TypeList,
																Optional: true,
																MinItems: 1,
																MaxItems: 2,
																Elem: &schema.Schema{
																	Type:             schema.TypeString,
																	ValidateDiagFunc: enum.Validate[awstypes.StageValues](),
																},
															},
														},
													},
												},
												"times": {
													Type:     schema.TypeList,
													Optional: true,
													Computed: true,
													MaxItems: 1,
													Elem: &schema.Schema{
														Type:         schema.TypeString,
														ValidateFunc: validation.StringMatch(regexache.MustCompile("^(0[0-9]|1[0-9]|2[0-3]):[0-5][0-9]$"), "see https://docs.aws.amazon.com/dlm/latest/APIReference/API_CreateRule.html#dlm-Type-CreateRule-Times"),
													},
												},
											},
										},
									},
									"cross_region_copy_rule": {
										Type:     schema.TypeSet,
										Optional: true,
										MaxItems: 3,
										Elem: &schema.Resource{
											Schema: map[string]*schema.Schema{
												"cmk_arn": {
													Type:         schema.TypeString,
													Optional:     true,
													ValidateFunc: verify.ValidARN,
												},
												"copy_tags": {
													Type:     schema.TypeBool,
													Optional: true,
													Computed: true,
												},
												"deprecate_rule": {
													Type:     schema.TypeList,
													Optional: true,
													MaxItems: 1,
													Elem: &schema.Resource{
														Schema: map[string]*schema.Schema{
															names.AttrInterval: {
																Type:         schema.TypeInt,
																Required:     true,
																ValidateFunc: validation.IntAtLeast(1),
															},
															"interval_unit": {
																Type:             schema.TypeString,
																Required:         true,
																ValidateDiagFunc: enum.Validate[awstypes.RetentionIntervalUnitValues](),
															},
														},
													},
												},
												names.AttrEncrypted: {
													Type:     schema.TypeBool,
													Required: true,
												},
												"retain_rule": {
													Type:     schema.TypeList,
													Optional: true,
													MaxItems: 1,
													Elem: &schema.Resource{
														Schema: map[string]*schema.Schema{
															names.AttrInterval: {
																Type:         schema.TypeInt,
																Required:     true,
																ValidateFunc: validation.IntAtLeast(1),
															},
															"interval_unit": {
																Type:             schema.TypeString,
																Required:         true,
																ValidateDiagFunc: enum.Validate[awstypes.RetentionIntervalUnitValues](),
															},
														},
													},
												},
												names.AttrTarget: {
													Type:         schema.TypeString,
													Required:     true,
													ValidateFunc: validation.StringMatch(regexache.MustCompile(`^[\w:\-\/\*]+$`), ""),
												},
											},
										},
									},
									"deprecate_rule": {
										Type:     schema.TypeList,
										Optional: true,
										MaxItems: 1,
										Elem: &schema.Resource{
											Schema: map[string]*schema.Schema{
												"count": {
													Type:         schema.TypeInt,
													Optional:     true,
													ValidateFunc: validation.IntBetween(1, 1000),
												},
												names.AttrInterval: {
													Type:         schema.TypeInt,
													Optional:     true,
													ValidateFunc: validation.IntAtLeast(1),
												},
												"interval_unit": {
													Type:             schema.TypeString,
													Optional:         true,
													ValidateDiagFunc: enum.Validate[awstypes.RetentionIntervalUnitValues](),
												},
											},
										},
									},
									"fast_restore_rule": {
										Type:     schema.TypeList,
										Optional: true,
										MaxItems: 1,
										Elem: &schema.Resource{
											Schema: map[string]*schema.Schema{
												names.AttrAvailabilityZones: {
													Type:     schema.TypeSet,
													Required: true,
													MinItems: 1,
													MaxItems: 10,
													Elem:     &schema.Schema{Type: schema.TypeString},
												},
												"count": {
													Type:         schema.TypeInt,
													Optional:     true,
													ValidateFunc: validation.IntBetween(1, 1000),
												},
												names.AttrInterval: {
													Type:         schema.TypeInt,
													Optional:     true,
													ValidateFunc: validation.IntAtLeast(1),
												},
												"interval_unit": {
													Type:             schema.TypeString,
													Optional:         true,
													ValidateDiagFunc: enum.Validate[awstypes.RetentionIntervalUnitValues](),
												},
											},
										},
									},
									names.AttrName: {
										Type:         schema.TypeString,
										Required:     true,
										ValidateFunc: validation.StringLenBetween(0, 120),
									},
									"retain_rule": {
										Type:     schema.TypeList,
										Required: true,
										MaxItems: 1,
										Elem: &schema.Resource{
											Schema: map[string]*schema.Schema{
												"count": {
													Type:         schema.TypeInt,
													Optional:     true,
													ValidateFunc: validation.IntBetween(1, 1000),
												},
												names.AttrInterval: {
													Type:         schema.TypeInt,
													Optional:     true,
													ValidateFunc: validation.IntAtLeast(1),
												},
												"interval_unit": {
													Type:             schema.TypeString,
													Optional:         true,
													ValidateDiagFunc: enum.Validate[awstypes.RetentionIntervalUnitValues](),
												},
											},
										},
									},
									"share_rule": {
										Type:     schema.TypeList,
										Optional: true,
										MaxItems: 1,
										Elem: &schema.Resource{
											Schema: map[string]*schema.Schema{
												"target_accounts": {
													Type:     schema.TypeSet,
													Required: true,
													MinItems: 1,
													Elem: &schema.Schema{
														Type:         schema.TypeString,
														ValidateFunc: verify.ValidAccountID,
													},
												},
												"unshare_interval": {
													Type:         schema.TypeInt,
													Optional:     true,
													ValidateFunc: validation.IntAtLeast(1),
												},
												"unshare_interval_unit": {
													Type:             schema.TypeString,
													Optional:         true,
													ValidateDiagFunc: enum.Validate[awstypes.RetentionIntervalUnitValues](),
												},
											},
										},
									},
									"tags_to_add": {
										Type:     schema.TypeMap,
										Optional: true,
										Elem:     &schema.Schema{Type: schema.TypeString},
									},
									"variable_tags": {
										Type:     schema.TypeMap,
										Optional: true,
										Elem:     &schema.Schema{Type: schema.TypeString},
									},
								},
							},
						},
						"target_tags": {
							Type:     schema.TypeMap,
							Optional: true,
							Elem:     &schema.Schema{Type: schema.TypeString},
						},
					},
				},
			},
			names.AttrState: {
				Type:             schema.TypeString,
				Optional:         true,
				Default:          awstypes.SettablePolicyStateValuesEnabled,
				ValidateDiagFunc: enum.Validate[awstypes.SettablePolicyStateValues](),
			},
			names.AttrTags:    tftags.TagsSchema(),
			names.AttrTagsAll: tftags.TagsSchemaComputed(),
		},
	}
}

const (
	ResNameLifecyclePolicy = "Lifecycle Policy"
)

func resourceLifecyclePolicyCreate(ctx context.Context, d *schema.ResourceData, meta any) diag.Diagnostics {
	const createRetryTimeout = 2 * time.Minute
	var diags diag.Diagnostics
	conn := meta.(*conns.AWSClient).DLMClient(ctx)

	input := dlm.CreateLifecyclePolicyInput{
		Description:      aws.String(d.Get(names.AttrDescription).(string)),
		ExecutionRoleArn: aws.String(d.Get(names.AttrExecutionRoleARN).(string)),
<<<<<<< HEAD
		PolicyDetails:    expandPolicyDetails(d.Get("policy_details").([]any), d.Get("default_policy").(string)),
=======
		PolicyDetails:    expandPolicyDetails(d.Get("policy_details").([]any)),
>>>>>>> b0654437
		State:            awstypes.SettablePolicyStateValues(d.Get(names.AttrState).(string)),
		Tags:             getTagsIn(ctx),
	}

<<<<<<< HEAD
	if v, ok := d.GetOk("default_policy"); ok {
		input.DefaultPolicy = awstypes.DefaultPolicyTypeValues(v.(string))
	}

=======
>>>>>>> b0654437
	out, err := tfresource.RetryWhenIsA[*awstypes.InvalidRequestException](ctx, createRetryTimeout, func() (any, error) {
		return conn.CreateLifecyclePolicy(ctx, &input)
	})

	if err != nil {
		return sdkdiag.AppendErrorf(diags, "creating DLM Lifecycle Policy: %s", err)
	}

	d.SetId(aws.ToString(out.(*dlm.CreateLifecyclePolicyOutput).PolicyId))

	return append(diags, resourceLifecyclePolicyRead(ctx, d, meta)...)
}

func resourceLifecyclePolicyRead(ctx context.Context, d *schema.ResourceData, meta any) diag.Diagnostics {
	var diags diag.Diagnostics
	conn := meta.(*conns.AWSClient).DLMClient(ctx)

	log.Printf("[INFO] Reading DLM lifecycle policy: %s", d.Id())
	out, err := findLifecyclePolicyByID(ctx, conn, d.Id())

	if !d.IsNewResource() && tfresource.NotFound(err) {
		log.Printf("[WARN] DLM Lifecycle Policy (%s) not found, removing from state", d.Id())
		d.SetId("")
		return diags
	}

	if err != nil {
		return sdkdiag.AppendErrorf(diags, "reading DLM Lifecycle Policy (%s): %s", d.Id(), err)
	}

	d.Set(names.AttrARN, out.Policy.PolicyArn)
	d.Set(names.AttrDescription, out.Policy.Description)
	d.Set(names.AttrExecutionRoleARN, out.Policy.ExecutionRoleArn)
	d.Set(names.AttrState, out.Policy.State)
	if aws.ToBool(out.Policy.DefaultPolicy) {
		d.Set("default_policy", d.Get("default_policy"))
	}
	if err := d.Set("policy_details", flattenPolicyDetails(out.Policy.PolicyDetails)); err != nil {
		return sdkdiag.AppendErrorf(diags, "setting policy details %s", err)
	}

	setTagsOut(ctx, out.Policy.Tags)

	return diags
}

func resourceLifecyclePolicyUpdate(ctx context.Context, d *schema.ResourceData, meta any) diag.Diagnostics {
	var diags diag.Diagnostics
	conn := meta.(*conns.AWSClient).DLMClient(ctx)

	if d.HasChangesExcept(names.AttrTags, names.AttrTagsAll) {
		input := dlm.UpdateLifecyclePolicyInput{
			PolicyId: aws.String(d.Id()),
		}

		if d.HasChange(names.AttrDescription) {
			input.Description = aws.String(d.Get(names.AttrDescription).(string))
		}
		if d.HasChange(names.AttrExecutionRoleARN) {
			input.ExecutionRoleArn = aws.String(d.Get(names.AttrExecutionRoleARN).(string))
		}
		if d.HasChange(names.AttrState) {
			input.State = awstypes.SettablePolicyStateValues(d.Get(names.AttrState).(string))
		}
		if d.HasChange("policy_details") {
<<<<<<< HEAD
			input.PolicyDetails = expandPolicyDetails(d.Get("policy_details").([]any), d.Get("default_policy").(string))
=======
			input.PolicyDetails = expandPolicyDetails(d.Get("policy_details").([]any))
>>>>>>> b0654437
		}

		log.Printf("[INFO] Updating lifecycle policy %s", d.Id())
		_, err := conn.UpdateLifecyclePolicy(ctx, &input)
		if err != nil {
			return sdkdiag.AppendErrorf(diags, "updating DLM Lifecycle Policy (%s): %s", d.Id(), err)
		}
	}

	return append(diags, resourceLifecyclePolicyRead(ctx, d, meta)...)
}

func resourceLifecyclePolicyDelete(ctx context.Context, d *schema.ResourceData, meta any) diag.Diagnostics {
	var diags diag.Diagnostics
	conn := meta.(*conns.AWSClient).DLMClient(ctx)

	log.Printf("[INFO] Deleting DLM lifecycle policy: %s", d.Id())
	input := dlm.DeleteLifecyclePolicyInput{
		PolicyId: aws.String(d.Id()),
	}
	_, err := conn.DeleteLifecyclePolicy(ctx, &input)

	if errs.IsA[*awstypes.ResourceNotFoundException](err) {
		return diags
	}

	if err != nil {
		return sdkdiag.AppendErrorf(diags, "deleting DLM Lifecycle Policy (%s): %s", d.Id(), err)
	}

	return diags
}

func findLifecyclePolicyByID(ctx context.Context, conn *dlm.Client, id string) (*dlm.GetLifecyclePolicyOutput, error) {
	input := &dlm.GetLifecyclePolicyInput{
		PolicyId: aws.String(id),
	}

	output, err := conn.GetLifecyclePolicy(ctx, input)

	if errs.IsA[*awstypes.ResourceNotFoundException](err) {
		return nil, &retry.NotFoundError{
			LastRequest: input,
			LastError:   err,
		}
	}

	if err != nil {
		return nil, err
	}

	if output == nil || output.Policy == nil {
		return nil, tfresource.NewEmptyResultError(input)
	}

	return output, nil
}

<<<<<<< HEAD
func expandPolicyDetails(cfg []any, defaultPolicyValue string) *awstypes.PolicyDetails {
=======
func expandPolicyDetails(cfg []any) *awstypes.PolicyDetails {
>>>>>>> b0654437
	if len(cfg) == 0 || cfg[0] == nil {
		return nil
	}
	m := cfg[0].(map[string]any)
	policyType := m["policy_type"].(string)

	policyDetails := &awstypes.PolicyDetails{
		PolicyType: awstypes.PolicyTypeValues(policyType),
	}
<<<<<<< HEAD
	if defaultPolicyValue != "" {
		if v, ok := m["copy_tags"].(bool); ok {
			policyDetails.CopyTags = aws.Bool(v)
		}
		if v, ok := m["create_interval"].(int); ok {
			policyDetails.CreateInterval = aws.Int32(int32(v))
		}
		if v, ok := m["exclusions"].([]any); ok && len(v) > 0 {
			policyDetails.Exclusions = expandExclusions(v)
		}
		if v, ok := m["extend_deletion"].(bool); ok {
			policyDetails.ExtendDeletion = aws.Bool(v)
		}
		if v, ok := m[names.AttrResourceType].(string); ok {
			policyDetails.ResourceType = awstypes.ResourceTypeValues(v)
		}
		if v, ok := m["retain_interval"].(int); ok {
			policyDetails.RetainInterval = aws.Int32(int32(v))
		}
	}
	if v, ok := m["policy_language"].(string); ok {
		policyDetails.PolicyLanguage = awstypes.PolicyLanguageValues(v)
	}
=======
>>>>>>> b0654437
	if v, ok := m["resource_types"].([]any); ok && len(v) > 0 {
		policyDetails.ResourceTypes = flex.ExpandStringyValueList[awstypes.ResourceTypeValues](v)
	}
	if v, ok := m["resource_locations"].([]any); ok && len(v) > 0 {
		policyDetails.ResourceLocations = flex.ExpandStringyValueList[awstypes.ResourceLocationValues](v)
	}
	if v, ok := m[names.AttrSchedule].([]any); ok && len(v) > 0 {
		policyDetails.Schedules = expandSchedules(v)
	}
	if v, ok := m[names.AttrAction].([]any); ok && len(v) > 0 {
		policyDetails.Actions = expandActions(v)
	}
	if v, ok := m["event_source"].([]any); ok && len(v) > 0 {
		policyDetails.EventSource = expandEventSource(v)
	}
	if v, ok := m["target_tags"].(map[string]any); ok && len(v) > 0 {
		policyDetails.TargetTags = expandTags(v)
	}
	if v, ok := m[names.AttrParameters].([]any); ok && len(v) > 0 {
		policyDetails.Parameters = expandParameters(v, policyType)
	}

	return policyDetails
}

func flattenPolicyDetails(policyDetails *awstypes.PolicyDetails) []map[string]any {
	result := make(map[string]any)
	result["resource_types"] = flex.FlattenStringyValueList(policyDetails.ResourceTypes)
	result["resource_locations"] = flex.FlattenStringyValueList(policyDetails.ResourceLocations)
	result[names.AttrAction] = flattenActions(policyDetails.Actions)
	result["event_source"] = flattenEventSource(policyDetails.EventSource)
	result["exclusions"] = flattenExclusions(policyDetails.Exclusions)
	result[names.AttrSchedule] = flattenSchedules(policyDetails.Schedules)
	result["target_tags"] = flattenTags(policyDetails.TargetTags)
	result["policy_type"] = string(policyDetails.PolicyType)
	result["policy_language"] = string(policyDetails.PolicyLanguage)
	result["create_interval"] = aws.ToInt32(policyDetails.CreateInterval)
	result["retain_interval"] = aws.ToInt32(policyDetails.RetainInterval)
	result["copy_tags"] = aws.ToBool(policyDetails.CopyTags)
	result["extend_deletion"] = aws.ToBool(policyDetails.ExtendDeletion)
	result[names.AttrResourceType] = string(policyDetails.ResourceType)

	if policyDetails.Parameters != nil {
		result[names.AttrParameters] = flattenParameters(policyDetails.Parameters)
	}

	return []map[string]any{result}
}

func expandSchedules(cfg []any) []awstypes.Schedule {
	schedules := make([]awstypes.Schedule, len(cfg))
	for i, c := range cfg {
		schedule := awstypes.Schedule{}
		m := c.(map[string]any)
<<<<<<< HEAD
		if v, ok := m["archive_rule"].([]any); ok && len(v) > 0 {
			schedule.ArchiveRule = expandArchiveRule(v)
		}
=======
>>>>>>> b0654437
		if v, ok := m["copy_tags"]; ok {
			schedule.CopyTags = aws.Bool(v.(bool))
		}
		if v, ok := m["create_rule"]; ok {
			schedule.CreateRule = expandCreateRule(v.([]any))
		}
		if v, ok := m["cross_region_copy_rule"].(*schema.Set); ok && v.Len() > 0 {
			schedule.CrossRegionCopyRules = expandCrossRegionCopyRules(v.List())
		}
		if v, ok := m[names.AttrName]; ok {
			schedule.Name = aws.String(v.(string))
		}
		if v, ok := m["deprecate_rule"]; ok {
			schedule.DeprecateRule = expandDeprecateRule(v.([]any))
		}
		if v, ok := m["fast_restore_rule"]; ok {
			schedule.FastRestoreRule = expandFastRestoreRule(v.([]any))
		}
		if v, ok := m["share_rule"]; ok {
			schedule.ShareRules = expandShareRule(v.([]any))
		}
		if v, ok := m["retain_rule"]; ok {
			schedule.RetainRule = expandRetainRule(v.([]any))
		}
		if v, ok := m["tags_to_add"]; ok {
			schedule.TagsToAdd = expandTags(v.(map[string]any))
		}
		if v, ok := m["variable_tags"]; ok {
			schedule.VariableTags = expandTags(v.(map[string]any))
		}

		schedules[i] = schedule
	}

	return schedules
}

func flattenSchedules(schedules []awstypes.Schedule) []map[string]any {
	result := make([]map[string]any, len(schedules))
	for i, s := range schedules {
		m := make(map[string]any)
<<<<<<< HEAD
		m["archive_rule"] = flattenArchiveRule(s.ArchiveRule)
=======
>>>>>>> b0654437
		m["copy_tags"] = aws.ToBool(s.CopyTags)
		m["create_rule"] = flattenCreateRule(s.CreateRule)
		m["cross_region_copy_rule"] = flattenCrossRegionCopyRules(s.CrossRegionCopyRules)
		m[names.AttrName] = aws.ToString(s.Name)
		m["retain_rule"] = flattenRetainRule(s.RetainRule)
		m["tags_to_add"] = flattenTags(s.TagsToAdd)
		m["variable_tags"] = flattenTags(s.VariableTags)

		if s.DeprecateRule != nil {
			m["deprecate_rule"] = flattenDeprecateRule(s.DeprecateRule)
		}

		if s.FastRestoreRule != nil {
			m["fast_restore_rule"] = flattenFastRestoreRule(s.FastRestoreRule)
		}

		if s.ShareRules != nil {
			m["share_rule"] = flattenShareRule(s.ShareRules)
		}

		result[i] = m
	}

	return result
}

func expandActions(cfg []any) []awstypes.Action {
	actions := make([]awstypes.Action, len(cfg))
	for i, c := range cfg {
		action := awstypes.Action{}
		m := c.(map[string]any)
		if v, ok := m["cross_region_copy"].(*schema.Set); ok {
			action.CrossRegionCopy = expandActionCrossRegionCopyRules(v.List())
		}
		if v, ok := m[names.AttrName]; ok {
			action.Name = aws.String(v.(string))
		}

		actions[i] = action
	}

	return actions
}

func flattenActions(actions []awstypes.Action) []map[string]any {
	result := make([]map[string]any, len(actions))
	for i, s := range actions {
		m := make(map[string]any)

		m[names.AttrName] = aws.ToString(s.Name)

		if s.CrossRegionCopy != nil {
			m["cross_region_copy"] = flattenActionCrossRegionCopyRules(s.CrossRegionCopy)
		}

		result[i] = m
	}

	return result
}

func expandActionCrossRegionCopyRules(l []any) []awstypes.CrossRegionCopyAction {
	if len(l) == 0 || l[0] == nil {
		return nil
	}

	var rules []awstypes.CrossRegionCopyAction

	for _, tfMapRaw := range l {
		m, ok := tfMapRaw.(map[string]any)

		if !ok {
			continue
		}

		rule := awstypes.CrossRegionCopyAction{}
		if v, ok := m[names.AttrEncryptionConfiguration].([]any); ok {
			rule.EncryptionConfiguration = expandActionCrossRegionCopyRuleEncryptionConfiguration(v)
		}
		if v, ok := m["retain_rule"].([]any); ok && len(v) > 0 && v[0] != nil {
			rule.RetainRule = expandCrossRegionCopyRuleRetainRule(v)
		}
		if v, ok := m[names.AttrTarget].(string); ok && v != "" {
			rule.Target = aws.String(v)
		}

		rules = append(rules, rule)
	}

	return rules
}

func flattenActionCrossRegionCopyRules(rules []awstypes.CrossRegionCopyAction) []any {
	if len(rules) == 0 {
		return []any{}
	}

	var result []any

	for _, rule := range rules {
		m := map[string]any{
			names.AttrEncryptionConfiguration: flattenActionCrossRegionCopyRuleEncryptionConfiguration(rule.EncryptionConfiguration),
			"retain_rule":                     flattenCrossRegionCopyRuleRetainRule(rule.RetainRule),
			names.AttrTarget:                  aws.ToString(rule.Target),
		}

		result = append(result, m)
	}

	return result
}

func expandActionCrossRegionCopyRuleEncryptionConfiguration(l []any) *awstypes.EncryptionConfiguration {
	if len(l) == 0 || l[0] == nil {
		return nil
	}

	m := l[0].(map[string]any)
	config := &awstypes.EncryptionConfiguration{
		Encrypted: aws.Bool(m[names.AttrEncrypted].(bool)),
	}

	if v, ok := m["cmk_arn"].(string); ok && v != "" {
		config.CmkArn = aws.String(v)
	}
	return config
}

func flattenActionCrossRegionCopyRuleEncryptionConfiguration(rule *awstypes.EncryptionConfiguration) []any {
	if rule == nil {
		return []any{}
	}

	m := map[string]any{
		names.AttrEncrypted: aws.ToBool(rule.Encrypted),
		"cmk_arn":           aws.ToString(rule.CmkArn),
	}

	return []any{m}
}

func expandEventSource(l []any) *awstypes.EventSource {
	if len(l) == 0 || l[0] == nil {
		return nil
	}

	m := l[0].(map[string]any)
	config := &awstypes.EventSource{
		Type: awstypes.EventSourceValues(m[names.AttrType].(string)),
	}

	if v, ok := m[names.AttrParameters].([]any); ok && len(v) > 0 {
		config.Parameters = expandEventSourceParameters(v)
	}

	return config
}

func flattenEventSource(rule *awstypes.EventSource) []any {
	if rule == nil {
		return []any{}
	}

	m := map[string]any{
		names.AttrParameters: flattenEventSourceParameters(rule.Parameters),
		names.AttrType:       string(rule.Type),
	}

	return []any{m}
}

func expandEventSourceParameters(l []any) *awstypes.EventParameters {
	if len(l) == 0 || l[0] == nil {
		return nil
	}

	m := l[0].(map[string]any)
	config := &awstypes.EventParameters{
		DescriptionRegex: aws.String(m["description_regex"].(string)),
		EventType:        awstypes.EventTypeValues(m["event_type"].(string)),
		SnapshotOwner:    flex.ExpandStringValueSet(m["snapshot_owner"].(*schema.Set)),
	}

	return config
}

func flattenEventSourceParameters(rule *awstypes.EventParameters) []any {
	if rule == nil {
		return []any{}
	}

	m := map[string]any{
		"description_regex": aws.ToString(rule.DescriptionRegex),
		"event_type":        string(rule.EventType),
		"snapshot_owner":    flex.FlattenStringValueSet(rule.SnapshotOwner),
	}

	return []any{m}
}

func expandCrossRegionCopyRules(l []any) []awstypes.CrossRegionCopyRule {
	if len(l) == 0 || l[0] == nil {
		return nil
	}

	var rules []awstypes.CrossRegionCopyRule

	for _, tfMapRaw := range l {
		m, ok := tfMapRaw.(map[string]any)

		if !ok {
			continue
		}

		rule := awstypes.CrossRegionCopyRule{}

		if v, ok := m["cmk_arn"].(string); ok && v != "" {
			rule.CmkArn = aws.String(v)
		}
		if v, ok := m["copy_tags"].(bool); ok {
			rule.CopyTags = aws.Bool(v)
		}
		if v, ok := m["deprecate_rule"].([]any); ok && len(v) > 0 && v[0] != nil {
			rule.DeprecateRule = expandCrossRegionCopyRuleDeprecateRule(v)
		}
		if v, ok := m[names.AttrEncrypted].(bool); ok {
			rule.Encrypted = aws.Bool(v)
		}
		if v, ok := m["retain_rule"].([]any); ok && len(v) > 0 && v[0] != nil {
			rule.RetainRule = expandCrossRegionCopyRuleRetainRule(v)
		}
		if v, ok := m[names.AttrTarget].(string); ok && v != "" {
			rule.Target = aws.String(v)
		}

		rules = append(rules, rule)
	}

	return rules
}

func flattenCrossRegionCopyRules(rules []awstypes.CrossRegionCopyRule) []any {
	if len(rules) == 0 {
		return []any{}
	}

	var result []any

	for _, rule := range rules {
		m := map[string]any{
			"cmk_arn":           aws.ToString(rule.CmkArn),
			"copy_tags":         aws.ToBool(rule.CopyTags),
			"deprecate_rule":    flattenCrossRegionCopyRuleDeprecateRule(rule.DeprecateRule),
			names.AttrEncrypted: aws.ToBool(rule.Encrypted),
			"retain_rule":       flattenCrossRegionCopyRuleRetainRule(rule.RetainRule),
			names.AttrTarget:    aws.ToString(rule.Target),
		}

		result = append(result, m)
	}

	return result
}

func expandCrossRegionCopyRuleDeprecateRule(l []any) *awstypes.CrossRegionCopyDeprecateRule {
	if len(l) == 0 || l[0] == nil {
		return nil
	}

	m := l[0].(map[string]any)

	return &awstypes.CrossRegionCopyDeprecateRule{
		Interval:     aws.Int32(int32(m[names.AttrInterval].(int))),
		IntervalUnit: awstypes.RetentionIntervalUnitValues(m["interval_unit"].(string)),
	}
}

func expandCrossRegionCopyRuleRetainRule(l []any) *awstypes.CrossRegionCopyRetainRule {
	if len(l) == 0 || l[0] == nil {
		return nil
	}

	m := l[0].(map[string]any)

	return &awstypes.CrossRegionCopyRetainRule{
		Interval:     aws.Int32(int32(m[names.AttrInterval].(int))),
		IntervalUnit: awstypes.RetentionIntervalUnitValues(m["interval_unit"].(string)),
	}
}

func flattenCrossRegionCopyRuleDeprecateRule(rule *awstypes.CrossRegionCopyDeprecateRule) []any {
	if rule == nil {
		return []any{}
	}

	m := map[string]any{
		names.AttrInterval: int(aws.ToInt32(rule.Interval)),
		"interval_unit":    string(rule.IntervalUnit),
	}

	return []any{m}
}

func flattenCrossRegionCopyRuleRetainRule(rule *awstypes.CrossRegionCopyRetainRule) []any {
	if rule == nil {
		return []any{}
	}

	m := map[string]any{
		names.AttrInterval: int(aws.ToInt32(rule.Interval)),
		"interval_unit":    string(rule.IntervalUnit),
	}

	return []any{m}
}

func expandCreateRule(cfg []any) *awstypes.CreateRule {
	if len(cfg) == 0 || cfg[0] == nil {
		return nil
	}
	c := cfg[0].(map[string]any)
	createRule := &awstypes.CreateRule{}

	if v, ok := c["times"].([]any); ok && len(v) > 0 {
		createRule.Times = flex.ExpandStringValueList(v)
	}

	if v, ok := c[names.AttrInterval].(int); ok && v > 0 {
		createRule.Interval = aws.Int32(int32(v))
	}

	if v, ok := c[names.AttrLocation].(string); ok && v != "" {
		createRule.Location = awstypes.LocationValues(v)
	}

	if v, ok := c["interval_unit"].(string); ok && v != "" {
		createRule.IntervalUnit = awstypes.IntervalUnitValues(v)
	} else {
		createRule.IntervalUnit = awstypes.IntervalUnitValuesHours
	}

	if v, ok := c["cron_expression"].(string); ok && v != "" {
		createRule.CronExpression = aws.String(v)
		createRule.IntervalUnit = "" // sets interval unit to empty string so that all fields related to interval are ignored
	}
	if v, ok := c["scripts"]; ok {
		createRule.Scripts = expandScripts(v.([]any))
	}
	return createRule
}

func flattenCreateRule(createRule *awstypes.CreateRule) []map[string]any {
	if createRule == nil {
		return []map[string]any{}
	}

	result := make(map[string]any)
	result["times"] = flex.FlattenStringValueList(createRule.Times)

	if createRule.Interval != nil {
		result[names.AttrInterval] = aws.ToInt32(createRule.Interval)
	}

	result["interval_unit"] = string(createRule.IntervalUnit)

	result[names.AttrLocation] = string(createRule.Location)

	if createRule.CronExpression != nil {
		result["cron_expression"] = aws.ToString(createRule.CronExpression)
	}

<<<<<<< HEAD
	if createRule.Scripts != nil {
		result["scripts"] = flattenScripts(createRule.Scripts)
	}

=======
>>>>>>> b0654437
	return []map[string]any{result}
}

func expandRetainRule(cfg []any) *awstypes.RetainRule {
	if len(cfg) == 0 || cfg[0] == nil {
		return nil
	}
	m := cfg[0].(map[string]any)
	rule := &awstypes.RetainRule{}

	if v, ok := m["count"].(int); ok && v > 0 {
		rule.Count = aws.Int32(int32(v))
	}

	if v, ok := m[names.AttrInterval].(int); ok && v > 0 {
		rule.Interval = aws.Int32(int32(v))
	}

	if v, ok := m["interval_unit"].(string); ok && v != "" {
		rule.IntervalUnit = awstypes.RetentionIntervalUnitValues(v)
	}

	return rule
}

func flattenRetainRule(retainRule *awstypes.RetainRule) []map[string]any {
	result := make(map[string]any)
	result["count"] = aws.ToInt32(retainRule.Count)
	result["interval_unit"] = string(retainRule.IntervalUnit)
	result[names.AttrInterval] = aws.ToInt32(retainRule.Interval)

	return []map[string]any{result}
}

func expandDeprecateRule(cfg []any) *awstypes.DeprecateRule {
	if len(cfg) == 0 || cfg[0] == nil {
		return nil
	}
	m := cfg[0].(map[string]any)
	rule := &awstypes.DeprecateRule{}

	if v, ok := m["count"].(int); ok && v > 0 {
		rule.Count = aws.Int32(int32(v))
	}

	if v, ok := m[names.AttrInterval].(int); ok && v > 0 {
		rule.Interval = aws.Int32(int32(v))
	}

	if v, ok := m["interval_unit"].(string); ok && v != "" {
		rule.IntervalUnit = awstypes.RetentionIntervalUnitValues(v)
	}

	return rule
}

func flattenDeprecateRule(rule *awstypes.DeprecateRule) []map[string]any {
	result := make(map[string]any)
	result["count"] = aws.ToInt32(rule.Count)
	result["interval_unit"] = string(rule.IntervalUnit)
	result[names.AttrInterval] = aws.ToInt32(rule.Interval)

	return []map[string]any{result}
}

func expandFastRestoreRule(cfg []any) *awstypes.FastRestoreRule {
	if len(cfg) == 0 || cfg[0] == nil {
		return nil
	}
	m := cfg[0].(map[string]any)
	rule := &awstypes.FastRestoreRule{
		AvailabilityZones: flex.ExpandStringValueSet(m[names.AttrAvailabilityZones].(*schema.Set)),
	}

	if v, ok := m["count"].(int); ok && v > 0 {
		rule.Count = aws.Int32(int32(v))
	}

	if v, ok := m[names.AttrInterval].(int); ok && v > 0 {
		rule.Interval = aws.Int32(int32(v))
	}

	if v, ok := m["interval_unit"].(string); ok && v != "" {
		rule.IntervalUnit = awstypes.RetentionIntervalUnitValues(v)
	}

	return rule
}

func flattenFastRestoreRule(rule *awstypes.FastRestoreRule) []map[string]any {
	result := make(map[string]any)
	result["count"] = aws.ToInt32(rule.Count)
	result["interval_unit"] = string(rule.IntervalUnit)
	result[names.AttrInterval] = aws.ToInt32(rule.Interval)
	result[names.AttrAvailabilityZones] = flex.FlattenStringValueSet(rule.AvailabilityZones)

	return []map[string]any{result}
}

func expandShareRule(cfg []any) []awstypes.ShareRule {
	if len(cfg) == 0 || cfg[0] == nil {
		return nil
	}

	rules := make([]awstypes.ShareRule, 0)

	for _, shareRule := range cfg {
		m := shareRule.(map[string]any)

		rule := awstypes.ShareRule{
			TargetAccounts: flex.ExpandStringValueSet(m["target_accounts"].(*schema.Set)),
		}

		if v, ok := m["unshare_interval"].(int); ok && v > 0 {
			rule.UnshareInterval = aws.Int32(int32(v))
		}

		if v, ok := m["unshare_interval_unit"].(string); ok && v != "" {
			rule.UnshareIntervalUnit = awstypes.RetentionIntervalUnitValues(v)
		}

		rules = append(rules, rule)
	}

	return rules
}

func flattenShareRule(rules []awstypes.ShareRule) []map[string]any {
	values := make([]map[string]any, 0)

	for _, v := range rules {
		rule := make(map[string]any)

		if v.TargetAccounts != nil {
			rule["target_accounts"] = flex.FlattenStringValueSet(v.TargetAccounts)
		}

		rule["unshare_interval_unit"] = string(v.UnshareIntervalUnit)

		if v.UnshareInterval != nil {
			rule["unshare_interval"] = aws.ToInt32(v.UnshareInterval)
		}

		values = append(values, rule)
	}

	return values
}

func expandTags(m map[string]any) []awstypes.Tag {
	var result []awstypes.Tag
	for k, v := range m {
		result = append(result, awstypes.Tag{
			Key:   aws.String(k),
			Value: aws.String(v.(string)),
		})
	}

	return result
}

func flattenTags(tags []awstypes.Tag) map[string]string {
	result := make(map[string]string)
	for _, t := range tags {
		result[aws.ToString(t.Key)] = aws.ToString(t.Value)
	}

	return result
}

func expandParameters(cfg []any, policyType string) *awstypes.Parameters {
	if len(cfg) == 0 || cfg[0] == nil {
		return nil
	}
	m := cfg[0].(map[string]any)
	parameters := &awstypes.Parameters{}

	if v, ok := m["exclude_boot_volume"].(bool); ok && policyType == string(awstypes.PolicyTypeValuesEbsSnapshotManagement) {
		parameters.ExcludeBootVolume = aws.Bool(v)
	}

	if v, ok := m["no_reboot"].(bool); ok && policyType == string(awstypes.PolicyTypeValuesImageManagement) {
		parameters.NoReboot = aws.Bool(v)
	}

	return parameters
}

func flattenParameters(parameters *awstypes.Parameters) []map[string]any {
	result := make(map[string]any)
	if parameters.ExcludeBootVolume != nil {
		result["exclude_boot_volume"] = aws.ToBool(parameters.ExcludeBootVolume)
	}

	if parameters.NoReboot != nil {
		result["no_reboot"] = aws.ToBool(parameters.NoReboot)
	}

	return []map[string]any{result}
<<<<<<< HEAD
}

func expandScripts(cfg []any) []awstypes.Script {
	scripts := make([]awstypes.Script, len(cfg))
	for i, c := range cfg {
		m := c.(map[string]any)
		script := awstypes.Script{}
		if v, ok := m["execute_operation_on_script_failure"].(bool); ok {
			script.ExecuteOperationOnScriptFailure = aws.Bool(v)
		}
		if v, ok := m["execution_handler"].(string); ok {
			script.ExecutionHandler = aws.String(v)
		}
		if v, ok := m["execution_handler_service"].(string); ok && v != "" {
			script.ExecutionHandlerService = awstypes.ExecutionHandlerServiceValues(v)
		}
		if v, ok := m["execution_timeout"].(int); ok && v > 0 {
			script.ExecutionTimeout = aws.Int32(int32(v))
		}
		if v, ok := m["maximum_retry_count"].(int); ok && v > 0 {
			script.MaximumRetryCount = aws.Int32(int32(v))
		}
		if v, ok := m["stages"].([]any); ok && len(v) > 0 {
			script.Stages = flex.ExpandStringyValueList[awstypes.StageValues](v)
		}
		scripts[i] = script
	}

	return scripts
}

func flattenScripts(scripts []awstypes.Script) []map[string]any {
	result := make([]map[string]any, len(scripts))
	for i, s := range scripts {
		m := make(map[string]any)
		m["execute_operation_on_script_failure"] = aws.ToBool(s.ExecuteOperationOnScriptFailure)
		m["execution_handler"] = aws.ToString(s.ExecutionHandler)
		m["execution_handler_service"] = string(s.ExecutionHandlerService)
		m["execution_timeout"] = aws.ToInt32(s.ExecutionTimeout)
		m["maximum_retry_count"] = aws.ToInt32(s.MaximumRetryCount)
		m["stages"] = flex.FlattenStringyValueList(s.Stages)

		result[i] = m
	}

	return result
}

func expandArchiveRule(v []any) *awstypes.ArchiveRule {
	if len(v) == 0 || v[0] == nil {
		return nil
	}
	m := v[0].(map[string]any)
	return &awstypes.ArchiveRule{
		RetainRule: expandArchiveRetainRule(m["archive_retain_rule"].([]any)),
	}
}

func flattenArchiveRule(rule *awstypes.ArchiveRule) []map[string]any {
	if rule == nil {
		return []map[string]any{}
	}

	result := make(map[string]any)
	result["archive_retain_rule"] = flattenArchiveRetainRule(rule.RetainRule)

	return []map[string]any{result}
}

func expandArchiveRetainRule(cfg []any) *awstypes.ArchiveRetainRule {
	if len(cfg) == 0 || cfg[0] == nil {
		return nil
	}
	m := cfg[0].(map[string]any)
	return &awstypes.ArchiveRetainRule{
		RetentionArchiveTier: expandRetentionArchiveTier(m["retention_archive_tier"].([]any)),
	}
}

func flattenArchiveRetainRule(rule *awstypes.ArchiveRetainRule) []map[string]any {
	if rule == nil {
		return []map[string]any{}
	}

	result := make(map[string]any)
	result["retention_archive_tier"] = flattenRetentionArchiveTier(rule.RetentionArchiveTier)

	return []map[string]any{result}
}

func expandRetentionArchiveTier(cfg []any) *awstypes.RetentionArchiveTier {
	if len(cfg) == 0 || cfg[0] == nil {
		return nil
	}
	m := cfg[0].(map[string]any)
	retention_archive_tier := &awstypes.RetentionArchiveTier{}

	if v, ok := m["count"].(int); ok && v > 0 {
		retention_archive_tier.Count = aws.Int32(int32(v))
	}

	if v, ok := m[names.AttrInterval].(int); ok && v > 0 {
		retention_archive_tier.Interval = aws.Int32(int32(v))
	}

	if v, ok := m["interval_unit"].(string); ok && v != "" {
		retention_archive_tier.IntervalUnit = awstypes.RetentionIntervalUnitValues(v)
	}

	return retention_archive_tier
}

func flattenRetentionArchiveTier(tier *awstypes.RetentionArchiveTier) []map[string]any {
	if tier == nil {
		return []map[string]any{}
	}

	result := make(map[string]any)
	result["count"] = aws.ToInt32(tier.Count)
	result[names.AttrInterval] = aws.ToInt32(tier.Interval)
	result["interval_unit"] = string(tier.IntervalUnit)

	return []map[string]any{result}
}

func expandExclusions(cfg []any) *awstypes.Exclusions {
	if len(cfg) == 0 || cfg[0] == nil {
		return nil
	}
	m := cfg[0].(map[string]any)
	exclusions := &awstypes.Exclusions{}

	if v, ok := m["exclude_boot_volumes"].(bool); ok {
		exclusions.ExcludeBootVolumes = aws.Bool(v)
	}
	if v, ok := m["exclude_tags"].(map[string]any); ok {
		exclusions.ExcludeTags = expandTags(v)
	}
	if v, ok := m["exclude_volume_types"].([]any); ok && len(v) > 0 {
		exclusions.ExcludeVolumeTypes = flex.ExpandStringValueList(v)
	}

	return exclusions
}

func flattenExclusions(exclusions *awstypes.Exclusions) []map[string]any {
	if exclusions == nil {
		return []map[string]any{}
	}

	result := make(map[string]any)
	result["exclude_boot_volumes"] = aws.ToBool(exclusions.ExcludeBootVolumes)
	result["exclude_tags"] = flattenTags(exclusions.ExcludeTags)
	result["exclude_volume_types"] = flex.FlattenStringValueList(exclusions.ExcludeVolumeTypes)

	return []map[string]any{result}
=======
>>>>>>> b0654437
}<|MERGE_RESOLUTION|>--- conflicted
+++ resolved
@@ -676,22 +676,15 @@
 	input := dlm.CreateLifecyclePolicyInput{
 		Description:      aws.String(d.Get(names.AttrDescription).(string)),
 		ExecutionRoleArn: aws.String(d.Get(names.AttrExecutionRoleARN).(string)),
-<<<<<<< HEAD
 		PolicyDetails:    expandPolicyDetails(d.Get("policy_details").([]any), d.Get("default_policy").(string)),
-=======
-		PolicyDetails:    expandPolicyDetails(d.Get("policy_details").([]any)),
->>>>>>> b0654437
 		State:            awstypes.SettablePolicyStateValues(d.Get(names.AttrState).(string)),
 		Tags:             getTagsIn(ctx),
 	}
 
-<<<<<<< HEAD
 	if v, ok := d.GetOk("default_policy"); ok {
 		input.DefaultPolicy = awstypes.DefaultPolicyTypeValues(v.(string))
 	}
 
-=======
->>>>>>> b0654437
 	out, err := tfresource.RetryWhenIsA[*awstypes.InvalidRequestException](ctx, createRetryTimeout, func() (any, error) {
 		return conn.CreateLifecyclePolicy(ctx, &input)
 	})
@@ -757,11 +750,7 @@
 			input.State = awstypes.SettablePolicyStateValues(d.Get(names.AttrState).(string))
 		}
 		if d.HasChange("policy_details") {
-<<<<<<< HEAD
 			input.PolicyDetails = expandPolicyDetails(d.Get("policy_details").([]any), d.Get("default_policy").(string))
-=======
-			input.PolicyDetails = expandPolicyDetails(d.Get("policy_details").([]any))
->>>>>>> b0654437
 		}
 
 		log.Printf("[INFO] Updating lifecycle policy %s", d.Id())
@@ -820,11 +809,7 @@
 	return output, nil
 }
 
-<<<<<<< HEAD
 func expandPolicyDetails(cfg []any, defaultPolicyValue string) *awstypes.PolicyDetails {
-=======
-func expandPolicyDetails(cfg []any) *awstypes.PolicyDetails {
->>>>>>> b0654437
 	if len(cfg) == 0 || cfg[0] == nil {
 		return nil
 	}
@@ -834,7 +819,6 @@
 	policyDetails := &awstypes.PolicyDetails{
 		PolicyType: awstypes.PolicyTypeValues(policyType),
 	}
-<<<<<<< HEAD
 	if defaultPolicyValue != "" {
 		if v, ok := m["copy_tags"].(bool); ok {
 			policyDetails.CopyTags = aws.Bool(v)
@@ -858,8 +842,6 @@
 	if v, ok := m["policy_language"].(string); ok {
 		policyDetails.PolicyLanguage = awstypes.PolicyLanguageValues(v)
 	}
-=======
->>>>>>> b0654437
 	if v, ok := m["resource_types"].([]any); ok && len(v) > 0 {
 		policyDetails.ResourceTypes = flex.ExpandStringyValueList[awstypes.ResourceTypeValues](v)
 	}
@@ -914,12 +896,9 @@
 	for i, c := range cfg {
 		schedule := awstypes.Schedule{}
 		m := c.(map[string]any)
-<<<<<<< HEAD
 		if v, ok := m["archive_rule"].([]any); ok && len(v) > 0 {
 			schedule.ArchiveRule = expandArchiveRule(v)
 		}
-=======
->>>>>>> b0654437
 		if v, ok := m["copy_tags"]; ok {
 			schedule.CopyTags = aws.Bool(v.(bool))
 		}
@@ -961,10 +940,7 @@
 	result := make([]map[string]any, len(schedules))
 	for i, s := range schedules {
 		m := make(map[string]any)
-<<<<<<< HEAD
 		m["archive_rule"] = flattenArchiveRule(s.ArchiveRule)
-=======
->>>>>>> b0654437
 		m["copy_tags"] = aws.ToBool(s.CopyTags)
 		m["create_rule"] = flattenCreateRule(s.CreateRule)
 		m["cross_region_copy_rule"] = flattenCrossRegionCopyRules(s.CrossRegionCopyRules)
@@ -1336,13 +1312,9 @@
 		result["cron_expression"] = aws.ToString(createRule.CronExpression)
 	}
 
-<<<<<<< HEAD
 	if createRule.Scripts != nil {
 		result["scripts"] = flattenScripts(createRule.Scripts)
 	}
-
-=======
->>>>>>> b0654437
 	return []map[string]any{result}
 }
 
@@ -1542,7 +1514,6 @@
 	}
 
 	return []map[string]any{result}
-<<<<<<< HEAD
 }
 
 func expandScripts(cfg []any) []awstypes.Script {
@@ -1699,6 +1670,4 @@
 	result["exclude_volume_types"] = flex.FlattenStringValueList(exclusions.ExcludeVolumeTypes)
 
 	return []map[string]any{result}
-=======
->>>>>>> b0654437
 }