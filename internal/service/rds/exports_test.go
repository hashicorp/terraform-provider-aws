--- conflicted
+++ resolved
@@ -49,11 +49,8 @@
 	FindDBProxyByName                          = findDBProxyByName
 	FindDBProxyEndpointByTwoPartKey            = findDBProxyEndpointByTwoPartKey
 	FindDBProxyTargetByFourPartKey             = findDBProxyTargetByFourPartKey
-<<<<<<< HEAD
 	FindDBProxyAuthItemByArn                   = findDBProxyAuthItemByArn
-=======
 	FindDBShardGroupByID                       = findDBShardGroupByID
->>>>>>> 7d9da666
 	FindDBSnapshotByID                         = findDBSnapshotByID
 	FindDBSubnetGroupByName                    = findDBSubnetGroupByName
 	FindDefaultCertificate                     = findDefaultCertificate
