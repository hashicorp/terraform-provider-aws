// Code generated by internal/generate/servicepackages/main.go; DO NOT EDIT.

package iotanalytics

import (
	"context"

	aws_sdkv2 "github.com/aws/aws-sdk-go-v2/aws"
	iotanalytics_sdkv2 "github.com/aws/aws-sdk-go-v2/service/iotanalytics"
	"github.com/hashicorp/terraform-provider-aws/internal/conns"
	"github.com/hashicorp/terraform-provider-aws/internal/types"
	"github.com/hashicorp/terraform-provider-aws/names"
)

type servicePackage struct{}

func (p *servicePackage) FrameworkDataSources(ctx context.Context) []*types.ServicePackageFrameworkDataSource {
	return []*types.ServicePackageFrameworkDataSource{}
}

func (p *servicePackage) FrameworkResources(ctx context.Context) []*types.ServicePackageFrameworkResource {
	return []*types.ServicePackageFrameworkResource{}
}

func (p *servicePackage) SDKDataSources(ctx context.Context) []*types.ServicePackageSDKDataSource {
	return []*types.ServicePackageSDKDataSource{}
}

func (p *servicePackage) SDKResources(ctx context.Context) []*types.ServicePackageSDKResource {
	return []*types.ServicePackageSDKResource{}
}

func (p *servicePackage) ServicePackageName() string {
	return names.IoTAnalytics
}

<<<<<<< HEAD
// NewClient returns a new AWS SDK for Go v2 client for this service package's AWS API.
func (p *servicePackage) NewClient(ctx context.Context, config map[string]any) (*iotanalytics_sdkv2.Client, error) {
	cfg := *(config["aws_sdkv2_config"].(*aws_sdkv2.Config))

	return iotanalytics_sdkv2.NewFromConfig(cfg, func(o *iotanalytics_sdkv2.Options) {
		if endpoint := config["endpoint"].(string); endpoint != "" {
			o.BaseEndpoint = aws_sdkv2.String(endpoint)
		}
	}), nil
=======
// NewConn returns a new AWS SDK for Go v1 client for this service package's AWS API.
func (p *servicePackage) NewConn(ctx context.Context, config map[string]any) (*iotanalytics_sdkv1.IoTAnalytics, error) {
	sess := config[names.AttrSession].(*session_sdkv1.Session)

	return iotanalytics_sdkv1.New(sess.Copy(&aws_sdkv1.Config{Endpoint: aws_sdkv1.String(config[names.AttrEndpoint].(string))})), nil
>>>>>>> e71921f4
}

func ServicePackage(ctx context.Context) conns.ServicePackage {
	return &servicePackage{}
}<|MERGE_RESOLUTION|>--- conflicted
+++ resolved
@@ -34,23 +34,15 @@
 	return names.IoTAnalytics
 }
 
-<<<<<<< HEAD
 // NewClient returns a new AWS SDK for Go v2 client for this service package's AWS API.
 func (p *servicePackage) NewClient(ctx context.Context, config map[string]any) (*iotanalytics_sdkv2.Client, error) {
 	cfg := *(config["aws_sdkv2_config"].(*aws_sdkv2.Config))
 
 	return iotanalytics_sdkv2.NewFromConfig(cfg, func(o *iotanalytics_sdkv2.Options) {
-		if endpoint := config["endpoint"].(string); endpoint != "" {
+		if endpoint := config[names.AttrEndpoint].(string); endpoint != "" {
 			o.BaseEndpoint = aws_sdkv2.String(endpoint)
 		}
 	}), nil
-=======
-// NewConn returns a new AWS SDK for Go v1 client for this service package's AWS API.
-func (p *servicePackage) NewConn(ctx context.Context, config map[string]any) (*iotanalytics_sdkv1.IoTAnalytics, error) {
-	sess := config[names.AttrSession].(*session_sdkv1.Session)
-
-	return iotanalytics_sdkv1.New(sess.Copy(&aws_sdkv1.Config{Endpoint: aws_sdkv1.String(config[names.AttrEndpoint].(string))})), nil
->>>>>>> e71921f4
 }
 
 func ServicePackage(ctx context.Context) conns.ServicePackage {
