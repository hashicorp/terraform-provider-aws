--- conflicted
+++ resolved
@@ -92,19 +92,13 @@
 			Factory:  resourceGateway,
 			TypeName: "aws_dx_gateway",
 			Name:     "Gateway",
-<<<<<<< HEAD
-			Region: unique.Make(inttypes.ServicePackageResourceRegion{
-				IsOverrideEnabled: false,
-			}),
+			Region:   unique.Make(inttypes.ResourceRegionDisabled()),
 			Identity: inttypes.GlobalParameterizedIdentity(
 				inttypes.StringIdentityAttribute(names.AttrID, true),
 			),
 			Import: inttypes.Import{
 				WrappedImport: true,
 			},
-=======
-			Region:   unique.Make(inttypes.ResourceRegionDisabled()),
->>>>>>> 12426050
 		},
 		{
 			Factory:  resourceGatewayAssociation,
