--- conflicted
+++ resolved
@@ -2256,8 +2256,7 @@
 	return a
 }
 
-<<<<<<< HEAD
-func expandDataTransferApi(tfMap map[string]interface{}) *types.DataTransferApi {
+func expandDataTransferApi(tfMap map[string]any) *types.DataTransferApi {
 	if tfMap == nil {
 		return nil
 	}
@@ -2275,10 +2274,7 @@
 	return a
 }
 
-func expandCustomConnectorSourceProperties(tfMap map[string]interface{}) *types.CustomConnectorSourceProperties {
-=======
 func expandCustomConnectorSourceProperties(tfMap map[string]any) *types.CustomConnectorSourceProperties {
->>>>>>> b9fbd15b
 	if tfMap == nil {
 		return nil
 	}
@@ -3466,8 +3462,7 @@
 	return m
 }
 
-<<<<<<< HEAD
-func flattenDataTransferApi(dataTransferApi *types.DataTransferApi) map[string]interface{} {
+func flattenDataTransferApi(dataTransferApi *types.DataTransferApi) map[string]any {
 	if dataTransferApi == nil {
 		return nil
 	}
@@ -3480,10 +3475,7 @@
 	return m
 }
 
-func flattenCustomConnectorSourceProperties(customConnectorSourceProperties *types.CustomConnectorSourceProperties) map[string]interface{} {
-=======
 func flattenCustomConnectorSourceProperties(customConnectorSourceProperties *types.CustomConnectorSourceProperties) map[string]any {
->>>>>>> b9fbd15b
 	if customConnectorSourceProperties == nil {
 		return nil
 	}
