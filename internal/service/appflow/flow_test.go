// Copyright (c) HashiCorp, Inc.
// SPDX-License-Identifier: MPL-2.0

package appflow_test

import (
	"context"
	"fmt"
	"testing"
	"time"

	"github.com/YakDriver/regexache"
	"github.com/aws/aws-sdk-go-v2/service/appflow/types"
	sdkacctest "github.com/hashicorp/terraform-plugin-testing/helper/acctest"
	"github.com/hashicorp/terraform-plugin-testing/helper/resource"
	"github.com/hashicorp/terraform-plugin-testing/terraform"
	"github.com/hashicorp/terraform-provider-aws/internal/acctest"
	"github.com/hashicorp/terraform-provider-aws/internal/conns"
	tfappflow "github.com/hashicorp/terraform-provider-aws/internal/service/appflow"
	"github.com/hashicorp/terraform-provider-aws/internal/tfresource"
	"github.com/hashicorp/terraform-provider-aws/names"
)

func TestAccAppFlowFlow_basic(t *testing.T) {
	ctx := acctest.Context(t)
	var flowOutput types.FlowDefinition
	rName := sdkacctest.RandomWithPrefix(acctest.ResourcePrefix)
	resourceName := "aws_appflow_flow.test"
	scheduleStartTime := time.Now().UTC().AddDate(0, 0, 1).Format(time.RFC3339)

	resource.ParallelTest(t, resource.TestCase{
		PreCheck:                 func() { acctest.PreCheck(ctx, t) },
		ErrorCheck:               acctest.ErrorCheck(t, names.AppFlowServiceID),
		ProtoV5ProviderFactories: acctest.ProtoV5ProviderFactories,
		CheckDestroy:             testAccCheckFlowDestroy(ctx),
		Steps: []resource.TestStep{
			{
				Config: testAccFlowConfig_basic(rName, scheduleStartTime),
				Check: resource.ComposeAggregateTestCheckFunc(
					testAccCheckFlowExists(ctx, resourceName, &flowOutput),
					acctest.MatchResourceAttrRegionalARN(resourceName, names.AttrARN, "appflow", regexache.MustCompile(`flow/.+`)),
					resource.TestCheckResourceAttr(resourceName, names.AttrName, rName),
					resource.TestCheckResourceAttrSet(resourceName, "destination_flow_config.#"),
					resource.TestCheckResourceAttrSet(resourceName, "destination_flow_config.0.connector_type"),
					resource.TestCheckResourceAttrSet(resourceName, "destination_flow_config.0.destination_connector_properties.#"),
					resource.TestCheckResourceAttrSet(resourceName, "source_flow_config.#"),
					resource.TestCheckResourceAttrSet(resourceName, "source_flow_config.0.connector_type"),
					resource.TestCheckResourceAttrSet(resourceName, "source_flow_config.0.source_connector_properties.#"),
					resource.TestCheckResourceAttr(resourceName, acctest.CtTagsPercent, acctest.Ct0),
					resource.TestCheckResourceAttrSet(resourceName, "task.#"),
					resource.TestCheckResourceAttrSet(resourceName, "task.0.source_fields.#"),
					resource.TestCheckResourceAttrSet(resourceName, "task.0.task_type"),
					resource.TestCheckResourceAttr(resourceName, "trigger_config.#", acctest.Ct1),
					resource.TestCheckResourceAttr(resourceName, "trigger_config.0.trigger_type", "Scheduled"),
					resource.TestCheckResourceAttr(resourceName, "trigger_config.0.trigger_properties.#", acctest.Ct1),
					resource.TestCheckResourceAttr(resourceName, "trigger_config.0.trigger_properties.0.scheduled.#", acctest.Ct1),
					resource.TestCheckResourceAttr(resourceName, "trigger_config.0.trigger_properties.0.scheduled.0.data_pull_mode", "Incremental"),
					resource.TestCheckResourceAttr(resourceName, "trigger_config.0.trigger_properties.0.scheduled.0.schedule_expression", "rate(3hours)"),
					resource.TestCheckResourceAttr(resourceName, "trigger_config.0.trigger_properties.0.scheduled.0.schedule_start_time", scheduleStartTime),
				),
			},
			{
				ResourceName:      resourceName,
				ImportState:       true,
				ImportStateVerify: true,
			},
		},
	})
}

func TestAccAppFlowFlow_S3_outputFormatConfig_ParquetFileType(t *testing.T) {
	ctx := acctest.Context(t)
	var flowOutput types.FlowDefinition
	rName := sdkacctest.RandomWithPrefix(acctest.ResourcePrefix)
	resourceName := "aws_appflow_flow.test"
	scheduleStartTime := time.Now().UTC().AddDate(0, 0, 1).Format(time.RFC3339)

	resource.ParallelTest(t, resource.TestCase{
		PreCheck:                 func() { acctest.PreCheck(ctx, t) },
		ErrorCheck:               acctest.ErrorCheck(t, names.AppFlowServiceID),
		ProtoV5ProviderFactories: acctest.ProtoV5ProviderFactories,
		CheckDestroy:             testAccCheckFlowDestroy(ctx),
		Steps: []resource.TestStep{
			{
				Config: testAccFlowConfig_S3_OutputFormatConfig_ParquetFileType(rName, scheduleStartTime, "PARQUET", true),
				Check: resource.ComposeAggregateTestCheckFunc(
					testAccCheckFlowExists(ctx, resourceName, &flowOutput),
					resource.TestCheckResourceAttrSet(resourceName, "destination_flow_config.#"),
					resource.TestCheckResourceAttrSet(resourceName, "destination_flow_config.0.connector_type"),
					resource.TestCheckResourceAttrSet(resourceName, "destination_flow_config.0.destination_connector_properties.#"),
					resource.TestCheckResourceAttr(resourceName, "destination_flow_config.0.destination_connector_properties.0.s3.0.s3_output_format_config.0.preserve_source_data_typing", acctest.CtTrue),
					resource.TestCheckResourceAttr(resourceName, "destination_flow_config.0.destination_connector_properties.0.s3.0.s3_output_format_config.0.file_type", "PARQUET"),
					resource.TestCheckResourceAttrSet(resourceName, "task.#"),
					resource.TestCheckResourceAttrSet(resourceName, "task.0.source_fields.#"),
					resource.TestCheckResourceAttrSet(resourceName, "task.0.task_type"),
				),
			},
			{
				Config: testAccFlowConfig_S3_OutputFormatConfig_ParquetFileType(rName, scheduleStartTime, "PARQUET", false),
				Check: resource.ComposeAggregateTestCheckFunc(
					testAccCheckFlowExists(ctx, resourceName, &flowOutput),
					resource.TestCheckResourceAttrSet(resourceName, "destination_flow_config.#"),
					resource.TestCheckResourceAttrSet(resourceName, "destination_flow_config.0.connector_type"),
					resource.TestCheckResourceAttrSet(resourceName, "destination_flow_config.0.destination_connector_properties.#"),
					resource.TestCheckResourceAttr(resourceName, "destination_flow_config.0.destination_connector_properties.0.s3.0.s3_output_format_config.0.preserve_source_data_typing", acctest.CtFalse),
					resource.TestCheckResourceAttr(resourceName, "destination_flow_config.0.destination_connector_properties.0.s3.0.s3_output_format_config.0.file_type", "PARQUET"),
					resource.TestCheckResourceAttrSet(resourceName, "task.#"),
					resource.TestCheckResourceAttrSet(resourceName, "task.0.source_fields.#"),
					resource.TestCheckResourceAttrSet(resourceName, "task.0.task_type"),
				),
			},
		},
	})
}

func TestAccAppFlowFlow_update(t *testing.T) {
	ctx := acctest.Context(t)
	var flowOutput types.FlowDefinition
	rName := sdkacctest.RandomWithPrefix(acctest.ResourcePrefix)
	resourceName := "aws_appflow_flow.test"
	description := "test description"
	scheduleStartTime := time.Now().UTC().AddDate(0, 0, 1).Format(time.RFC3339)

	resource.ParallelTest(t, resource.TestCase{
		PreCheck:                 func() { acctest.PreCheck(ctx, t) },
		ErrorCheck:               acctest.ErrorCheck(t, names.AppFlowServiceID),
		ProtoV5ProviderFactories: acctest.ProtoV5ProviderFactories,
		CheckDestroy:             testAccCheckFlowDestroy(ctx),
		Steps: []resource.TestStep{
			{
				Config: testAccFlowConfig_basic(rName, scheduleStartTime),
				Check: resource.ComposeTestCheckFunc(
					testAccCheckFlowExists(ctx, resourceName, &flowOutput),
				),
			},
			{
				Config: testAccFlowConfig_update(rName, description),
				Check: resource.ComposeTestCheckFunc(
					testAccCheckFlowExists(ctx, resourceName, &flowOutput),
					resource.TestCheckResourceAttr(resourceName, names.AttrDescription, description),
					resource.TestCheckResourceAttr(resourceName, "trigger_config.#", acctest.Ct1),
					resource.TestCheckResourceAttr(resourceName, "trigger_config.0.trigger_type", "Scheduled"),
					resource.TestCheckResourceAttr(resourceName, "trigger_config.0.trigger_properties.#", acctest.Ct1),
					resource.TestCheckResourceAttr(resourceName, "trigger_config.0.trigger_properties.0.scheduled.#", acctest.Ct1),
					resource.TestCheckResourceAttr(resourceName, "trigger_config.0.trigger_properties.0.scheduled.0.data_pull_mode", "Complete"),
					resource.TestCheckResourceAttr(resourceName, "trigger_config.0.trigger_properties.0.scheduled.0.schedule_expression", "rate(6hours)"),
				),
			},
			{
				Config: testAccFlowConfig_updateActiveFlowStatus(rSourceName, rDestinationName, rFlowName, description),
				Check: resource.ComposeTestCheckFunc(
					testAccCheckFlowExists(ctx, resourceName, &flowOutput),
					resource.TestCheckResourceAttr(resourceName, names.AttrDescription, description),
					resource.TestCheckResourceAttr(resourceName, "trigger_config.#", "1"),
					resource.TestCheckResourceAttr(resourceName, "trigger_config.0.trigger_type", "Scheduled"),
					resource.TestCheckResourceAttr(resourceName, "trigger_config.0.trigger_properties.#", "1"),
					resource.TestCheckResourceAttr(resourceName, "trigger_config.0.trigger_properties.0.scheduled.#", "1"),
					resource.TestCheckResourceAttr(resourceName, "trigger_config.0.trigger_properties.0.scheduled.0.data_pull_mode", "Complete"),
					resource.TestCheckResourceAttr(resourceName, "trigger_config.0.trigger_properties.0.scheduled.0.schedule_expression", "rate(6hours)"),
					resource.TestCheckResourceAttr(resourceName, "flow_status", "Active"),
				),
			},
			{
				Config: testAccFlowConfig_updateSuspendFlowStatus(rSourceName, rDestinationName, rFlowName, description),
				Check: resource.ComposeTestCheckFunc(
					testAccCheckFlowExists(ctx, resourceName, &flowOutput),
					resource.TestCheckResourceAttr(resourceName, names.AttrDescription, description),
					resource.TestCheckResourceAttr(resourceName, "trigger_config.#", "1"),
					resource.TestCheckResourceAttr(resourceName, "trigger_config.0.trigger_type", "Scheduled"),
					resource.TestCheckResourceAttr(resourceName, "trigger_config.0.trigger_properties.#", "1"),
					resource.TestCheckResourceAttr(resourceName, "trigger_config.0.trigger_properties.0.scheduled.#", "1"),
					resource.TestCheckResourceAttr(resourceName, "trigger_config.0.trigger_properties.0.scheduled.0.data_pull_mode", "Complete"),
					resource.TestCheckResourceAttr(resourceName, "trigger_config.0.trigger_properties.0.scheduled.0.schedule_expression", "rate(6hours)"),
					resource.TestCheckResourceAttr(resourceName, "flow_status", "Suspended"),
				),
			},
		},
	})
}

func TestAccAppFlowFlow_taskProperties(t *testing.T) {
	ctx := acctest.Context(t)
	var flowOutput types.FlowDefinition
	rName := sdkacctest.RandomWithPrefix(acctest.ResourcePrefix)
	resourceName := "aws_appflow_flow.test"

	resource.ParallelTest(t, resource.TestCase{
		PreCheck:                 func() { acctest.PreCheck(ctx, t) },
		ErrorCheck:               acctest.ErrorCheck(t, names.AppFlowServiceID),
		ProtoV5ProviderFactories: acctest.ProtoV5ProviderFactories,
		CheckDestroy:             testAccCheckFlowDestroy(ctx),
		Steps: []resource.TestStep{
			{
				Config: testAccFlowConfig_taskProperties(rName),
				Check: resource.ComposeTestCheckFunc(
					testAccCheckFlowExists(ctx, resourceName, &flowOutput),
					resource.TestCheckResourceAttr(resourceName, "task.0.task_properties.%", acctest.Ct2),
					resource.TestCheckResourceAttr(resourceName, "task.0.task_properties.SOURCE_DATA_TYPE", "CSV"),
					resource.TestCheckResourceAttr(resourceName, "task.0.task_properties.DESTINATION_DATA_TYPE", "CSV"),
				),
			},
		},
	})
}

func TestAccAppFlowFlow_taskUpdate(t *testing.T) {
	ctx := acctest.Context(t)
	var flowOutput types.FlowDefinition
	rName := sdkacctest.RandomWithPrefix(acctest.ResourcePrefix)
	resourceName := "aws_appflow_flow.test"

	resource.ParallelTest(t, resource.TestCase{
		PreCheck:                 func() { acctest.PreCheck(ctx, t) },
		ErrorCheck:               acctest.ErrorCheck(t, names.AppFlowServiceID),
		ProtoV5ProviderFactories: acctest.ProtoV5ProviderFactories,
		CheckDestroy:             testAccCheckFlowDestroy(ctx),
		Steps: []resource.TestStep{
			{
				Config: testAccFlowConfig_multipleTasks(rName, "aThirdTestField"),
				Check: resource.ComposeTestCheckFunc(
					testAccCheckFlowExists(ctx, resourceName, &flowOutput),
					resource.TestCheckResourceAttr(resourceName, "task.#", acctest.Ct3),
					resource.TestCheckTypeSetElemNestedAttrs(resourceName, "task.*", map[string]string{
						"destination_field": "",
						"source_fields.#":   acctest.Ct2,
						"source_fields.0":   "testField",
						"source_fields.1":   "anotherTestField",
						"task_type":         "Filter",
					}),
					resource.TestCheckTypeSetElemNestedAttrs(resourceName, "task.*", map[string]string{
						"destination_field":                     "testField",
						"source_fields.#":                       acctest.Ct1,
						"source_fields.0":                       "testField",
						"task_properties.%":                     acctest.Ct2,
						"task_properties.DESTINATION_DATA_TYPE": "string",
						"task_properties.SOURCE_DATA_TYPE":      "string",
						"task_type":                             "Map",
					}),
					resource.TestCheckTypeSetElemNestedAttrs(resourceName, "task.*", map[string]string{
						"destination_field":                     "aThirdTestField",
						"source_fields.#":                       acctest.Ct1,
						"source_fields.0":                       "aThirdTestField",
						"task_properties.%":                     acctest.Ct2,
						"task_properties.DESTINATION_DATA_TYPE": names.AttrID,
						"task_properties.SOURCE_DATA_TYPE":      names.AttrID,
						"task_type":                             "Map",
					}),
				),
			},
			{
				Config: testAccFlowConfig_multipleTasks(rName, "anotherTestField"),
				Check: resource.ComposeTestCheckFunc(
					testAccCheckFlowExists(ctx, resourceName, &flowOutput),
					resource.TestCheckResourceAttr(resourceName, "task.#", acctest.Ct3),
					resource.TestCheckTypeSetElemNestedAttrs(resourceName, "task.*", map[string]string{
						"destination_field": "",
						"source_fields.#":   acctest.Ct2,
						"source_fields.0":   "testField",
						"source_fields.1":   "anotherTestField",
						"task_type":         "Filter",
					}),
					resource.TestCheckTypeSetElemNestedAttrs(resourceName, "task.*", map[string]string{
						"destination_field":                     "testField",
						"source_fields.#":                       acctest.Ct1,
						"source_fields.0":                       "testField",
						"task_properties.%":                     acctest.Ct2,
						"task_properties.DESTINATION_DATA_TYPE": "string",
						"task_properties.SOURCE_DATA_TYPE":      "string",
						"task_type":                             "Map",
					}),
					resource.TestCheckTypeSetElemNestedAttrs(resourceName, "task.*", map[string]string{
						"destination_field":                     "anotherTestField",
						"source_fields.#":                       acctest.Ct1,
						"source_fields.0":                       "anotherTestField",
						"task_properties.%":                     acctest.Ct2,
						"task_properties.DESTINATION_DATA_TYPE": names.AttrID,
						"task_properties.SOURCE_DATA_TYPE":      names.AttrID,
						"task_type":                             "Map",
					}),
				),
			},
		},
	})
}

func TestAccAppFlowFlow_task_mapAll(t *testing.T) {
	ctx := acctest.Context(t)
	var flowOutput types.FlowDefinition
	rName := sdkacctest.RandomWithPrefix(acctest.ResourcePrefix)
	resourceName := "aws_appflow_flow.test"

	resource.ParallelTest(t, resource.TestCase{
		PreCheck:                 func() { acctest.PreCheck(ctx, t) },
		ErrorCheck:               acctest.ErrorCheck(t, names.AppFlowServiceID),
		ProtoV5ProviderFactories: acctest.ProtoV5ProviderFactories,
		CheckDestroy:             testAccCheckFlowDestroy(ctx),
		Steps: []resource.TestStep{
			{
				Config: testAccFlowConfig_task_mapAll(rName),
				Check: resource.ComposeTestCheckFunc(
					testAccCheckFlowExists(ctx, resourceName, &flowOutput),
					resource.TestCheckResourceAttr(resourceName, "task.#", acctest.Ct1),
				),
			},
			{
				Config:   testAccFlowConfig_task_mapAll(rName),
				PlanOnly: true,
			},
		},
	})
}

<<<<<<< HEAD
func TestAccAppFlowFlow_tags(t *testing.T) {
	ctx := acctest.Context(t)
	var flowOutput types.FlowDefinition
	rSourceName := sdkacctest.RandomWithPrefix(acctest.ResourcePrefix)
	rDestinationName := sdkacctest.RandomWithPrefix(acctest.ResourcePrefix)
	rFlowName := sdkacctest.RandomWithPrefix(acctest.ResourcePrefix)
	resourceName := "aws_appflow_flow.test"

	resource.ParallelTest(t, resource.TestCase{
		PreCheck:                 func() { acctest.PreCheck(ctx, t) },
		ErrorCheck:               acctest.ErrorCheck(t, names.AppFlowServiceID),
		ProtoV5ProviderFactories: acctest.ProtoV5ProviderFactories,
		CheckDestroy:             testAccCheckFlowDestroy(ctx),
		Steps: []resource.TestStep{
			{
				Config: testAccFlowConfig_tags1(rSourceName, rDestinationName, rFlowName, "key1", "value1"),
				Check: resource.ComposeTestCheckFunc(
					testAccCheckFlowExists(ctx, resourceName, &flowOutput),
					resource.TestCheckResourceAttr(resourceName, "tags.%", "1"),
					resource.TestCheckResourceAttr(resourceName, "tags.key1", "value1"),
				),
			},
			{
				ResourceName:      resourceName,
				ImportState:       true,
				ImportStateVerify: true,
			},
			{
				Config: testAccFlowConfig_tags2(rSourceName, rDestinationName, rFlowName, "key1", "value1updated", "key2", "value2"),
				Check: resource.ComposeTestCheckFunc(
					testAccCheckFlowExists(ctx, resourceName, &flowOutput),
					resource.TestCheckResourceAttr(resourceName, "tags.%", "2"),
					resource.TestCheckResourceAttr(resourceName, "tags.key1", "value1updated"),
					resource.TestCheckResourceAttr(resourceName, "tags.key2", "value2"),
				),
			},
			{
				Config: testAccFlowConfig_tags1(rSourceName, rDestinationName, rFlowName, "key2", "value2"),
				Check: resource.ComposeTestCheckFunc(
					testAccCheckFlowExists(ctx, resourceName, &flowOutput),
					resource.TestCheckResourceAttr(resourceName, "tags.%", "1"),
					resource.TestCheckResourceAttr(resourceName, "tags.key2", "value2"),
				),
			},
		},
	})
}

func TestAccAppFlowFlow_activateFlowStatus(t *testing.T) {
	ctx := acctest.Context(t)
	var flowOutput types.FlowDefinition
	rSourceName := sdkacctest.RandomWithPrefix(acctest.ResourcePrefix)
	rDestinationName := sdkacctest.RandomWithPrefix(acctest.ResourcePrefix)
	rFlowName := sdkacctest.RandomWithPrefix(acctest.ResourcePrefix)
	resourceName := "aws_appflow_flow.test"
	scheduleStartTime := time.Now().UTC().AddDate(0, 0, 1).Format(time.RFC3339)

	resource.ParallelTest(t, resource.TestCase{
		PreCheck:                 func() { acctest.PreCheck(ctx, t) },
		ErrorCheck:               acctest.ErrorCheck(t, names.AppFlowServiceID),
		ProtoV5ProviderFactories: acctest.ProtoV5ProviderFactories,
		CheckDestroy:             testAccCheckFlowDestroy(ctx),
		Steps: []resource.TestStep{
			{
				Config: testAccFlowConfig_ActivateFlowStatus(rSourceName, rDestinationName, rFlowName, string(types.FlowStatusActive), scheduleStartTime),
				Check: resource.ComposeAggregateTestCheckFunc(
					testAccCheckFlowExists(ctx, resourceName, &flowOutput),
					acctest.MatchResourceAttrRegionalARN(resourceName, names.AttrARN, "appflow", regexache.MustCompile(`flow/.+`)),
					resource.TestCheckResourceAttr(resourceName, names.AttrName, rFlowName),
					resource.TestCheckResourceAttrSet(resourceName, "destination_flow_config.#"),
					resource.TestCheckResourceAttrSet(resourceName, "destination_flow_config.0.connector_type"),
					resource.TestCheckResourceAttrSet(resourceName, "destination_flow_config.0.destination_connector_properties.#"),
					resource.TestCheckResourceAttr(resourceName, "flow_status", "Active"),
					resource.TestCheckResourceAttrSet(resourceName, "source_flow_config.#"),
					resource.TestCheckResourceAttrSet(resourceName, "source_flow_config.0.connector_type"),
					resource.TestCheckResourceAttrSet(resourceName, "source_flow_config.0.source_connector_properties.#"),
					resource.TestCheckResourceAttr(resourceName, "tags.%", "0"),
					resource.TestCheckResourceAttrSet(resourceName, "task.#"),
					resource.TestCheckResourceAttrSet(resourceName, "task.0.source_fields.#"),
					resource.TestCheckResourceAttrSet(resourceName, "task.0.task_type"),
					resource.TestCheckResourceAttr(resourceName, "trigger_config.#", "1"),
					resource.TestCheckResourceAttr(resourceName, "trigger_config.0.trigger_type", "Scheduled"),
					resource.TestCheckResourceAttr(resourceName, "trigger_config.0.trigger_properties.#", "1"),
					resource.TestCheckResourceAttr(resourceName, "trigger_config.0.trigger_properties.0.scheduled.#", "1"),
					resource.TestCheckResourceAttr(resourceName, "trigger_config.0.trigger_properties.0.scheduled.0.data_pull_mode", "Incremental"),
					resource.TestCheckResourceAttr(resourceName, "trigger_config.0.trigger_properties.0.scheduled.0.schedule_expression", "rate(3hours)"),
					resource.TestCheckResourceAttr(resourceName, "trigger_config.0.trigger_properties.0.scheduled.0.schedule_start_time", scheduleStartTime),
				),
			},
			{
				ResourceName:      resourceName,
				ImportState:       true,
				ImportStateVerify: true,
			},
			{
				Config: testAccFlowConfig_ActivateFlowStatus(rSourceName, rDestinationName, rFlowName, string(types.FlowStatusSuspended), scheduleStartTime),
				Check: resource.ComposeAggregateTestCheckFunc(
					testAccCheckFlowExists(ctx, resourceName, &flowOutput),
					acctest.MatchResourceAttrRegionalARN(resourceName, names.AttrARN, "appflow", regexache.MustCompile(`flow/.+`)),
					resource.TestCheckResourceAttr(resourceName, names.AttrName, rFlowName),
					resource.TestCheckResourceAttrSet(resourceName, "destination_flow_config.#"),
					resource.TestCheckResourceAttrSet(resourceName, "destination_flow_config.0.connector_type"),
					resource.TestCheckResourceAttrSet(resourceName, "destination_flow_config.0.destination_connector_properties.#"),
					resource.TestCheckResourceAttr(resourceName, "flow_status", "Suspended"),
					resource.TestCheckResourceAttrSet(resourceName, "source_flow_config.#"),
					resource.TestCheckResourceAttrSet(resourceName, "source_flow_config.0.connector_type"),
					resource.TestCheckResourceAttrSet(resourceName, "source_flow_config.0.source_connector_properties.#"),
					resource.TestCheckResourceAttr(resourceName, "tags.%", "0"),
					resource.TestCheckResourceAttrSet(resourceName, "task.#"),
					resource.TestCheckResourceAttrSet(resourceName, "task.0.source_fields.#"),
					resource.TestCheckResourceAttrSet(resourceName, "task.0.task_type"),
					resource.TestCheckResourceAttr(resourceName, "trigger_config.#", "1"),
					resource.TestCheckResourceAttr(resourceName, "trigger_config.0.trigger_type", "Scheduled"),
					resource.TestCheckResourceAttr(resourceName, "trigger_config.0.trigger_properties.#", "1"),
					resource.TestCheckResourceAttr(resourceName, "trigger_config.0.trigger_properties.0.scheduled.#", "1"),
					resource.TestCheckResourceAttr(resourceName, "trigger_config.0.trigger_properties.0.scheduled.0.data_pull_mode", "Incremental"),
					resource.TestCheckResourceAttr(resourceName, "trigger_config.0.trigger_properties.0.scheduled.0.schedule_expression", "rate(3hours)"),
					resource.TestCheckResourceAttr(resourceName, "trigger_config.0.trigger_properties.0.scheduled.0.schedule_start_time", scheduleStartTime),
				),
			},
		},
	})
}

=======
>>>>>>> bea1ed09
func TestAccAppFlowFlow_disappears(t *testing.T) {
	ctx := acctest.Context(t)
	var flowOutput types.FlowDefinition
	rName := sdkacctest.RandomWithPrefix(acctest.ResourcePrefix)
	resourceName := "aws_appflow_flow.test"
	scheduleStartTime := time.Now().UTC().AddDate(0, 0, 1).Format(time.RFC3339)

	resource.ParallelTest(t, resource.TestCase{
		PreCheck:                 func() { acctest.PreCheck(ctx, t) },
		ErrorCheck:               acctest.ErrorCheck(t, names.AppFlowServiceID),
		ProtoV5ProviderFactories: acctest.ProtoV5ProviderFactories,
		CheckDestroy:             testAccCheckFlowDestroy(ctx),
		Steps: []resource.TestStep{
			{
				Config: testAccFlowConfig_basic(rName, scheduleStartTime),
				Check: resource.ComposeTestCheckFunc(
					testAccCheckFlowExists(ctx, resourceName, &flowOutput),
					acctest.CheckResourceDisappears(ctx, acctest.Provider, tfappflow.ResourceFlow(), resourceName),
				),
				ExpectNonEmptyPlan: true,
			},
		},
	})
}

func testAccFlowConfig_base(rName string) string {
	return fmt.Sprintf(`
data "aws_partition" "current" {}

resource "aws_s3_bucket" "test_source" {
  bucket = "%[1]s-source"
}

resource "aws_s3_bucket_policy" "test_source" {
  bucket = aws_s3_bucket.test_source.bucket
  policy = <<EOF
{
    "Statement": [
        {
            "Effect": "Allow",
            "Sid": "AllowAppFlowSourceActions",
            "Principal": {
                "Service": "appflow.amazonaws.com"
            },
            "Action": [
                "s3:ListBucket",
                "s3:GetObject"
            ],
            "Resource": [
                "arn:${data.aws_partition.current.partition}:s3:::${aws_s3_bucket.test_source.bucket}",
                "arn:${data.aws_partition.current.partition}:s3:::${aws_s3_bucket.test_source.bucket}/*"
            ]
        }
    ],
	"Version": "2012-10-17"
}
EOF
}

resource "aws_s3_object" "test" {
  bucket = aws_s3_bucket.test_source.bucket
  key    = "flow_source.csv"
  source = "test-fixtures/flow_source.csv"
}

resource "aws_s3_bucket" "test_destination" {
  bucket = "%[1]s-destination"
}

resource "aws_s3_bucket_policy" "test_destination" {
  bucket = aws_s3_bucket.test_destination.bucket
  policy = <<EOF

{
    "Statement": [
        {
            "Effect": "Allow",
            "Sid": "AllowAppFlowDestinationActions",
            "Principal": {
                "Service": "appflow.amazonaws.com"
            },
            "Action": [
                "s3:PutObject",
                "s3:AbortMultipartUpload",
                "s3:ListMultipartUploadParts",
                "s3:ListBucketMultipartUploads",
                "s3:GetBucketAcl",
                "s3:PutObjectAcl"
            ],
            "Resource": [
                "arn:${data.aws_partition.current.partition}:s3:::${aws_s3_bucket.test_destination.bucket}",
                "arn:${data.aws_partition.current.partition}:s3:::${aws_s3_bucket.test_destination.bucket}/*"
            ]
        }
    ],
	"Version": "2012-10-17"
}
EOF
}
`, rName)
}

func testAccFlowConfig_basic(rName, scheduleStartTime string) string {
	return acctest.ConfigCompose(
		testAccFlowConfig_base(rName),
		fmt.Sprintf(`
resource "aws_appflow_flow" "test" {
  name = %[1]q

  source_flow_config {
    connector_type = "S3"
    source_connector_properties {
      s3 {
        bucket_name   = aws_s3_bucket_policy.test_source.bucket
        bucket_prefix = "flow"
      }
    }
  }

  destination_flow_config {
    connector_type = "S3"
    destination_connector_properties {
      s3 {
        bucket_name = aws_s3_bucket_policy.test_destination.bucket

        s3_output_format_config {
          prefix_config {
            prefix_type = "PATH"
          }
        }
      }
    }
  }

  task {
    source_fields     = ["testField"]
    destination_field = "testField"
    task_type         = "Map"

    connector_operator {
      s3 = "NO_OP"
    }
  }

  trigger_config {
    trigger_type = "Scheduled"

    trigger_properties {
      scheduled {
        data_pull_mode      = "Incremental"
        schedule_expression = "rate(3hours)"
        schedule_start_time = %[2]q
      }
    }
  }
}
`, rName, scheduleStartTime),
	)
}

func testAccFlowConfig_S3_OutputFormatConfig_ParquetFileType(rName, scheduleStartTime, fileType string, preserveSourceDataTyping bool) string {
	return acctest.ConfigCompose(
		testAccFlowConfig_base(rName),
		fmt.Sprintf(`
resource "aws_appflow_flow" "test" {
  name = %[1]q

  source_flow_config {
    connector_type = "S3"
    source_connector_properties {
      s3 {
        bucket_name   = aws_s3_bucket_policy.test_source.bucket
        bucket_prefix = "flow"
      }
    }
  }

  destination_flow_config {
    connector_type = "S3"
    destination_connector_properties {
      s3 {
        bucket_name = aws_s3_bucket_policy.test_destination.bucket

        s3_output_format_config {
          prefix_config {
            prefix_type = "PATH"
          }

          file_type                   = %[3]q
          preserve_source_data_typing = %[4]t

          aggregation_config {
            aggregation_type = "None"
          }
        }
      }
    }
  }

  task {
    source_fields     = ["testField"]
    destination_field = "testField"
    task_type         = "Map"

    task_properties = {
      "DESTINATION_DATA_TYPE" = "string"
      "SOURCE_DATA_TYPE"      = "string"
    }

    connector_operator {
      s3 = "NO_OP"
    }
  }

  trigger_config {
    trigger_type = "Scheduled"

    trigger_properties {
      scheduled {
        data_pull_mode      = "Incremental"
        schedule_expression = "rate(3hours)"
        schedule_start_time = %[2]q
      }
    }
  }
}
`, rName, scheduleStartTime, fileType, preserveSourceDataTyping),
	)
}

<<<<<<< HEAD
func testAccFlowConfig_baseUpdate(rFlowName, description, statusFlow string) string {
	return fmt.Sprintf(`
	resource "aws_appflow_flow" "test" {
	  name        = %[1]q
	  description = %[2]q
	  %[3]s
	
	  source_flow_config {
		connector_type = "S3"
		source_connector_properties {
		  s3 {
			bucket_name   = aws_s3_bucket_policy.test_source.bucket
			bucket_prefix = "flow"
		  }
		}
	  }
	
	  destination_flow_config {
		connector_type = "S3"
		destination_connector_properties {
		  s3 {
			bucket_name = aws_s3_bucket_policy.test_destination.bucket
	
			s3_output_format_config {
			  prefix_config {
				prefix_type = "PATH"
			  }
			}
		  }
		}
	  }
	
	  task {
		source_fields     = ["testField"]
		destination_field = "testField"
		task_type         = "Map"
	
		connector_operator {
		  s3 = "NO_OP"
		}
	  }
	
	  trigger_config {
		trigger_type = "Scheduled"
	
		trigger_properties {
		  scheduled {
			data_pull_mode      = "Complete"
			schedule_expression = "rate(6hours)"
		  }
		}
	  }
	}
	`, rFlowName, description, statusFlow)
}
func testAccFlowConfig_update(rSourceName, rDestinationName, rFlowName, description string) string {
	return acctest.ConfigCompose(
		testAccFlowConfig_base(rSourceName, rDestinationName),
		testAccFlowConfig_baseUpdate(rFlowName, description, ""),
	)
}
=======
func testAccFlowConfig_update(rName, description string) string {
	return acctest.ConfigCompose(
		testAccFlowConfig_base(rName),
		fmt.Sprintf(`
resource "aws_appflow_flow" "test" {
  name        = %[1]q
  description = %[2]q

  source_flow_config {
    connector_type = "S3"
    source_connector_properties {
      s3 {
        bucket_name   = aws_s3_bucket_policy.test_source.bucket
        bucket_prefix = "flow"
      }
    }
  }

  destination_flow_config {
    connector_type = "S3"
    destination_connector_properties {
      s3 {
        bucket_name = aws_s3_bucket_policy.test_destination.bucket

        s3_output_format_config {
          prefix_config {
            prefix_type = "PATH"
          }
        }
      }
    }
  }

  task {
    source_fields     = ["testField"]
    destination_field = "testField"
    task_type         = "Map"

    connector_operator {
      s3 = "NO_OP"
    }
  }

  trigger_config {
    trigger_type = "Scheduled"
>>>>>>> bea1ed09

func testAccFlowConfig_updateActiveFlowStatus(rSourceName, rDestinationName, rFlowName, description string) string {
	return acctest.ConfigCompose(
		testAccFlowConfig_base(rSourceName, rDestinationName),
		testAccFlowConfig_baseUpdate(rFlowName, description, `flow_status = "Active"`),
	)
}
<<<<<<< HEAD

func testAccFlowConfig_updateSuspendFlowStatus(rSourceName, rDestinationName, rFlowName, description string) string {
	return acctest.ConfigCompose(
		testAccFlowConfig_base(rSourceName, rDestinationName),
		testAccFlowConfig_baseUpdate(rFlowName, description, `flow_status = "Suspended"`),
=======
`, rName, description),
>>>>>>> bea1ed09
	)
}

func testAccFlowConfig_taskProperties(rName string) string {
	return acctest.ConfigCompose(
		testAccFlowConfig_base(rName),
		fmt.Sprintf(`
resource "aws_appflow_flow" "test" {
  name = %[1]q

  source_flow_config {
    connector_type = "S3"
    source_connector_properties {
      s3 {
        bucket_name   = aws_s3_bucket_policy.test_source.bucket
        bucket_prefix = "flow"
      }
    }
  }

  destination_flow_config {
    connector_type = "S3"
    destination_connector_properties {
      s3 {
        bucket_name = aws_s3_bucket_policy.test_destination.bucket

        s3_output_format_config {
          prefix_config {
            prefix_type = "PATH"
          }
        }
      }
    }
  }

  task {
    source_fields     = ["testField"]
    destination_field = "testField"
    task_type         = "Map"

    task_properties = {
      SOURCE_DATA_TYPE      = "CSV"
      DESTINATION_DATA_TYPE = "CSV"
    }

    connector_operator {
      s3 = "NO_OP"
    }
  }

  trigger_config {
    trigger_type = "OnDemand"
  }
}
`, rName),
	)
}

func testAccFlowConfig_multipleTasks(rName, fieldName string) string {
	return acctest.ConfigCompose(
		testAccFlowConfig_base(rName),
		fmt.Sprintf(`
resource "aws_appflow_flow" "test" {
  name = %[1]q

  source_flow_config {
    connector_type = "S3"
    source_connector_properties {
      s3 {
        bucket_name   = aws_s3_bucket_policy.test_source.bucket
        bucket_prefix = "flow"
      }
    }
  }

  destination_flow_config {
    connector_type = "S3"
    destination_connector_properties {
      s3 {
        bucket_name = aws_s3_bucket_policy.test_destination.bucket

        s3_output_format_config {
          prefix_config {
            prefix_type = "PATH"
          }
        }
      }
    }
  }

  task {
    source_fields = [
      "testField",
      "anotherTestField"
    ]
    connector_operator {
      s3 = "PROJECTION"
    }
    task_type         = "Filter"
    destination_field = ""
  }

  task {
    source_fields     = ["testField"]
    destination_field = "testField"
    task_type         = "Map"

    connector_operator {
      s3 = "NO_OP"
    }

    task_properties = {
      "DESTINATION_DATA_TYPE" = "string"
      "SOURCE_DATA_TYPE"      = "string"
    }
  }

  task {
    source_fields     = [%[2]q]
    destination_field = %[2]q
    task_type         = "Map"

    connector_operator {
      s3 = "NO_OP"
    }

    task_properties = {
      "DESTINATION_DATA_TYPE" = "id"
      "SOURCE_DATA_TYPE"      = "id"
    }
  }

  trigger_config {
    trigger_type = "OnDemand"
  }
}
`, rName, fieldName),
	)
}

func testAccFlowConfig_task_mapAll(rName string) string {
	return acctest.ConfigCompose(
		testAccFlowConfig_base(rName),
		fmt.Sprintf(`
resource "aws_appflow_flow" "test" {
  name = %[1]q

  source_flow_config {
    connector_type = "S3"
    source_connector_properties {
      s3 {
        bucket_name   = aws_s3_bucket_policy.test_source.bucket
        bucket_prefix = "flow"
      }
    }
  }

  destination_flow_config {
    connector_type = "S3"
    destination_connector_properties {
      s3 {
        bucket_name = aws_s3_bucket_policy.test_destination.bucket

        s3_output_format_config {
          prefix_config {
            prefix_type = "PATH"
          }
        }
      }
    }
  }

  task {
    task_type = "Map_all"

    connector_operator {
      s3 = "NO_OP"
    }

    task_properties = {
      "DESTINATION_DATA_TYPE" = "id"
      "SOURCE_DATA_TYPE"      = "id"
    }
  }

  trigger_config {
    trigger_type = "OnDemand"
  }
}
`, rName),
	)
}

func testAccFlowConfig_ActivateFlowStatus(rSourceName, rDestinationName, rFlowName, flowStatus, scheduleStartTime string) string {
	return acctest.ConfigCompose(
		testAccFlowConfig_base(rSourceName, rDestinationName),
		fmt.Sprintf(`
resource "aws_appflow_flow" "test" {
  name = %[1]q
  flow_status = %[2]q

  source_flow_config {
    connector_type = "S3"
    source_connector_properties {
      s3 {
        bucket_name   = aws_s3_bucket_policy.test_source.bucket
        bucket_prefix = "flow"
      }
    }
  }

  destination_flow_config {
    connector_type = "S3"
    destination_connector_properties {
      s3 {
        bucket_name = aws_s3_bucket_policy.test_destination.bucket

        s3_output_format_config {
          prefix_config {
            prefix_type = "PATH"
          }
        }
      }
    }
  }

  task {
    source_fields     = ["testField"]
    destination_field = "testField"
    task_type         = "Map"

    connector_operator {
      s3 = "NO_OP"
    }
  }

  trigger_config {
    trigger_type = "Scheduled"

    trigger_properties {
      scheduled {
        data_pull_mode      = "Incremental"
        schedule_expression = "rate(3hours)"
        schedule_start_time = %[3]q
      }
    }
  }
}
`, rFlowName, flowStatus, scheduleStartTime),
	)
}

func testAccCheckFlowExists(ctx context.Context, n string, v *types.FlowDefinition) resource.TestCheckFunc {
	return func(s *terraform.State) error {
		rs, ok := s.RootModule().Resources[n]
		if !ok {
			return fmt.Errorf("Not found: %s", n)
		}

		conn := acctest.Provider.Meta().(*conns.AWSClient).AppFlowClient(ctx)

		output, err := tfappflow.FindFlowByARN(ctx, conn, rs.Primary.ID)

		if err != nil {
			return err
		}

		*v = *output

		return nil
	}
}

func testAccCheckFlowDestroy(ctx context.Context) resource.TestCheckFunc {
	return func(s *terraform.State) error {
		conn := acctest.Provider.Meta().(*conns.AWSClient).AppFlowClient(ctx)

		for _, rs := range s.RootModule().Resources {
			if rs.Type != "aws_appflow_flow" {
				continue
			}

			_, err := tfappflow.FindFlowByARN(ctx, conn, rs.Primary.ID)

			if tfresource.NotFound(err) {
				continue
			}

			if err != nil {
				return err
			}

			return fmt.Errorf("AppFlow Flow %s still exists", rs.Primary.ID)
		}

		return nil
	}
}<|MERGE_RESOLUTION|>--- conflicted
+++ resolved
@@ -43,6 +43,7 @@
 					resource.TestCheckResourceAttrSet(resourceName, "destination_flow_config.#"),
 					resource.TestCheckResourceAttrSet(resourceName, "destination_flow_config.0.connector_type"),
 					resource.TestCheckResourceAttrSet(resourceName, "destination_flow_config.0.destination_connector_properties.#"),
+					resource.TestCheckResourceAttrSet(resourceName, "flow_status"),
 					resource.TestCheckResourceAttrSet(resourceName, "source_flow_config.#"),
 					resource.TestCheckResourceAttrSet(resourceName, "source_flow_config.0.connector_type"),
 					resource.TestCheckResourceAttrSet(resourceName, "source_flow_config.0.source_connector_properties.#"),
@@ -144,34 +145,6 @@
 					resource.TestCheckResourceAttr(resourceName, "trigger_config.0.trigger_properties.0.scheduled.#", acctest.Ct1),
 					resource.TestCheckResourceAttr(resourceName, "trigger_config.0.trigger_properties.0.scheduled.0.data_pull_mode", "Complete"),
 					resource.TestCheckResourceAttr(resourceName, "trigger_config.0.trigger_properties.0.scheduled.0.schedule_expression", "rate(6hours)"),
-				),
-			},
-			{
-				Config: testAccFlowConfig_updateActiveFlowStatus(rSourceName, rDestinationName, rFlowName, description),
-				Check: resource.ComposeTestCheckFunc(
-					testAccCheckFlowExists(ctx, resourceName, &flowOutput),
-					resource.TestCheckResourceAttr(resourceName, names.AttrDescription, description),
-					resource.TestCheckResourceAttr(resourceName, "trigger_config.#", "1"),
-					resource.TestCheckResourceAttr(resourceName, "trigger_config.0.trigger_type", "Scheduled"),
-					resource.TestCheckResourceAttr(resourceName, "trigger_config.0.trigger_properties.#", "1"),
-					resource.TestCheckResourceAttr(resourceName, "trigger_config.0.trigger_properties.0.scheduled.#", "1"),
-					resource.TestCheckResourceAttr(resourceName, "trigger_config.0.trigger_properties.0.scheduled.0.data_pull_mode", "Complete"),
-					resource.TestCheckResourceAttr(resourceName, "trigger_config.0.trigger_properties.0.scheduled.0.schedule_expression", "rate(6hours)"),
-					resource.TestCheckResourceAttr(resourceName, "flow_status", "Active"),
-				),
-			},
-			{
-				Config: testAccFlowConfig_updateSuspendFlowStatus(rSourceName, rDestinationName, rFlowName, description),
-				Check: resource.ComposeTestCheckFunc(
-					testAccCheckFlowExists(ctx, resourceName, &flowOutput),
-					resource.TestCheckResourceAttr(resourceName, names.AttrDescription, description),
-					resource.TestCheckResourceAttr(resourceName, "trigger_config.#", "1"),
-					resource.TestCheckResourceAttr(resourceName, "trigger_config.0.trigger_type", "Scheduled"),
-					resource.TestCheckResourceAttr(resourceName, "trigger_config.0.trigger_properties.#", "1"),
-					resource.TestCheckResourceAttr(resourceName, "trigger_config.0.trigger_properties.0.scheduled.#", "1"),
-					resource.TestCheckResourceAttr(resourceName, "trigger_config.0.trigger_properties.0.scheduled.0.data_pull_mode", "Complete"),
-					resource.TestCheckResourceAttr(resourceName, "trigger_config.0.trigger_properties.0.scheduled.0.schedule_expression", "rate(6hours)"),
-					resource.TestCheckResourceAttr(resourceName, "flow_status", "Suspended"),
 				),
 			},
 		},
@@ -310,133 +283,6 @@
 	})
 }
 
-<<<<<<< HEAD
-func TestAccAppFlowFlow_tags(t *testing.T) {
-	ctx := acctest.Context(t)
-	var flowOutput types.FlowDefinition
-	rSourceName := sdkacctest.RandomWithPrefix(acctest.ResourcePrefix)
-	rDestinationName := sdkacctest.RandomWithPrefix(acctest.ResourcePrefix)
-	rFlowName := sdkacctest.RandomWithPrefix(acctest.ResourcePrefix)
-	resourceName := "aws_appflow_flow.test"
-
-	resource.ParallelTest(t, resource.TestCase{
-		PreCheck:                 func() { acctest.PreCheck(ctx, t) },
-		ErrorCheck:               acctest.ErrorCheck(t, names.AppFlowServiceID),
-		ProtoV5ProviderFactories: acctest.ProtoV5ProviderFactories,
-		CheckDestroy:             testAccCheckFlowDestroy(ctx),
-		Steps: []resource.TestStep{
-			{
-				Config: testAccFlowConfig_tags1(rSourceName, rDestinationName, rFlowName, "key1", "value1"),
-				Check: resource.ComposeTestCheckFunc(
-					testAccCheckFlowExists(ctx, resourceName, &flowOutput),
-					resource.TestCheckResourceAttr(resourceName, "tags.%", "1"),
-					resource.TestCheckResourceAttr(resourceName, "tags.key1", "value1"),
-				),
-			},
-			{
-				ResourceName:      resourceName,
-				ImportState:       true,
-				ImportStateVerify: true,
-			},
-			{
-				Config: testAccFlowConfig_tags2(rSourceName, rDestinationName, rFlowName, "key1", "value1updated", "key2", "value2"),
-				Check: resource.ComposeTestCheckFunc(
-					testAccCheckFlowExists(ctx, resourceName, &flowOutput),
-					resource.TestCheckResourceAttr(resourceName, "tags.%", "2"),
-					resource.TestCheckResourceAttr(resourceName, "tags.key1", "value1updated"),
-					resource.TestCheckResourceAttr(resourceName, "tags.key2", "value2"),
-				),
-			},
-			{
-				Config: testAccFlowConfig_tags1(rSourceName, rDestinationName, rFlowName, "key2", "value2"),
-				Check: resource.ComposeTestCheckFunc(
-					testAccCheckFlowExists(ctx, resourceName, &flowOutput),
-					resource.TestCheckResourceAttr(resourceName, "tags.%", "1"),
-					resource.TestCheckResourceAttr(resourceName, "tags.key2", "value2"),
-				),
-			},
-		},
-	})
-}
-
-func TestAccAppFlowFlow_activateFlowStatus(t *testing.T) {
-	ctx := acctest.Context(t)
-	var flowOutput types.FlowDefinition
-	rSourceName := sdkacctest.RandomWithPrefix(acctest.ResourcePrefix)
-	rDestinationName := sdkacctest.RandomWithPrefix(acctest.ResourcePrefix)
-	rFlowName := sdkacctest.RandomWithPrefix(acctest.ResourcePrefix)
-	resourceName := "aws_appflow_flow.test"
-	scheduleStartTime := time.Now().UTC().AddDate(0, 0, 1).Format(time.RFC3339)
-
-	resource.ParallelTest(t, resource.TestCase{
-		PreCheck:                 func() { acctest.PreCheck(ctx, t) },
-		ErrorCheck:               acctest.ErrorCheck(t, names.AppFlowServiceID),
-		ProtoV5ProviderFactories: acctest.ProtoV5ProviderFactories,
-		CheckDestroy:             testAccCheckFlowDestroy(ctx),
-		Steps: []resource.TestStep{
-			{
-				Config: testAccFlowConfig_ActivateFlowStatus(rSourceName, rDestinationName, rFlowName, string(types.FlowStatusActive), scheduleStartTime),
-				Check: resource.ComposeAggregateTestCheckFunc(
-					testAccCheckFlowExists(ctx, resourceName, &flowOutput),
-					acctest.MatchResourceAttrRegionalARN(resourceName, names.AttrARN, "appflow", regexache.MustCompile(`flow/.+`)),
-					resource.TestCheckResourceAttr(resourceName, names.AttrName, rFlowName),
-					resource.TestCheckResourceAttrSet(resourceName, "destination_flow_config.#"),
-					resource.TestCheckResourceAttrSet(resourceName, "destination_flow_config.0.connector_type"),
-					resource.TestCheckResourceAttrSet(resourceName, "destination_flow_config.0.destination_connector_properties.#"),
-					resource.TestCheckResourceAttr(resourceName, "flow_status", "Active"),
-					resource.TestCheckResourceAttrSet(resourceName, "source_flow_config.#"),
-					resource.TestCheckResourceAttrSet(resourceName, "source_flow_config.0.connector_type"),
-					resource.TestCheckResourceAttrSet(resourceName, "source_flow_config.0.source_connector_properties.#"),
-					resource.TestCheckResourceAttr(resourceName, "tags.%", "0"),
-					resource.TestCheckResourceAttrSet(resourceName, "task.#"),
-					resource.TestCheckResourceAttrSet(resourceName, "task.0.source_fields.#"),
-					resource.TestCheckResourceAttrSet(resourceName, "task.0.task_type"),
-					resource.TestCheckResourceAttr(resourceName, "trigger_config.#", "1"),
-					resource.TestCheckResourceAttr(resourceName, "trigger_config.0.trigger_type", "Scheduled"),
-					resource.TestCheckResourceAttr(resourceName, "trigger_config.0.trigger_properties.#", "1"),
-					resource.TestCheckResourceAttr(resourceName, "trigger_config.0.trigger_properties.0.scheduled.#", "1"),
-					resource.TestCheckResourceAttr(resourceName, "trigger_config.0.trigger_properties.0.scheduled.0.data_pull_mode", "Incremental"),
-					resource.TestCheckResourceAttr(resourceName, "trigger_config.0.trigger_properties.0.scheduled.0.schedule_expression", "rate(3hours)"),
-					resource.TestCheckResourceAttr(resourceName, "trigger_config.0.trigger_properties.0.scheduled.0.schedule_start_time", scheduleStartTime),
-				),
-			},
-			{
-				ResourceName:      resourceName,
-				ImportState:       true,
-				ImportStateVerify: true,
-			},
-			{
-				Config: testAccFlowConfig_ActivateFlowStatus(rSourceName, rDestinationName, rFlowName, string(types.FlowStatusSuspended), scheduleStartTime),
-				Check: resource.ComposeAggregateTestCheckFunc(
-					testAccCheckFlowExists(ctx, resourceName, &flowOutput),
-					acctest.MatchResourceAttrRegionalARN(resourceName, names.AttrARN, "appflow", regexache.MustCompile(`flow/.+`)),
-					resource.TestCheckResourceAttr(resourceName, names.AttrName, rFlowName),
-					resource.TestCheckResourceAttrSet(resourceName, "destination_flow_config.#"),
-					resource.TestCheckResourceAttrSet(resourceName, "destination_flow_config.0.connector_type"),
-					resource.TestCheckResourceAttrSet(resourceName, "destination_flow_config.0.destination_connector_properties.#"),
-					resource.TestCheckResourceAttr(resourceName, "flow_status", "Suspended"),
-					resource.TestCheckResourceAttrSet(resourceName, "source_flow_config.#"),
-					resource.TestCheckResourceAttrSet(resourceName, "source_flow_config.0.connector_type"),
-					resource.TestCheckResourceAttrSet(resourceName, "source_flow_config.0.source_connector_properties.#"),
-					resource.TestCheckResourceAttr(resourceName, "tags.%", "0"),
-					resource.TestCheckResourceAttrSet(resourceName, "task.#"),
-					resource.TestCheckResourceAttrSet(resourceName, "task.0.source_fields.#"),
-					resource.TestCheckResourceAttrSet(resourceName, "task.0.task_type"),
-					resource.TestCheckResourceAttr(resourceName, "trigger_config.#", "1"),
-					resource.TestCheckResourceAttr(resourceName, "trigger_config.0.trigger_type", "Scheduled"),
-					resource.TestCheckResourceAttr(resourceName, "trigger_config.0.trigger_properties.#", "1"),
-					resource.TestCheckResourceAttr(resourceName, "trigger_config.0.trigger_properties.0.scheduled.#", "1"),
-					resource.TestCheckResourceAttr(resourceName, "trigger_config.0.trigger_properties.0.scheduled.0.data_pull_mode", "Incremental"),
-					resource.TestCheckResourceAttr(resourceName, "trigger_config.0.trigger_properties.0.scheduled.0.schedule_expression", "rate(3hours)"),
-					resource.TestCheckResourceAttr(resourceName, "trigger_config.0.trigger_properties.0.scheduled.0.schedule_start_time", scheduleStartTime),
-				),
-			},
-		},
-	})
-}
-
-=======
->>>>>>> bea1ed09
 func TestAccAppFlowFlow_disappears(t *testing.T) {
 	ctx := acctest.Context(t)
 	var flowOutput types.FlowDefinition
@@ -667,69 +513,6 @@
 	)
 }
 
-<<<<<<< HEAD
-func testAccFlowConfig_baseUpdate(rFlowName, description, statusFlow string) string {
-	return fmt.Sprintf(`
-	resource "aws_appflow_flow" "test" {
-	  name        = %[1]q
-	  description = %[2]q
-	  %[3]s
-	
-	  source_flow_config {
-		connector_type = "S3"
-		source_connector_properties {
-		  s3 {
-			bucket_name   = aws_s3_bucket_policy.test_source.bucket
-			bucket_prefix = "flow"
-		  }
-		}
-	  }
-	
-	  destination_flow_config {
-		connector_type = "S3"
-		destination_connector_properties {
-		  s3 {
-			bucket_name = aws_s3_bucket_policy.test_destination.bucket
-	
-			s3_output_format_config {
-			  prefix_config {
-				prefix_type = "PATH"
-			  }
-			}
-		  }
-		}
-	  }
-	
-	  task {
-		source_fields     = ["testField"]
-		destination_field = "testField"
-		task_type         = "Map"
-	
-		connector_operator {
-		  s3 = "NO_OP"
-		}
-	  }
-	
-	  trigger_config {
-		trigger_type = "Scheduled"
-	
-		trigger_properties {
-		  scheduled {
-			data_pull_mode      = "Complete"
-			schedule_expression = "rate(6hours)"
-		  }
-		}
-	  }
-	}
-	`, rFlowName, description, statusFlow)
-}
-func testAccFlowConfig_update(rSourceName, rDestinationName, rFlowName, description string) string {
-	return acctest.ConfigCompose(
-		testAccFlowConfig_base(rSourceName, rDestinationName),
-		testAccFlowConfig_baseUpdate(rFlowName, description, ""),
-	)
-}
-=======
 func testAccFlowConfig_update(rName, description string) string {
 	return acctest.ConfigCompose(
 		testAccFlowConfig_base(rName),
@@ -775,23 +558,16 @@
 
   trigger_config {
     trigger_type = "Scheduled"
->>>>>>> bea1ed09
-
-func testAccFlowConfig_updateActiveFlowStatus(rSourceName, rDestinationName, rFlowName, description string) string {
-	return acctest.ConfigCompose(
-		testAccFlowConfig_base(rSourceName, rDestinationName),
-		testAccFlowConfig_baseUpdate(rFlowName, description, `flow_status = "Active"`),
-	)
-}
-<<<<<<< HEAD
-
-func testAccFlowConfig_updateSuspendFlowStatus(rSourceName, rDestinationName, rFlowName, description string) string {
-	return acctest.ConfigCompose(
-		testAccFlowConfig_base(rSourceName, rDestinationName),
-		testAccFlowConfig_baseUpdate(rFlowName, description, `flow_status = "Suspended"`),
-=======
+
+    trigger_properties {
+      scheduled {
+        data_pull_mode      = "Complete"
+        schedule_expression = "rate(6hours)"
+      }
+    }
+  }
+}
 `, rName, description),
->>>>>>> bea1ed09
 	)
 }
 
@@ -985,65 +761,6 @@
 	)
 }
 
-func testAccFlowConfig_ActivateFlowStatus(rSourceName, rDestinationName, rFlowName, flowStatus, scheduleStartTime string) string {
-	return acctest.ConfigCompose(
-		testAccFlowConfig_base(rSourceName, rDestinationName),
-		fmt.Sprintf(`
-resource "aws_appflow_flow" "test" {
-  name = %[1]q
-  flow_status = %[2]q
-
-  source_flow_config {
-    connector_type = "S3"
-    source_connector_properties {
-      s3 {
-        bucket_name   = aws_s3_bucket_policy.test_source.bucket
-        bucket_prefix = "flow"
-      }
-    }
-  }
-
-  destination_flow_config {
-    connector_type = "S3"
-    destination_connector_properties {
-      s3 {
-        bucket_name = aws_s3_bucket_policy.test_destination.bucket
-
-        s3_output_format_config {
-          prefix_config {
-            prefix_type = "PATH"
-          }
-        }
-      }
-    }
-  }
-
-  task {
-    source_fields     = ["testField"]
-    destination_field = "testField"
-    task_type         = "Map"
-
-    connector_operator {
-      s3 = "NO_OP"
-    }
-  }
-
-  trigger_config {
-    trigger_type = "Scheduled"
-
-    trigger_properties {
-      scheduled {
-        data_pull_mode      = "Incremental"
-        schedule_expression = "rate(3hours)"
-        schedule_start_time = %[3]q
-      }
-    }
-  }
-}
-`, rFlowName, flowStatus, scheduleStartTime),
-	)
-}
-
 func testAccCheckFlowExists(ctx context.Context, n string, v *types.FlowDefinition) resource.TestCheckFunc {
 	return func(s *terraform.State) error {
 		rs, ok := s.RootModule().Resources[n]
