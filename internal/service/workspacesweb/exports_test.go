--- conflicted
+++ resolved
@@ -5,18 +5,6 @@
 
 // Exports for use in tests only.
 var (
-<<<<<<< HEAD
-	ResourceBrowserSettings           = newBrowserSettingsResource
-	ResourceDataProtectionSettings    = newDataProtectionSettingsResource
-	ResourceIdentityProvider          = newIdentityProviderResource
-	ResourceIPAccessSettings          = newIPAccessSettingsResource
-	ResourceNetworkSettings           = newNetworkSettingsResource
-	ResourcePortal                    = newPortalResource
-	ResourceSessionLogger             = newSessionLoggerResource
-	ResourceTrustStore                = newTrustStoreResource
-	ResourceUserAccessLoggingSettings = newUserAccessLoggingSettingsResource
-	ResourceUserSettings              = newUserSettingsResource
-=======
 	ResourceBrowserSettings                      = newBrowserSettingsResource
 	ResourceBrowserSettingsAssociation           = newBrowserSettingsAssociationResource
 	ResourceDataProtectionSettings               = newDataProtectionSettingsResource
@@ -27,13 +15,13 @@
 	ResourceNetworkSettings                      = newNetworkSettingsResource
 	ResourceNetworkSettingsAssociation           = newNetworkSettingsAssociationResource
 	ResourcePortal                               = newPortalResource
+	ResourceSessionLogger                        = newSessionLoggerResource
 	ResourceTrustStore                           = newTrustStoreResource
 	ResourceTrustStoreAssociation                = newTrustStoreAssociationResource
 	ResourceUserAccessLoggingSettings            = newUserAccessLoggingSettingsResource
 	ResourceUserAccessLoggingSettingsAssociation = newUserAccessLoggingSettingsAssociationResource
 	ResourceUserSettings                         = newUserSettingsResource
 	ResourceUserSettingsAssociation              = newUserSettingsAssociationResource
->>>>>>> 3ec6cab9
 
 	FindBrowserSettingsByARN           = findBrowserSettingsByARN
 	FindDataProtectionSettingsByARN    = findDataProtectionSettingsByARN
