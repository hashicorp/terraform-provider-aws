// Copyright (c) HashiCorp, Inc.
// SPDX-License-Identifier: MPL-2.0

package ssm

import (
	"context"
	"log"
	"time"

	"github.com/aws/aws-sdk-go-v2/aws"
	"github.com/aws/aws-sdk-go-v2/service/ssm"
	awstypes "github.com/aws/aws-sdk-go-v2/service/ssm/types"
	"github.com/hashicorp/aws-sdk-go-base/v2/tfawserr"
	"github.com/hashicorp/go-cty/cty"
	"github.com/hashicorp/terraform-plugin-sdk/v2/diag"
	"github.com/hashicorp/terraform-plugin-sdk/v2/helper/customdiff"
	"github.com/hashicorp/terraform-plugin-sdk/v2/helper/retry"
	"github.com/hashicorp/terraform-plugin-sdk/v2/helper/schema"
	"github.com/hashicorp/terraform-plugin-sdk/v2/helper/validation"
	"github.com/hashicorp/terraform-provider-aws/internal/conns"
	"github.com/hashicorp/terraform-provider-aws/internal/enum"
	"github.com/hashicorp/terraform-provider-aws/internal/errs"
	"github.com/hashicorp/terraform-provider-aws/internal/errs/sdkdiag"
	"github.com/hashicorp/terraform-provider-aws/internal/flex"
	tftags "github.com/hashicorp/terraform-provider-aws/internal/tags"
	"github.com/hashicorp/terraform-provider-aws/internal/tfresource"
	"github.com/hashicorp/terraform-provider-aws/names"
)

// @SDKResource("aws_ssm_parameter", name="Parameter")
// @Tags(identifierAttribute="id", resourceType="Parameter")
// @Testing(existsType="github.com/aws/aws-sdk-go-v2/service/ssm/types;awstypes;awstypes.Parameter")
// @Testing(importIgnore="has_value_wo")
func resourceParameter() *schema.Resource {
	return &schema.Resource{
		CreateWithoutTimeout: resourceParameterCreate,
		ReadWithoutTimeout:   resourceParameterRead,
		UpdateWithoutTimeout: resourceParameterUpdate,
		DeleteWithoutTimeout: resourceParameterDelete,

		Importer: &schema.ResourceImporter{
			StateContext: func(ctx context.Context, d *schema.ResourceData, meta any) ([]*schema.ResourceData, error) {
				d.Set("has_value_wo", false)
				return []*schema.ResourceData{d}, nil
			},
		},

		ValidateRawResourceConfigFuncs: []schema.ValidateRawResourceConfigFunc{
			validation.PreferWriteOnlyAttribute(cty.GetAttrPath(names.AttrValue), cty.GetAttrPath("value_wo")),
		},
		Schema: map[string]*schema.Schema{
			"allowed_pattern": {
				Type:         schema.TypeString,
				Optional:     true,
				ValidateFunc: validation.StringLenBetween(0, 1024),
			},
			names.AttrARN: {
				Type:     schema.TypeString,
				Optional: true,
				Computed: true,
			},
			"data_type": {
				Type:     schema.TypeString,
				Optional: true,
				Computed: true,
				ValidateFunc: validation.StringInSlice([]string{
					"aws:ec2:image",
					"aws:ssm:integration",
					"text",
				}, false),
				ForceNew: true,
			},
			names.AttrDescription: {
				Type:         schema.TypeString,
				Optional:     true,
				ValidateFunc: validation.StringLenBetween(0, 1024),
			},
			"has_value_wo": {
				Type:     schema.TypeBool,
				Computed: true,
			},
			"insecure_value": {
				Type:         schema.TypeString,
				Optional:     true,
				Computed:     true,
				ExactlyOneOf: []string{"value_wo", "insecure_value", names.AttrValue},
			},
			names.AttrKeyID: {
				Type:     schema.TypeString,
				Optional: true,
				Computed: true,
			},
			names.AttrName: {
				Type:         schema.TypeString,
				Required:     true,
				ForceNew:     true,
				ValidateFunc: validation.StringLenBetween(1, 2048),
			},
			"overwrite": {
				Type:       schema.TypeBool,
				Optional:   true,
				Deprecated: "this attribute has been deprecated",
			},
			names.AttrTags:    tftags.TagsSchema(),
			names.AttrTagsAll: tftags.TagsSchemaComputed(),
			"tier": {
				Type:             schema.TypeString,
				Optional:         true,
				Computed:         true,
				ValidateDiagFunc: enum.Validate[awstypes.ParameterTier](),
				DiffSuppressFunc: func(k, old, new string, d *schema.ResourceData) bool {
					if old != "" {
						return awstypes.ParameterTier(new) == awstypes.ParameterTierIntelligentTiering
					}
					return false
				},
			},
			names.AttrType: {
				Type:             schema.TypeString,
				Required:         true,
				ValidateDiagFunc: enum.Validate[awstypes.ParameterType](),
			},
			names.AttrValue: {
				Type:         schema.TypeString,
				Optional:     true,
				Sensitive:    true,
				Computed:     true,
				ExactlyOneOf: []string{"value_wo", "insecure_value", names.AttrValue},
			},
			"value_wo": {
				Type:         schema.TypeString,
				Optional:     true,
				Sensitive:    true,
				WriteOnly:    true,
				ExactlyOneOf: []string{"value_wo", "insecure_value", names.AttrValue},
				RequiredWith: []string{"value_wo_version"},
			},
			"value_wo_version": {
				Type:         schema.TypeInt,
				Optional:     true,
				RequiredWith: []string{"value_wo"},
			},
			names.AttrVersion: {
				Type:     schema.TypeInt,
				Computed: true,
			},
		},

		CustomizeDiff: customdiff.Sequence(
			// Prevent the following error during tier update from Advanced to Standard:
			// ValidationException: This parameter uses the advanced-parameter tier. You can't downgrade a parameter from the advanced-parameter tier to the standard-parameter tier. If necessary, you can delete the advanced parameter and recreate it as a standard parameter.
			customdiff.ForceNewIfChange("tier", func(_ context.Context, old, new, meta interface{}) bool {
				return awstypes.ParameterTier(old.(string)) == awstypes.ParameterTierAdvanced && awstypes.ParameterTier(new.(string)) == awstypes.ParameterTierStandard
			}),
			customdiff.ComputedIf(names.AttrVersion, func(_ context.Context, diff *schema.ResourceDiff, meta interface{}) bool {
				return diff.HasChange(names.AttrValue)
			}),
			customdiff.ComputedIf(names.AttrValue, func(_ context.Context, diff *schema.ResourceDiff, meta interface{}) bool {
				return diff.HasChange("insecure_value")
			}),
			customdiff.ComputedIf("insecure_value", func(_ context.Context, diff *schema.ResourceDiff, meta interface{}) bool {
				return diff.HasChange(names.AttrValue)
			}),
<<<<<<< HEAD
=======
			customdiff.ComputedIf("has_value_wo", func(_ context.Context, diff *schema.ResourceDiff, meta interface{}) bool {
				return diff.HasChange("value_wo_version")
			}),
			verify.SetTagsDiff,
>>>>>>> 745e445b
		),
	}
}

func resourceParameterCreate(ctx context.Context, d *schema.ResourceData, meta interface{}) diag.Diagnostics {
	var diags diag.Diagnostics
	conn := meta.(*conns.AWSClient).SSMClient(ctx)

	name := d.Get(names.AttrName).(string)
	typ := awstypes.ParameterType(d.Get(names.AttrType).(string))
	value := d.Get(names.AttrValue).(string)
	if v, ok := d.Get("insecure_value").(string); ok && v != "" {
		value = v
	}

	valueWO, di := flex.GetWriteOnlyStringValue(d, cty.GetAttrPath("value_wo"))
	diags = append(diags, di...)
	if diags.HasError() {
		return diags
	}

	if valueWO != "" {
		value = valueWO
	}

	input := &ssm.PutParameterInput{
		AllowedPattern: aws.String(d.Get("allowed_pattern").(string)),
		Name:           aws.String(name),
		Overwrite:      aws.Bool(shouldUpdateParameter(d)),
		Type:           typ,
		Value:          aws.String(value),
	}

	if v, ok := d.GetOk("data_type"); ok {
		input.DataType = aws.String(v.(string))
	}

	if v, ok := d.GetOk(names.AttrDescription); ok {
		input.Description = aws.String(v.(string))
	}

	if v, ok := d.GetOk(names.AttrKeyID); ok && typ == awstypes.ParameterTypeSecureString {
		input.KeyId = aws.String(v.(string))
	}

	if v, ok := d.GetOk("tier"); ok {
		input.Tier = awstypes.ParameterTier(v.(string))
	}

	// AWS SSM Service only supports PutParameter requests with Tags
	// iff Overwrite is not provided or is false; in this resource's case,
	// the Overwrite value is always set in the paramInput so we check for the value
	tags := getTagsIn(ctx)
	if !aws.ToBool(input.Overwrite) {
		input.Tags = tags
	}

	_, err := conn.PutParameter(ctx, input)

	if tfawserr.ErrMessageContains(err, errCodeValidationException, "Tier is not supported") {
		log.Printf("[WARN] Creating SSM Parameter (%s): tier %q not supported, using default", name, d.Get("tier").(string))
		input.Tier = ""
		_, err = conn.PutParameter(ctx, input)
	}

	if err != nil {
		return sdkdiag.AppendErrorf(diags, "creating SSM Parameter (%s): %s", name, err)
	}

	// Since the AWS SSM Service does not support PutParameter requests with
	// Tags and Overwrite set to true, we make an additional API call
	// to Update the resource's tags if necessary
	if len(tags) > 0 && input.Tags == nil {
		if err := createTags(ctx, conn, name, string(awstypes.ResourceTypeForTaggingParameter), tags); err != nil {
			return sdkdiag.AppendErrorf(diags, "setting SSM Parameter (%s) tags: %s", name, err)
		}
	}

	d.SetId(name)

	return append(diags, resourceParameterRead(ctx, d, meta)...)
}

func resourceParameterRead(ctx context.Context, d *schema.ResourceData, meta interface{}) diag.Diagnostics {
	var diags diag.Diagnostics
	conn := meta.(*conns.AWSClient).SSMClient(ctx)

	const (
		// Maximum amount of time to wait for asynchronous validation on SSM Parameter creation.
		timeout = 2 * time.Minute
	)
	outputRaw, err := tfresource.RetryWhen(ctx, timeout,
		func() (interface{}, error) {
			return findParameterByName(ctx, conn, d.Id(), true)
		},
		func(err error) (bool, error) {
			if d.IsNewResource() && tfresource.NotFound(err) && d.Get("data_type").(string) == "aws:ec2:image" {
				return true, err
			}

			return false, err
		},
	)

	if !d.IsNewResource() && tfresource.NotFound(err) {
		log.Printf("[WARN] SSM Parameter %s not found, removing from state", d.Id())
		d.SetId("")
		return diags
	}

	if err != nil {
		return sdkdiag.AppendErrorf(diags, "reading SSM Parameter (%s): %s", d.Id(), err)
	}

	param := outputRaw.(*awstypes.Parameter)
	d.Set(names.AttrARN, param.ARN)
	d.Set(names.AttrName, param.Name)
	d.Set(names.AttrType, param.Type)
	d.Set(names.AttrVersion, param.Version)

	hasWriteOnly := d.Get("has_value_wo").(bool)
	rawConfig := d.GetRawConfig()
	if !rawConfig.IsNull() {
		valueWO, di := flex.GetWriteOnlyStringValue(d, cty.GetAttrPath("value_wo"))
		diags = append(diags, di...)
		if diags.HasError() {
			return diags
		}

		if valueWO != "" {
			hasWriteOnly = true
		}
	}

	if _, ok := d.GetOk("insecure_value"); ok && param.Type != awstypes.ParameterTypeSecureString {
		d.Set("insecure_value", param.Value)
	} else {
		d.Set(names.AttrValue, param.Value)
	}

	if hasWriteOnly {
		d.Set("has_value_wo", true)
		d.Set(names.AttrValue, nil)
	}

	if param.Type == awstypes.ParameterTypeSecureString && d.Get("insecure_value").(string) != "" {
		return sdkdiag.AppendErrorf(diags, "invalid configuration, cannot set type = %s and insecure_value", param.Type)
	}

	detail, err := findParameterMetadataByName(ctx, conn, d.Get(names.AttrName).(string))

	if !d.IsNewResource() && tfresource.NotFound(err) {
		log.Printf("[WARN] SSM Parameter %s not found, removing from state", d.Id())
		d.SetId("")
		return diags
	}

	if err != nil {
		return sdkdiag.AppendErrorf(diags, "reading SSM Parameter metadata (%s): %s", d.Id(), err)
	}

	d.Set("allowed_pattern", detail.AllowedPattern)
	d.Set("data_type", detail.DataType)
	d.Set(names.AttrDescription, detail.Description)
	d.Set(names.AttrKeyID, detail.KeyId)
	d.Set("tier", detail.Tier)

	return diags
}

func resourceParameterUpdate(ctx context.Context, d *schema.ResourceData, meta interface{}) diag.Diagnostics {
	var diags diag.Diagnostics
	conn := meta.(*conns.AWSClient).SSMClient(ctx)

	if d.HasChangesExcept("overwrite", names.AttrTags, names.AttrTagsAll) {
		typ := awstypes.ParameterType(d.Get(names.AttrType).(string))
		value := d.Get(names.AttrValue).(string)
		if v, ok := d.Get("insecure_value").(string); ok && v != "" {
			value = v
		}

		if d.HasChanges("value_wo_version") {
			valueWO, di := flex.GetWriteOnlyStringValue(d, cty.GetAttrPath("value_wo"))
			diags = append(diags, di...)
			if diags.HasError() {
				return diags
			}

			if valueWO != "" {
				value = valueWO
			}
		}

		input := &ssm.PutParameterInput{
			AllowedPattern: aws.String(d.Get("allowed_pattern").(string)),
			Name:           aws.String(d.Id()),
			Overwrite:      aws.Bool(shouldUpdateParameter(d)),
			Tier:           awstypes.ParameterTier(d.Get("tier").(string)),
			Type:           typ,
			Value:          aws.String(value),
		}

		if d.HasChange("data_type") {
			input.DataType = aws.String(d.Get("data_type").(string))
		}

		if d.HasChange(names.AttrDescription) {
			input.Description = aws.String(d.Get(names.AttrDescription).(string))
		}

		if d.HasChange(names.AttrKeyID) && typ == awstypes.ParameterTypeSecureString {
			input.KeyId = aws.String(d.Get(names.AttrKeyID).(string))
		}

		// Retrieve the value set in the config directly to counteract the DiffSuppressFunc above.
		if v := d.GetRawConfig().GetAttr("tier"); v.IsKnown() && !v.IsNull() {
			input.Tier = awstypes.ParameterTier(v.AsString())
		}

		_, err := conn.PutParameter(ctx, input)

		if tfawserr.ErrMessageContains(err, errCodeValidationException, "Tier is not supported") {
			log.Printf("[WARN] Creating SSM Parameter (%s): tier %q not supported, using default", d.Id(), d.Get("tier").(string))
			input.Tier = ""
			_, err = conn.PutParameter(ctx, input)
		}

		if err != nil {
			return sdkdiag.AppendErrorf(diags, "updating SSM Parameter (%s): %s", d.Id(), err)
		}
	}

	return append(diags, resourceParameterRead(ctx, d, meta)...)
}

func resourceParameterDelete(ctx context.Context, d *schema.ResourceData, meta interface{}) diag.Diagnostics {
	var diags diag.Diagnostics
	conn := meta.(*conns.AWSClient).SSMClient(ctx)

	log.Printf("[DEBUG] Deleting SSM Parameter: %s", d.Id())
	_, err := conn.DeleteParameter(ctx, &ssm.DeleteParameterInput{
		// Use "name" instead of "id" in case the resource was imported by ARN.
		Name: aws.String(d.Get(names.AttrName).(string)),
	})

	if errs.IsA[*awstypes.ParameterNotFound](err) {
		return diags
	}

	if err != nil {
		return sdkdiag.AppendErrorf(diags, "deleting SSM Parameter (%s): %s", d.Id(), err)
	}

	return diags
}

func findParameterByName(ctx context.Context, conn *ssm.Client, name string, withDecryption bool) (*awstypes.Parameter, error) {
	input := &ssm.GetParameterInput{
		Name:           aws.String(name),
		WithDecryption: aws.Bool(withDecryption),
	}

	output, err := conn.GetParameter(ctx, input)

	if errs.IsA[*awstypes.ParameterNotFound](err) {
		return nil, &retry.NotFoundError{
			LastError:   err,
			LastRequest: input,
		}
	}

	if err != nil {
		return nil, err
	}

	if output == nil || output.Parameter == nil {
		return nil, tfresource.NewEmptyResultError(input)
	}

	return output.Parameter, nil
}

func findParameterMetadataByName(ctx context.Context, conn *ssm.Client, name string) (*awstypes.ParameterMetadata, error) {
	input := &ssm.DescribeParametersInput{
		ParameterFilters: []awstypes.ParameterStringFilter{
			{
				Key:    aws.String("Name"),
				Option: aws.String("Equals"),
				Values: []string{name},
			},
		},
	}

	return findParameterMetadata(ctx, conn, input)
}

func findParameterMetadata(ctx context.Context, conn *ssm.Client, input *ssm.DescribeParametersInput) (*awstypes.ParameterMetadata, error) {
	output, err := findParametersMetadata(ctx, conn, input)

	if err != nil {
		return nil, err
	}

	return tfresource.AssertSingleValueResult(output)
}

func findParametersMetadata(ctx context.Context, conn *ssm.Client, input *ssm.DescribeParametersInput) ([]awstypes.ParameterMetadata, error) {
	var output []awstypes.ParameterMetadata

	pages := ssm.NewDescribeParametersPaginator(conn, input)
	for pages.HasMorePages() {
		page, err := pages.NextPage(ctx)

		if err != nil {
			return nil, err
		}

		output = append(output, page.Parameters...)
	}

	return output, nil
}

func shouldUpdateParameter(d *schema.ResourceData) bool {
	// If the user has specified a preference, return their preference.
	if v := d.GetRawConfig().GetAttr("overwrite"); v.IsKnown() && !v.IsNull() {
		return v.True()
	}

	// Since the user has not specified a preference, obey lifecycle rules
	// if it is not a new resource, otherwise overwrite should be set to false.
	return !d.IsNewResource()
}<|MERGE_RESOLUTION|>--- conflicted
+++ resolved
@@ -162,13 +162,9 @@
 			customdiff.ComputedIf("insecure_value", func(_ context.Context, diff *schema.ResourceDiff, meta interface{}) bool {
 				return diff.HasChange(names.AttrValue)
 			}),
-<<<<<<< HEAD
-=======
 			customdiff.ComputedIf("has_value_wo", func(_ context.Context, diff *schema.ResourceDiff, meta interface{}) bool {
 				return diff.HasChange("value_wo_version")
 			}),
-			verify.SetTagsDiff,
->>>>>>> 745e445b
 		),
 	}
 }
