// Copyright (c) HashiCorp, Inc.
// SPDX-License-Identifier: MPL-2.0

package ssm

import (
	"context"
	"errors"
	"fmt"
	"log"
	"regexp"
	"strings"
	"time"

	"github.com/YakDriver/regexache"
	"github.com/aws/aws-sdk-go-v2/aws"
	"github.com/aws/aws-sdk-go-v2/aws/arn"
	"github.com/aws/aws-sdk-go-v2/service/ssm"
	awstypes "github.com/aws/aws-sdk-go-v2/service/ssm/types"
	"github.com/hashicorp/terraform-plugin-sdk/v2/diag"
	"github.com/hashicorp/terraform-plugin-sdk/v2/helper/customdiff"
	"github.com/hashicorp/terraform-plugin-sdk/v2/helper/retry"
	"github.com/hashicorp/terraform-plugin-sdk/v2/helper/schema"
	"github.com/hashicorp/terraform-plugin-sdk/v2/helper/validation"
	"github.com/hashicorp/terraform-provider-aws/internal/conns"
	"github.com/hashicorp/terraform-provider-aws/internal/enum"
	"github.com/hashicorp/terraform-provider-aws/internal/errs"
	"github.com/hashicorp/terraform-provider-aws/internal/errs/sdkdiag"
	"github.com/hashicorp/terraform-provider-aws/internal/flex"
	tfslices "github.com/hashicorp/terraform-provider-aws/internal/slices"
	tftags "github.com/hashicorp/terraform-provider-aws/internal/tags"
	"github.com/hashicorp/terraform-provider-aws/internal/tfresource"
	itypes "github.com/hashicorp/terraform-provider-aws/internal/types"
	"github.com/hashicorp/terraform-provider-aws/internal/verify"
	"github.com/hashicorp/terraform-provider-aws/names"
)

const (
	documentPermissionsBatchLimit = 20
)

// @SDKResource("aws_ssm_document", name="Document")
// @Tags(identifierAttribute="id", resourceType="Document")
func resourceDocument() *schema.Resource {
	return &schema.Resource{
		CreateWithoutTimeout: resourceDocumentCreate,
		ReadWithoutTimeout:   resourceDocumentRead,
		UpdateWithoutTimeout: resourceDocumentUpdate,
		DeleteWithoutTimeout: resourceDocumentDelete,

		Importer: &schema.ResourceImporter{
			StateContext: schema.ImportStatePassthroughContext,
		},

		Schema: map[string]*schema.Schema{
			names.AttrARN: {
				Type:     schema.TypeString,
				Computed: true,
			},
			"attachments_source": {
				Type:     schema.TypeList,
				Optional: true,
				MaxItems: 20,
				Elem: &schema.Resource{
					Schema: map[string]*schema.Schema{
						names.AttrKey: {
							Type:             schema.TypeString,
							Required:         true,
							ValidateDiagFunc: enum.Validate[awstypes.AttachmentsSourceKey](),
						},
						names.AttrName: {
							Type:     schema.TypeString,
							Optional: true,
							ValidateFunc: validation.All(
								validation.StringMatch(regexache.MustCompile(`^[0-9A-Za-z_.-]+$`), "must contain only alphanumeric, underscore, hyphen, or period characters"),
								validation.StringLenBetween(3, 128),
							),
						},
						names.AttrValues: {
							Type:     schema.TypeList,
							MinItems: 1,
							Required: true,
							Elem: &schema.Schema{
								Type:         schema.TypeString,
								ValidateFunc: validation.StringLenBetween(1, 1024),
							},
						},
					},
				},
			},
			names.AttrContent: {
				Type:     schema.TypeString,
				Required: true,
			},
			names.AttrCreatedDate: {
				Type:     schema.TypeString,
				Computed: true,
			},
			"default_version": {
				Type:     schema.TypeString,
				Computed: true,
			},
			names.AttrDescription: {
				Type:     schema.TypeString,
				Computed: true,
			},
			"document_format": {
				Type:             schema.TypeString,
				Optional:         true,
				Default:          awstypes.DocumentFormatJson,
				ValidateDiagFunc: enum.Validate[awstypes.DocumentFormat](),
			},
			"document_type": {
				Type:             schema.TypeString,
				Required:         true,
				ValidateDiagFunc: enum.Validate[awstypes.DocumentType](),
			},
			"document_version": {
				Type:     schema.TypeString,
				Computed: true,
			},
			"force_destroy": {
				Type:     schema.TypeBool,
				Optional: true,
				Default:  false,
			},
			"hash": {
				Type:     schema.TypeString,
				Computed: true,
			},
			"hash_type": {
				Type:     schema.TypeString,
				Computed: true,
			},
			"latest_version": {
				Type:     schema.TypeString,
				Computed: true,
			},
			names.AttrName: {
				Type:     schema.TypeString,
				Required: true,
				ForceNew: true,
				ValidateFunc: validation.All(
					validation.StringMatch(regexache.MustCompile(`^[0-9A-Za-z_.-]+$`), "must contain only alphanumeric, underscore, hyphen, or period characters"),
					validation.StringLenBetween(3, 128),
				),
			},
			names.AttrOwner: {
				Type:     schema.TypeString,
				Computed: true,
			},
			names.AttrParameter: {
				Type:     schema.TypeList,
				Computed: true,
				Elem: &schema.Resource{
					Schema: map[string]*schema.Schema{
						names.AttrDefaultValue: {
							Type:     schema.TypeString,
							Computed: true,
						},
						names.AttrDescription: {
							Type:     schema.TypeString,
							Computed: true,
						},
						names.AttrName: {
							Type:     schema.TypeString,
							Computed: true,
						},
						names.AttrType: {
							Type:     schema.TypeString,
							Computed: true,
						},
					},
				},
			},
			names.AttrPermissions: {
				Type:     schema.TypeMap,
				Optional: true,
				Elem: &schema.Schema{
					Type: schema.TypeString,
				},
			},
			"platform_types": {
				Type:     schema.TypeList,
				Computed: true,
				Elem:     &schema.Schema{Type: schema.TypeString},
			},
			"requires": {
				Type:     schema.TypeList,
				Optional: true,
				Elem: &schema.Resource{
					Schema: map[string]*schema.Schema{
						"name": {
							Type:         schema.TypeString,
							Required:     true,
							ValidateFunc: validation.StringMatch(regexp.MustCompile(`^[a-zA-Z0-9_\-.:/]{3,128}$`), "must be a valid document name"),
						},
						"require_type": {
							Type:         schema.TypeString,
							Optional:     true,
							ValidateFunc: validation.StringInSlice(ssm.DocumentType_Values(), false),
						},
						"version": {
							Type:         schema.TypeString,
							Optional:     true,
							ValidateFunc: validation.StringMatch(regexp.MustCompile(`^[1-9][0-9]*$|[$]LATEST|[$]DEFAULT`), "must be numeric, '$LATEST', or '$DEFAULT'"),
						},
						"version_name": {
							Type:         schema.TypeString,
							Optional:     true,
							ValidateFunc: validation.StringMatch(regexp.MustCompile(`^[a-zA-Z0-9_\-.]{1,128}$`), "must be a valid version name"),
						},
					},
				},
			},
			"schema_version": {
				Type:     schema.TypeString,
				Computed: true,
			},
			names.AttrStatus: {
				Type:     schema.TypeString,
				Computed: true,
			},
			names.AttrTags:    tftags.TagsSchema(),
			names.AttrTagsAll: tftags.TagsSchemaComputed(),
			"target_type": {
				Type:     schema.TypeString,
				Optional: true,
				ValidateFunc: validation.All(
					validation.StringMatch(regexache.MustCompile(`^\/[\w\.\-\:\/]*$`), "must contain a forward slash optionally followed by a resource type such as AWS::EC2::Instance"),
					validation.StringLenBetween(1, 200),
				),
			},
			"version_name": {
				Type:     schema.TypeString,
				Optional: true,
				ValidateFunc: validation.All(
					validation.StringMatch(regexache.MustCompile(`^[0-9A-Za-z_.-]{3,128}$`), "must contain only alphanumeric, underscore, hyphen, or period characters"),
					validation.StringLenBetween(3, 128),
				),
			},
		},

		CustomizeDiff: customdiff.Sequence(
			verify.SetTagsDiff,
			func(ctx context.Context, d *schema.ResourceDiff, meta interface{}) error {
				if v, ok := d.GetOk(names.AttrPermissions); ok && len(v.(map[string]interface{})) > 0 {
					// Validates permissions keys, if set, to be type and account_ids
					// since ValidateFunc validates only the value not the key.
					tfMap := flex.ExpandStringValueMap(v.(map[string]interface{}))

					if v, ok := tfMap[names.AttrType]; ok {
						if awstypes.DocumentPermissionType(v) != awstypes.DocumentPermissionTypeShare {
							return fmt.Errorf("%q: only %s \"type\" supported", names.AttrPermissions, awstypes.DocumentPermissionTypeShare)
						}
					} else {
						return fmt.Errorf("%q: \"type\" must be defined", names.AttrPermissions)
					}

					if _, ok := tfMap["account_ids"]; !ok {
						return fmt.Errorf("%q: \"account_ids\" must be defined", names.AttrPermissions)
					}
				}

				if d.HasChange(names.AttrContent) {
					if err := d.SetNewComputed("default_version"); err != nil {
						return err
					}
					if err := d.SetNewComputed("document_version"); err != nil {
						return err
					}
					if err := d.SetNewComputed("hash"); err != nil {
						return err
					}
					if err := d.SetNewComputed("latest_version"); err != nil {
						return err
					}
					if err := d.SetNewComputed(names.AttrParameter); err != nil {
						return err
					}
				}

				return nil
			},
		),
	}
}

func resourceDocumentCreate(ctx context.Context, d *schema.ResourceData, meta interface{}) diag.Diagnostics {
	var diags diag.Diagnostics
	conn := meta.(*conns.AWSClient).SSMClient(ctx)

	name := d.Get(names.AttrName).(string)
	input := &ssm.CreateDocumentInput{
		Content:        aws.String(d.Get(names.AttrContent).(string)),
		DocumentFormat: awstypes.DocumentFormat(d.Get("document_format").(string)),
		DocumentType:   awstypes.DocumentType(d.Get("document_type").(string)),
		Name:           aws.String(name),
		Tags:           getTagsIn(ctx),
	}

	if v, ok := d.GetOk("attachments_source"); ok && len(v.([]interface{})) > 0 {
		input.Attachments = expandAttachmentsSources(v.([]interface{}))
	}

	if v, ok := d.GetOk("requires"); ok && len(v.([]interface{})) > 0 {
		input.Requires = expandDocumentRequiresList(v.([]interface{}))
	}

	if v, ok := d.GetOk("target_type"); ok {
		input.TargetType = aws.String(v.(string))
	}

	if v, ok := d.GetOk("version_name"); ok {
		input.VersionName = aws.String(v.(string))
	}

	output, err := conn.CreateDocument(ctx, input)

	if err != nil {
		return sdkdiag.AppendErrorf(diags, "creating SSM Document (%s): %s", name, err)
	}

	d.SetId(aws.ToString(output.DocumentDescription.Name))

	if v, ok := d.GetOk(names.AttrPermissions); ok && len(v.(map[string]interface{})) > 0 {
		tfMap := flex.ExpandStringValueMap(v.(map[string]interface{}))

		if v, ok := tfMap["account_ids"]; ok && v != "" {
			chunks := tfslices.Chunks(strings.Split(v, ","), documentPermissionsBatchLimit)

			for _, chunk := range chunks {
				input := &ssm.ModifyDocumentPermissionInput{
					AccountIdsToAdd: chunk,
					Name:            aws.String(d.Id()),
					PermissionType:  awstypes.DocumentPermissionTypeShare,
				}

				_, err := conn.ModifyDocumentPermission(ctx, input)

				if err != nil {
					return sdkdiag.AppendErrorf(diags, "modifying SSM Document (%s) permissions: %s", d.Id(), err)
				}
			}
		}
	}

	if _, err := waitDocumentActive(ctx, conn, d.Id()); err != nil {
		return sdkdiag.AppendErrorf(diags, "waiting for SSM Document (%s) create: %s", d.Id(), err)
	}

	return append(diags, resourceDocumentRead(ctx, d, meta)...)
}

func resourceDocumentRead(ctx context.Context, d *schema.ResourceData, meta interface{}) diag.Diagnostics {
	var diags diag.Diagnostics
	conn := meta.(*conns.AWSClient).SSMClient(ctx)

	doc, err := findDocumentByName(ctx, conn, d.Id())

	if !d.IsNewResource() && tfresource.NotFound(err) {
		log.Printf("[WARN] SSM Document %s not found, removing from state", d.Id())
		d.SetId("")
		return diags
	}

	if err != nil {
		return sdkdiag.AppendErrorf(diags, "reading SSM Document (%s): %s", d.Id(), err)
	}

	arn := arn.ARN{
		Partition: meta.(*conns.AWSClient).Partition,
		Service:   "ssm",
		Region:    meta.(*conns.AWSClient).Region,
		AccountID: meta.(*conns.AWSClient).AccountID,
		Resource:  "document/" + aws.ToString(doc.Name),
	}.String()
	d.Set(names.AttrARN, arn)
	d.Set(names.AttrCreatedDate, aws.ToTime(doc.CreatedDate).Format(time.RFC3339))
	d.Set("default_version", doc.DefaultVersion)
	d.Set(names.AttrDescription, doc.Description)
	d.Set("document_format", doc.DocumentFormat)
	d.Set("document_type", doc.DocumentType)
	d.Set("document_version", doc.DocumentVersion)
	d.Set("hash", doc.Hash)
	d.Set("hash_type", doc.HashType)
	d.Set("latest_version", doc.LatestVersion)
	d.Set(names.AttrName, doc.Name)
	d.Set(names.AttrOwner, doc.Owner)
	if err := d.Set(names.AttrParameter, flattenDocumentParameters(doc.Parameters)); err != nil {
		return sdkdiag.AppendErrorf(diags, "setting parameter: %s", err)
	}
	d.Set("platform_types", doc.PlatformTypes)
	d.Set("schema_version", doc.SchemaVersion)
	d.Set(names.AttrStatus, doc.Status)
	d.Set("target_type", doc.TargetType)
	d.Set("version_name", doc.VersionName)

	{
		input := &ssm.GetDocumentInput{
			DocumentFormat:  awstypes.DocumentFormat(d.Get("document_format").(string)),
			DocumentVersion: aws.String("$LATEST"),
			Name:            aws.String(d.Id()),
		}

		output, err := conn.GetDocument(ctx, input)

		if err != nil {
			return sdkdiag.AppendErrorf(diags, "reading SSM Document (%s) content: %s", d.Id(), err)
		}

		d.Set(names.AttrContent, output.Content)
	}

	{
		input := &ssm.DescribeDocumentPermissionInput{
			Name:           aws.String(d.Id()),
			PermissionType: awstypes.DocumentPermissionTypeShare,
		}

		output, err := conn.DescribeDocumentPermission(ctx, input)

		if err != nil {
			return sdkdiag.AppendErrorf(diags, "reading SSM Document (%s) permissions: %s", d.Id(), err)
		}

		if accountsIDs := output.AccountIds; len(accountsIDs) > 0 {
			d.Set(names.AttrPermissions, map[string]interface{}{
				"account_ids":  strings.Join(accountsIDs, ","),
				names.AttrType: awstypes.DocumentPermissionTypeShare,
			})
		} else {
			d.Set(names.AttrPermissions, nil)
		}
	}

	if v, ok := d.GetOk("force_destroy"); ok {
		d.Set("force_destroy", v.(bool))
	} else {
		d.Set("force_destroy", false)
	}

	setTagsOut(ctx, doc.Tags)

	return diags
}

func resourceDocumentUpdate(ctx context.Context, d *schema.ResourceData, meta interface{}) diag.Diagnostics {
	var diags diag.Diagnostics
	conn := meta.(*conns.AWSClient).SSMClient(ctx)

	if d.HasChange(names.AttrPermissions) {
		var oldAccountIDs, newAccountIDs itypes.Set[string]
		o, n := d.GetChange(names.AttrPermissions)

		if v := o.(map[string]interface{}); len(v) > 0 {
			tfMap := flex.ExpandStringValueMap(v)

			if v, ok := tfMap["account_ids"]; ok && v != "" {
				oldAccountIDs = strings.Split(v, ",")
			}
		}

		if v := n.(map[string]interface{}); len(v) > 0 {
			tfMap := flex.ExpandStringValueMap(v)

			if v, ok := tfMap["account_ids"]; ok && v != "" {
				newAccountIDs = strings.Split(v, ",")
			}
		}

		for _, chunk := range tfslices.Chunks(newAccountIDs.Difference(oldAccountIDs), documentPermissionsBatchLimit) {
			input := &ssm.ModifyDocumentPermissionInput{
				AccountIdsToAdd: chunk,
				Name:            aws.String(d.Id()),
				PermissionType:  awstypes.DocumentPermissionTypeShare,
			}

			_, err := conn.ModifyDocumentPermission(ctx, input)

			if err != nil {
				return sdkdiag.AppendErrorf(diags, "modifying SSM Document (%s) permissions: %s", d.Id(), err)
			}
		}

		for _, chunk := range tfslices.Chunks(oldAccountIDs.Difference(newAccountIDs), documentPermissionsBatchLimit) {
			input := &ssm.ModifyDocumentPermissionInput{
				AccountIdsToRemove: chunk,
				Name:               aws.String(d.Id()),
				PermissionType:     awstypes.DocumentPermissionTypeShare,
			}

			_, err := conn.ModifyDocumentPermission(ctx, input)

			if err != nil {
				return sdkdiag.AppendErrorf(diags, "modifying SSM Document (%s) permissions: %s", d.Id(), err)
			}
		}
	}

	if d.HasChangesExcept(names.AttrPermissions, names.AttrTags, names.AttrTagsAll) {
		// Update for schema version 1.x is not allowed.
		isSchemaVersion1, _ := regexp.MatchString(`^1[.][0-9]$`, d.Get("schema_version").(string))

		if d.HasChange(names.AttrContent) || !isSchemaVersion1 {
			input := &ssm.UpdateDocumentInput{
				Content:         aws.String(d.Get(names.AttrContent).(string)),
				DocumentFormat:  awstypes.DocumentFormat(d.Get("document_format").(string)),
				DocumentVersion: aws.String(d.Get("default_version").(string)),
				Name:            aws.String(d.Id()),
			}

			if v, ok := d.GetOk("attachments_source"); ok && len(v.([]interface{})) > 0 {
				input.Attachments = expandAttachmentsSources(v.([]interface{}))
			}

			if v, ok := d.GetOk("target_type"); ok {
				input.TargetType = aws.String(v.(string))
			}

			if v, ok := d.GetOk("version_name"); ok {
				input.VersionName = aws.String(v.(string))
			}

			var defaultVersion string

			output, err := conn.UpdateDocument(ctx, input)

			if errs.IsA[*awstypes.DuplicateDocumentContent](err) {
				defaultVersion = d.Get("latest_version").(string)
			} else if err != nil {
				return sdkdiag.AppendErrorf(diags, "updating SSM Document (%s): %s", d.Id(), err)
			} else {
				defaultVersion = aws.ToString(output.DocumentDescription.DocumentVersion)
			}

			_, err = conn.UpdateDocumentDefaultVersion(ctx, &ssm.UpdateDocumentDefaultVersionInput{
				DocumentVersion: aws.String(defaultVersion),
				Name:            aws.String(d.Id()),
			})

			if err != nil {
				return sdkdiag.AppendErrorf(diags, "updating SSM Document (%s) default version: %s", d.Id(), err)
			}

			if _, err := waitDocumentActive(ctx, conn, d.Id()); err != nil {
				return sdkdiag.AppendErrorf(diags, "waiting for SSM Document (%s) update: %s", d.Id(), err)
			}
		}
	}

	return append(diags, resourceDocumentRead(ctx, d, meta)...)
}

func resourceDocumentDelete(ctx context.Context, d *schema.ResourceData, meta interface{}) diag.Diagnostics {
	var diags diag.Diagnostics
	conn := meta.(*conns.AWSClient).SSMClient(ctx)

	if v, ok := d.GetOk(names.AttrPermissions); ok && len(v.(map[string]interface{})) > 0 {
		tfMap := flex.ExpandStringValueMap(v.(map[string]interface{}))

		if v, ok := tfMap["account_ids"]; ok && v != "" {
			chunks := tfslices.Chunks(strings.Split(v, ","), documentPermissionsBatchLimit)

			for _, chunk := range chunks {
				input := &ssm.ModifyDocumentPermissionInput{
					AccountIdsToRemove: chunk,
					Name:               aws.String(d.Id()),
					PermissionType:     awstypes.DocumentPermissionTypeShare,
				}

				_, err := conn.ModifyDocumentPermission(ctx, input)

				if err != nil {
					return sdkdiag.AppendErrorf(diags, "modifying SSM Document (%s) permissions: %s", d.Id(), err)
				}
			}
		}
	}

	log.Printf("[INFO] Deleting SSM Document: %s", d.Id())
<<<<<<< HEAD

	input := &ssm.DeleteDocumentInput{
		Name: aws.String(d.Get("name").(string)),
	}

	if v, ok := d.GetOk("force_destroy"); ok {
		input.Force = aws.Bool(v.(bool))
	}

	_, err := conn.DeleteDocumentWithContext(ctx, input)
=======
	_, err := conn.DeleteDocument(ctx, &ssm.DeleteDocumentInput{
		Name: aws.String(d.Get(names.AttrName).(string)),
	})
>>>>>>> 528314aa

	if errs.IsAErrorMessageContains[*awstypes.InvalidDocument](err, "does not exist") {
		return diags
	}

	if err != nil {
		return sdkdiag.AppendErrorf(diags, "deleting SSM Document (%s): %s", d.Id(), err)
	}

	if _, err := waitDocumentDeleted(ctx, conn, d.Id()); err != nil {
		return sdkdiag.AppendErrorf(diags, "waiting for SSM Document (%s) delete: %s", d.Id(), err)
	}

	return diags
}

func findDocumentByName(ctx context.Context, conn *ssm.Client, name string) (*awstypes.DocumentDescription, error) {
	input := &ssm.DescribeDocumentInput{
		Name: aws.String(name),
	}

	output, err := conn.DescribeDocument(ctx, input)

	if errs.IsAErrorMessageContains[*awstypes.InvalidDocument](err, "does not exist") {
		return nil, &retry.NotFoundError{
			LastError:   err,
			LastRequest: input,
		}
	}

	if err != nil {
		return nil, err
	}

	if output == nil || output.Document == nil {
		return nil, tfresource.NewEmptyResultError(input)
	}

	return output.Document, nil
}

func statusDocument(ctx context.Context, conn *ssm.Client, name string) retry.StateRefreshFunc {
	return func() (interface{}, string, error) {
		output, err := findDocumentByName(ctx, conn, name)

		if tfresource.NotFound(err) {
			return nil, "", nil
		}

		if err != nil {
			return nil, "", err
		}

		return output, string(output.Status), nil
	}
}

func waitDocumentActive(ctx context.Context, conn *ssm.Client, name string) (*awstypes.DocumentDescription, error) { //nolint:unparam
	const (
		timeout = 2 * time.Minute
	)
	stateConf := &retry.StateChangeConf{
		Pending: enum.Slice(awstypes.DocumentStatusCreating, awstypes.DocumentStatusUpdating),
		Target:  enum.Slice(awstypes.DocumentStatusActive),
		Refresh: statusDocument(ctx, conn, name),
		Timeout: timeout,
	}

	outputRaw, err := stateConf.WaitForStateContext(ctx)

	if output, ok := outputRaw.(*awstypes.DocumentDescription); ok {
		tfresource.SetLastError(err, errors.New(aws.ToString(output.StatusInformation)))

		return output, err
	}

	return nil, err
}

func waitDocumentDeleted(ctx context.Context, conn *ssm.Client, name string) (*awstypes.DocumentDescription, error) {
	const (
		timeout = 2 * time.Minute
	)
	stateConf := &retry.StateChangeConf{
		Pending: enum.Slice(awstypes.DocumentStatusDeleting),
		Target:  []string{},
		Refresh: statusDocument(ctx, conn, name),
		Timeout: timeout,
	}

	outputRaw, err := stateConf.WaitForStateContext(ctx)

	if output, ok := outputRaw.(*awstypes.DocumentDescription); ok {
		tfresource.SetLastError(err, errors.New(aws.ToString(output.StatusInformation)))

		return output, err
	}

	return nil, err
}

func expandAttachmentsSource(tfMap map[string]interface{}) *awstypes.AttachmentsSource {
	if tfMap == nil {
		return nil
	}

	apiObject := &awstypes.AttachmentsSource{}

	if v, ok := tfMap[names.AttrKey].(string); ok && v != "" {
		apiObject.Key = awstypes.AttachmentsSourceKey(v)
	}

	if v, ok := tfMap[names.AttrName].(string); ok && v != "" {
		apiObject.Name = aws.String(v)
	}

	if v, ok := tfMap[names.AttrValues].([]interface{}); ok && len(v) > 0 {
		apiObject.Values = flex.ExpandStringValueList(v)
	}

	return apiObject
}

func expandAttachmentsSources(tfList []interface{}) []awstypes.AttachmentsSource {
	if len(tfList) == 0 {
		return nil
	}

	var apiObjects []awstypes.AttachmentsSource

	for _, tfMapRaw := range tfList {
		tfMap, ok := tfMapRaw.(map[string]interface{})

		if !ok {
			continue
		}

		apiObject := expandAttachmentsSource(tfMap)

		if apiObject == nil {
			continue
		}

		apiObjects = append(apiObjects, *apiObject)
	}

	return apiObjects
}

func flattenDocumentParameter(apiObject *awstypes.DocumentParameter) map[string]interface{} {
	if apiObject == nil {
		return nil
	}

	tfMap := map[string]interface{}{
		names.AttrType: apiObject.Type,
	}

	if v := apiObject.DefaultValue; v != nil {
		tfMap[names.AttrDefaultValue] = aws.ToString(v)
	}

	if v := apiObject.Description; v != nil {
		tfMap[names.AttrDescription] = aws.ToString(v)
	}

	if v := apiObject.Name; v != nil {
		tfMap[names.AttrName] = aws.ToString(v)
	}

	return tfMap
}

func flattenDocumentParameters(apiObjects []awstypes.DocumentParameter) []interface{} {
	if len(apiObjects) == 0 {
		return nil
	}

	var tfList []interface{}

	for _, apiObject := range apiObjects {
		tfList = append(tfList, flattenDocumentParameter(&apiObject))
	}

	return tfList
}

func expandDocumentRequiresList(tfList []interface{}) []*ssm.DocumentRequires {
	if len(tfList) == 0 {
		return nil
	}

	var requiredDocuments []*ssm.DocumentRequires

	for _, tfMapRaw := range tfList {
		tfMap, ok := tfMapRaw.(map[string]interface{})

		if !ok {
			continue
		}

		requiredDocument := expandDocumentRequires(tfMap)

		if requiredDocument == nil {
			continue
		}

		requiredDocuments = append(requiredDocuments, requiredDocument)
	}

	return requiredDocuments
}

func expandDocumentRequires(tfMap map[string]interface{}) *ssm.DocumentRequires {
	if tfMap == nil {
		return nil
	}

	documentRequires := &ssm.DocumentRequires{}

	if v, ok := tfMap["name"].(string); ok && v != "" {
		documentRequires.Name = aws.String(v)
	}

	if v, ok := tfMap["require_type"].(string); ok && v != "" {
		documentRequires.RequireType = aws.String(v)
	}

	if v, ok := tfMap["version"].(string); ok && v != "" {
		documentRequires.Version = aws.String(v)
	}

	if v, ok := tfMap["version_name"].(string); ok && v != "" {
		documentRequires.VersionName = aws.String(v)
	}

	return documentRequires
}<|MERGE_RESOLUTION|>--- conflicted
+++ resolved
@@ -579,22 +579,16 @@
 	}
 
 	log.Printf("[INFO] Deleting SSM Document: %s", d.Id())
-<<<<<<< HEAD
 
 	input := &ssm.DeleteDocumentInput{
-		Name: aws.String(d.Get("name").(string)),
+		Name: aws.String(d.Get(names.AttrName).(string)),
 	}
 
 	if v, ok := d.GetOk("force_destroy"); ok {
 		input.Force = aws.Bool(v.(bool))
 	}
 
-	_, err := conn.DeleteDocumentWithContext(ctx, input)
-=======
-	_, err := conn.DeleteDocument(ctx, &ssm.DeleteDocumentInput{
-		Name: aws.String(d.Get(names.AttrName).(string)),
-	})
->>>>>>> 528314aa
+	_, err := conn.DeleteDocument(ctx, input)
 
 	if errs.IsAErrorMessageContains[*awstypes.InvalidDocument](err, "does not exist") {
 		return diags
