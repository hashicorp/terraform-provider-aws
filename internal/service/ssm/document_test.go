--- conflicted
+++ resolved
@@ -553,7 +553,6 @@
 	})
 }
 
-<<<<<<< HEAD
 func TestAccSSMDocument_tags(t *testing.T) {
 	ctx := acctest.Context(t)
 	rName := sdkacctest.RandomWithPrefix(acctest.ResourcePrefix)
@@ -649,8 +648,6 @@
 	})
 }
 
-=======
->>>>>>> 528314aa
 func TestAccSSMDocument_disappears(t *testing.T) {
 	ctx := acctest.Context(t)
 	rName := sdkacctest.RandomWithPrefix(acctest.ResourcePrefix)
@@ -1305,74 +1302,6 @@
 DOC
 }
 `, rName)
-<<<<<<< HEAD
-}
-
-func testAccDocumentConfig_tags1(rName, key1, value1 string) string {
-	return fmt.Sprintf(`
-resource "aws_ssm_document" "test" {
-  document_type = "Command"
-  name          = %[1]q
-
-  content = <<DOC
-{
-  "schemaVersion": "1.2",
-  "description": "Check ip configuration of a Linux instance.",
-  "parameters": {},
-  "runtimeConfig": {
-    "aws:runShellScript": {
-      "properties": [
-        {
-          "id": "0.aws:runShellScript",
-          "runCommand": [
-            "ifconfig"
-          ]
-        }
-      ]
-    }
-  }
-}
-DOC
-
-  tags = {
-    %[2]q = %[3]q
-  }
-}
-`, rName, key1, value1)
-}
-
-func testAccDocumentConfig_tags2(rName, key1, value1, key2, value2 string) string {
-	return fmt.Sprintf(`
-resource "aws_ssm_document" "test" {
-  document_type = "Command"
-  name          = %[1]q
-
-  content = <<DOC
-{
-  "schemaVersion": "1.2",
-  "description": "Check ip configuration of a Linux instance.",
-  "parameters": {},
-  "runtimeConfig": {
-    "aws:runShellScript": {
-      "properties": [
-        {
-          "id": "0.aws:runShellScript",
-          "runCommand": [
-            "ifconfig"
-          ]
-        }
-      ]
-    }
-  }
-}
-DOC
-
-  tags = {
-    %[2]q = %[3]q
-    %[4]q = %[5]q
-  }
-}
-`, rName, key1, value1, key2, value2)
 }
 
 func testAccDocumentConfig_appConfigSchema(schemaName string) string {
@@ -1444,6 +1373,4 @@
 DOC
 }
 `, configName, schemaName)
-=======
->>>>>>> 528314aa
 }