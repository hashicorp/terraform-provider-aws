package servicediscovery_test

import (
	"context"
	"fmt"
	"regexp"
	"testing"

	"github.com/aws/aws-sdk-go/service/servicediscovery"
	sdkacctest "github.com/hashicorp/terraform-plugin-sdk/v2/helper/acctest"
	"github.com/hashicorp/terraform-plugin-sdk/v2/helper/resource"
	"github.com/hashicorp/terraform-plugin-sdk/v2/terraform"
	"github.com/hashicorp/terraform-provider-aws/internal/acctest"
	"github.com/hashicorp/terraform-provider-aws/internal/conns"
	tfservicediscovery "github.com/hashicorp/terraform-provider-aws/internal/service/servicediscovery"
	"github.com/hashicorp/terraform-provider-aws/internal/tfresource"
)

func TestAccServiceDiscoveryPublicDNSNamespace_basic(t *testing.T) {
	ctx := acctest.Context(t)
	resourceName := "aws_service_discovery_public_dns_namespace.test"
	rName := sdkacctest.RandomWithPrefix(acctest.ResourcePrefix)

	resource.ParallelTest(t, resource.TestCase{
		PreCheck: func() {
<<<<<<< HEAD
			acctest.PreCheck(ctx, t)
			acctest.PreCheckPartitionHasService(servicediscovery.EndpointsID, t)
=======
			acctest.PreCheck(t)
			acctest.PreCheckPartitionHasService(t, servicediscovery.EndpointsID)
>>>>>>> 78d002fe
			testAccPreCheck(ctx, t)
		},
		ErrorCheck:               acctest.ErrorCheck(t, servicediscovery.EndpointsID),
		ProtoV5ProviderFactories: acctest.ProtoV5ProviderFactories,
		CheckDestroy:             testAccCheckPublicDNSNamespaceDestroy(ctx),
		Steps: []resource.TestStep{
			{
				Config: testAccPublicDNSNamespaceConfig_basic(rName),
				Check: resource.ComposeTestCheckFunc(
					testAccCheckPublicDNSNamespaceExists(ctx, resourceName),
					acctest.MatchResourceAttrRegionalARN(resourceName, "arn", "servicediscovery", regexp.MustCompile(`namespace/.+`)),
					resource.TestCheckResourceAttr(resourceName, "description", ""),
					resource.TestCheckResourceAttrSet(resourceName, "hosted_zone"),
					resource.TestCheckResourceAttr(resourceName, "tags.%", "0"),
				),
			},
			{
				ResourceName:      resourceName,
				ImportState:       true,
				ImportStateVerify: true,
			},
		},
	})
}

func TestAccServiceDiscoveryPublicDNSNamespace_disappears(t *testing.T) {
	ctx := acctest.Context(t)
	resourceName := "aws_service_discovery_public_dns_namespace.test"
	rName := sdkacctest.RandomWithPrefix(acctest.ResourcePrefix)

	resource.ParallelTest(t, resource.TestCase{
		PreCheck: func() {
<<<<<<< HEAD
			acctest.PreCheck(ctx, t)
			acctest.PreCheckPartitionHasService(servicediscovery.EndpointsID, t)
=======
			acctest.PreCheck(t)
			acctest.PreCheckPartitionHasService(t, servicediscovery.EndpointsID)
>>>>>>> 78d002fe
			testAccPreCheck(ctx, t)
		},
		ErrorCheck:               acctest.ErrorCheck(t, servicediscovery.EndpointsID),
		ProtoV5ProviderFactories: acctest.ProtoV5ProviderFactories,
		CheckDestroy:             testAccCheckPublicDNSNamespaceDestroy(ctx),
		Steps: []resource.TestStep{
			{
				Config: testAccPublicDNSNamespaceConfig_basic(rName),
				Check: resource.ComposeTestCheckFunc(
					testAccCheckPublicDNSNamespaceExists(ctx, resourceName),
					acctest.CheckResourceDisappears(ctx, acctest.Provider, tfservicediscovery.ResourcePublicDNSNamespace(), resourceName),
				),
				ExpectNonEmptyPlan: true,
			},
		},
	})
}

func TestAccServiceDiscoveryPublicDNSNamespace_description(t *testing.T) {
	ctx := acctest.Context(t)
	resourceName := "aws_service_discovery_public_dns_namespace.test"
	rName := sdkacctest.RandomWithPrefix(acctest.ResourcePrefix)

	resource.ParallelTest(t, resource.TestCase{
		PreCheck: func() {
<<<<<<< HEAD
			acctest.PreCheck(ctx, t)
			acctest.PreCheckPartitionHasService(servicediscovery.EndpointsID, t)
=======
			acctest.PreCheck(t)
			acctest.PreCheckPartitionHasService(t, servicediscovery.EndpointsID)
>>>>>>> 78d002fe
			testAccPreCheck(ctx, t)
		},
		ErrorCheck:               acctest.ErrorCheck(t, servicediscovery.EndpointsID),
		ProtoV5ProviderFactories: acctest.ProtoV5ProviderFactories,
		CheckDestroy:             testAccCheckPublicDNSNamespaceDestroy(ctx),
		Steps: []resource.TestStep{
			{
				Config: testAccPublicDNSNamespaceConfig_description(rName, "test"),
				Check: resource.ComposeTestCheckFunc(
					testAccCheckPublicDNSNamespaceExists(ctx, resourceName),
					resource.TestCheckResourceAttr(resourceName, "description", "test"),
				),
			},
		},
	})
}

func TestAccServiceDiscoveryPublicDNSNamespace_tags(t *testing.T) {
	ctx := acctest.Context(t)
	resourceName := "aws_service_discovery_public_dns_namespace.test"
	rName := sdkacctest.RandomWithPrefix(acctest.ResourcePrefix)

	resource.ParallelTest(t, resource.TestCase{
		PreCheck: func() {
<<<<<<< HEAD
			acctest.PreCheck(ctx, t)
			acctest.PreCheckPartitionHasService(servicediscovery.EndpointsID, t)
=======
			acctest.PreCheck(t)
			acctest.PreCheckPartitionHasService(t, servicediscovery.EndpointsID)
>>>>>>> 78d002fe
			testAccPreCheck(ctx, t)
		},
		ErrorCheck:               acctest.ErrorCheck(t, servicediscovery.EndpointsID),
		ProtoV5ProviderFactories: acctest.ProtoV5ProviderFactories,
		CheckDestroy:             testAccCheckPublicDNSNamespaceDestroy(ctx),
		Steps: []resource.TestStep{
			{
				Config: testAccPublicDNSNamespaceConfig_tags1(rName, "key1", "value1"),
				Check: resource.ComposeTestCheckFunc(
					testAccCheckPublicDNSNamespaceExists(ctx, resourceName),
					resource.TestCheckResourceAttr(resourceName, "tags.%", "1"),
					resource.TestCheckResourceAttr(resourceName, "tags.key1", "value1"),
				),
			},
			{
				ResourceName:      resourceName,
				ImportState:       true,
				ImportStateVerify: true,
			},
			{
				Config: testAccPublicDNSNamespaceConfig_tags2(rName, "key1", "value1updated", "key2", "value2"),
				Check: resource.ComposeTestCheckFunc(
					testAccCheckPublicDNSNamespaceExists(ctx, resourceName),
					resource.TestCheckResourceAttr(resourceName, "tags.%", "2"),
					resource.TestCheckResourceAttr(resourceName, "tags.key1", "value1updated"),
					resource.TestCheckResourceAttr(resourceName, "tags.key2", "value2"),
				),
			},
			{
				Config: testAccPublicDNSNamespaceConfig_tags1(rName, "key2", "value2"),
				Check: resource.ComposeTestCheckFunc(
					testAccCheckPublicDNSNamespaceExists(ctx, resourceName),
					resource.TestCheckResourceAttr(resourceName, "tags.%", "1"),
					resource.TestCheckResourceAttr(resourceName, "tags.key2", "value2"),
				),
			},
		},
	})
}

func testAccCheckPublicDNSNamespaceDestroy(ctx context.Context) resource.TestCheckFunc {
	return func(s *terraform.State) error {
		conn := acctest.Provider.Meta().(*conns.AWSClient).ServiceDiscoveryConn()

		for _, rs := range s.RootModule().Resources {
			if rs.Type != "aws_service_discovery_public_dns_namespace" {
				continue
			}

			_, err := tfservicediscovery.FindNamespaceByID(ctx, conn, rs.Primary.ID)

			if tfresource.NotFound(err) {
				continue
			}

			if err != nil {
				return err
			}

			return fmt.Errorf("Service Discovery Public DNS Namespace %s still exists", rs.Primary.ID)
		}

		return nil
	}
}

func testAccCheckPublicDNSNamespaceExists(ctx context.Context, n string) resource.TestCheckFunc {
	return func(s *terraform.State) error {
		rs, ok := s.RootModule().Resources[n]
		if !ok {
			return fmt.Errorf("Not found: %s", n)
		}

		if rs.Primary.ID == "" {
			return fmt.Errorf("No Service Discovery Public DNS Namespace ID is set")
		}

		conn := acctest.Provider.Meta().(*conns.AWSClient).ServiceDiscoveryConn()

		_, err := tfservicediscovery.FindNamespaceByID(ctx, conn, rs.Primary.ID)

		return err
	}
}

func testAccPublicDNSNamespaceConfig_basic(rName string) string {
	return fmt.Sprintf(`
resource "aws_service_discovery_public_dns_namespace" "test" {
  name = "%[1]s.test"
}
`, rName)
}

func testAccPublicDNSNamespaceConfig_description(rName, description string) string {
	return fmt.Sprintf(`
resource "aws_service_discovery_public_dns_namespace" "test" {
  description = %[1]q
  name        = "%[2]s.test"
}
`, description, rName)
}

func testAccPublicDNSNamespaceConfig_tags1(rName, tagKey1, tagValue1 string) string {
	return fmt.Sprintf(`
resource "aws_service_discovery_public_dns_namespace" "test" {
  name = "%[1]s.test"

  tags = {
    %[2]q = %[3]q
  }
}
`, rName, tagKey1, tagValue1)
}

func testAccPublicDNSNamespaceConfig_tags2(rName, tagKey1, tagValue1, tagKey2, tagValue2 string) string {
	return fmt.Sprintf(`
resource "aws_service_discovery_public_dns_namespace" "test" {
  name = "%[1]s.test"

  tags = {
    %[2]q = %[3]q
    %[4]q = %[5]q
  }
}
`, rName, tagKey1, tagValue1, tagKey2, tagValue2)
}<|MERGE_RESOLUTION|>--- conflicted
+++ resolved
@@ -23,13 +23,8 @@
 
 	resource.ParallelTest(t, resource.TestCase{
 		PreCheck: func() {
-<<<<<<< HEAD
-			acctest.PreCheck(ctx, t)
-			acctest.PreCheckPartitionHasService(servicediscovery.EndpointsID, t)
-=======
-			acctest.PreCheck(t)
-			acctest.PreCheckPartitionHasService(t, servicediscovery.EndpointsID)
->>>>>>> 78d002fe
+			acctest.PreCheck(ctx, t)
+			acctest.PreCheckPartitionHasService(t, servicediscovery.EndpointsID)
 			testAccPreCheck(ctx, t)
 		},
 		ErrorCheck:               acctest.ErrorCheck(t, servicediscovery.EndpointsID),
@@ -62,13 +57,8 @@
 
 	resource.ParallelTest(t, resource.TestCase{
 		PreCheck: func() {
-<<<<<<< HEAD
-			acctest.PreCheck(ctx, t)
-			acctest.PreCheckPartitionHasService(servicediscovery.EndpointsID, t)
-=======
-			acctest.PreCheck(t)
-			acctest.PreCheckPartitionHasService(t, servicediscovery.EndpointsID)
->>>>>>> 78d002fe
+			acctest.PreCheck(ctx, t)
+			acctest.PreCheckPartitionHasService(t, servicediscovery.EndpointsID)
 			testAccPreCheck(ctx, t)
 		},
 		ErrorCheck:               acctest.ErrorCheck(t, servicediscovery.EndpointsID),
@@ -94,13 +84,8 @@
 
 	resource.ParallelTest(t, resource.TestCase{
 		PreCheck: func() {
-<<<<<<< HEAD
-			acctest.PreCheck(ctx, t)
-			acctest.PreCheckPartitionHasService(servicediscovery.EndpointsID, t)
-=======
-			acctest.PreCheck(t)
-			acctest.PreCheckPartitionHasService(t, servicediscovery.EndpointsID)
->>>>>>> 78d002fe
+			acctest.PreCheck(ctx, t)
+			acctest.PreCheckPartitionHasService(t, servicediscovery.EndpointsID)
 			testAccPreCheck(ctx, t)
 		},
 		ErrorCheck:               acctest.ErrorCheck(t, servicediscovery.EndpointsID),
@@ -125,13 +110,8 @@
 
 	resource.ParallelTest(t, resource.TestCase{
 		PreCheck: func() {
-<<<<<<< HEAD
-			acctest.PreCheck(ctx, t)
-			acctest.PreCheckPartitionHasService(servicediscovery.EndpointsID, t)
-=======
-			acctest.PreCheck(t)
-			acctest.PreCheckPartitionHasService(t, servicediscovery.EndpointsID)
->>>>>>> 78d002fe
+			acctest.PreCheck(ctx, t)
+			acctest.PreCheckPartitionHasService(t, servicediscovery.EndpointsID)
 			testAccPreCheck(ctx, t)
 		},
 		ErrorCheck:               acctest.ErrorCheck(t, servicediscovery.EndpointsID),
