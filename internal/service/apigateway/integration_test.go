// Copyright (c) HashiCorp, Inc.
// SPDX-License-Identifier: MPL-2.0

package apigateway_test

import (
	"context"
	"fmt"
	"strings"
	"testing"

	"github.com/YakDriver/regexache"
	"github.com/aws/aws-sdk-go-v2/service/apigateway"
	awstypes "github.com/aws/aws-sdk-go-v2/service/apigateway/types"
	sdkacctest "github.com/hashicorp/terraform-plugin-testing/helper/acctest"
	"github.com/hashicorp/terraform-plugin-testing/helper/resource"
	"github.com/hashicorp/terraform-plugin-testing/terraform"
	"github.com/hashicorp/terraform-provider-aws/internal/acctest"
	"github.com/hashicorp/terraform-provider-aws/internal/conns"
	tfapigateway "github.com/hashicorp/terraform-provider-aws/internal/service/apigateway"
	"github.com/hashicorp/terraform-provider-aws/internal/tfresource"
	"github.com/hashicorp/terraform-provider-aws/names"
)

func TestAccAPIGatewayIntegration_basic(t *testing.T) {
	ctx := acctest.Context(t)
	var conf apigateway.GetIntegrationOutput
	rName := sdkacctest.RandomWithPrefix(acctest.ResourcePrefix)
	resourceName := "aws_api_gateway_integration.test"

	resource.ParallelTest(t, resource.TestCase{
		PreCheck:                 func() { acctest.PreCheck(ctx, t); acctest.PreCheckAPIGatewayTypeEDGE(t) },
		ErrorCheck:               acctest.ErrorCheck(t, names.APIGatewayServiceID),
		ProtoV5ProviderFactories: acctest.ProtoV5ProviderFactories,
		CheckDestroy:             testAccCheckIntegrationDestroy(ctx),
		Steps: []resource.TestStep{
			{
				Config: testAccIntegrationConfig_basic(rName),
				Check: resource.ComposeTestCheckFunc(
					testAccCheckIntegrationExists(ctx, resourceName, &conf),
					resource.TestCheckResourceAttr(resourceName, names.AttrType, "HTTP"),
					resource.TestCheckResourceAttr(resourceName, "integration_http_method", "GET"),
					resource.TestCheckResourceAttr(resourceName, names.AttrURI, "https://www.google.de"),
					resource.TestCheckResourceAttr(resourceName, "passthrough_behavior", "WHEN_NO_MATCH"),
					resource.TestCheckResourceAttr(resourceName, "content_handling", "CONVERT_TO_TEXT"),
					resource.TestCheckResourceAttr(resourceName, "credentials", ""),
					resource.TestCheckResourceAttr(resourceName, "request_parameters.%", "2"),
					resource.TestCheckResourceAttr(resourceName, "request_parameters.integration.request.header.X-Authorization", "'static'"),
					resource.TestCheckResourceAttr(resourceName, "request_parameters.integration.request.header.X-Foo", "'Bar'"),
					resource.TestCheckResourceAttr(resourceName, "request_templates.%", "2"),
					resource.TestCheckResourceAttr(resourceName, "request_templates.application/json", ""),
					resource.TestCheckResourceAttr(resourceName, "request_templates.application/xml", "#set($inputRoot = $input.path('$'))\n{ }"),
					resource.TestCheckResourceAttr(resourceName, "timeout_milliseconds", "29000"),
					resource.TestCheckResourceAttr(resourceName, "tls_config.#", "0"),
				),
			},
			{
				ResourceName:      resourceName,
				ImportState:       true,
				ImportStateIdFunc: testAccIntegrationImportStateIdFunc(resourceName),
				ImportStateVerify: true,
			},
			{
				Config: testAccIntegrationConfig_update(rName),
				Check: resource.ComposeTestCheckFunc(
					testAccCheckIntegrationExists(ctx, resourceName, &conf),
					resource.TestCheckResourceAttr(resourceName, names.AttrType, "HTTP"),
					resource.TestCheckResourceAttr(resourceName, "integration_http_method", "GET"),
					resource.TestCheckResourceAttr(resourceName, names.AttrURI, "https://www.google.de"),
					resource.TestCheckResourceAttr(resourceName, "passthrough_behavior", "WHEN_NO_MATCH"),
					resource.TestCheckResourceAttr(resourceName, "content_handling", "CONVERT_TO_TEXT"),
					resource.TestCheckResourceAttr(resourceName, "credentials", ""),
					resource.TestCheckResourceAttr(resourceName, "request_parameters.%", "2"),
					resource.TestCheckResourceAttr(resourceName, "request_parameters.integration.request.header.X-Authorization", "'updated'"),
					resource.TestCheckResourceAttr(resourceName, "request_parameters.integration.request.header.X-FooBar", "'Baz'"),
					resource.TestCheckResourceAttr(resourceName, "request_templates.%", "2"),
					resource.TestCheckResourceAttr(resourceName, "request_templates.application/json", "{'foobar': 'bar}"),
					resource.TestCheckResourceAttr(resourceName, "request_templates.text/html", "<html>Foo</html>"),
					resource.TestCheckResourceAttr(resourceName, "timeout_milliseconds", "2000"),
				),
			},
			{
				Config: testAccIntegrationConfig_updateURI(rName),
				Check: resource.ComposeTestCheckFunc(
					testAccCheckIntegrationExists(ctx, resourceName, &conf),
					resource.TestCheckResourceAttr(resourceName, names.AttrType, "HTTP"),
					resource.TestCheckResourceAttr(resourceName, "integration_http_method", "GET"),
					resource.TestCheckResourceAttr(resourceName, names.AttrURI, "https://www.google.de/updated"),
					resource.TestCheckResourceAttr(resourceName, "passthrough_behavior", "WHEN_NO_MATCH"),
					resource.TestCheckResourceAttr(resourceName, "content_handling", "CONVERT_TO_TEXT"),
					resource.TestCheckResourceAttr(resourceName, "credentials", ""),
					resource.TestCheckResourceAttr(resourceName, "request_parameters.%", "2"),
					resource.TestCheckResourceAttr(resourceName, "request_parameters.integration.request.header.X-Authorization", "'static'"),
					resource.TestCheckResourceAttr(resourceName, "request_parameters.integration.request.header.X-Foo", "'Bar'"),
					resource.TestCheckResourceAttr(resourceName, "request_templates.%", "2"),
					resource.TestCheckResourceAttr(resourceName, "request_templates.application/json", ""),
					resource.TestCheckResourceAttr(resourceName, "request_templates.application/xml", "#set($inputRoot = $input.path('$'))\n{ }"),
					resource.TestCheckResourceAttr(resourceName, "timeout_milliseconds", "2000"),
				),
			},
			{
				Config: testAccIntegrationConfig_updateNoTemplates(rName),
				Check: resource.ComposeTestCheckFunc(
					testAccCheckIntegrationExists(ctx, resourceName, &conf),
					resource.TestCheckResourceAttr(resourceName, names.AttrType, "HTTP"),
					resource.TestCheckResourceAttr(resourceName, "integration_http_method", "GET"),
					resource.TestCheckResourceAttr(resourceName, names.AttrURI, "https://www.google.de"),
					resource.TestCheckResourceAttr(resourceName, "passthrough_behavior", "WHEN_NO_MATCH"),
					resource.TestCheckResourceAttr(resourceName, "content_handling", "CONVERT_TO_TEXT"),
					resource.TestCheckResourceAttr(resourceName, "credentials", ""),
					resource.TestCheckResourceAttr(resourceName, "request_parameters.%", "0"),
					resource.TestCheckResourceAttr(resourceName, "request_templates.%", "0"),
					resource.TestCheckResourceAttr(resourceName, "timeout_milliseconds", "2000"),
				),
			},
			{
				Config: testAccIntegrationConfig_basic(rName),
				Check: resource.ComposeTestCheckFunc(
					testAccCheckIntegrationExists(ctx, resourceName, &conf),
					resource.TestCheckResourceAttr(resourceName, names.AttrType, "HTTP"),
					resource.TestCheckResourceAttr(resourceName, "integration_http_method", "GET"),
					resource.TestCheckResourceAttr(resourceName, names.AttrURI, "https://www.google.de"),
					resource.TestCheckResourceAttr(resourceName, "passthrough_behavior", "WHEN_NO_MATCH"),
					resource.TestCheckResourceAttr(resourceName, "content_handling", "CONVERT_TO_TEXT"),
					resource.TestCheckResourceAttr(resourceName, "credentials", ""),
					resource.TestCheckResourceAttr(resourceName, "request_parameters.%", "2"),
					resource.TestCheckResourceAttr(resourceName, "request_parameters.integration.request.header.X-Authorization", "'static'"),
					resource.TestCheckResourceAttr(resourceName, "request_templates.%", "2"),
					resource.TestCheckResourceAttr(resourceName, "request_templates.application/json", ""),
					resource.TestCheckResourceAttr(resourceName, "request_templates.application/xml", "#set($inputRoot = $input.path('$'))\n{ }"),
					resource.TestCheckResourceAttr(resourceName, "timeout_milliseconds", "29000"),
				),
			},
		},
	})
}

func TestAccAPIGatewayIntegration_contentHandling(t *testing.T) {
	ctx := acctest.Context(t)
	var conf apigateway.GetIntegrationOutput
	rName := sdkacctest.RandomWithPrefix(acctest.ResourcePrefix)
	resourceName := "aws_api_gateway_integration.test"

	resource.ParallelTest(t, resource.TestCase{
		PreCheck:                 func() { acctest.PreCheck(ctx, t); acctest.PreCheckAPIGatewayTypeEDGE(t) },
		ErrorCheck:               acctest.ErrorCheck(t, names.APIGatewayServiceID),
		ProtoV5ProviderFactories: acctest.ProtoV5ProviderFactories,
		CheckDestroy:             testAccCheckIntegrationDestroy(ctx),
		Steps: []resource.TestStep{
			{
				Config: testAccIntegrationConfig_basic(rName),
				Check: resource.ComposeTestCheckFunc(
					testAccCheckIntegrationExists(ctx, resourceName, &conf),
					resource.TestCheckResourceAttr(resourceName, names.AttrType, "HTTP"),
					resource.TestCheckResourceAttr(resourceName, "integration_http_method", "GET"),
					resource.TestCheckResourceAttr(resourceName, names.AttrURI, "https://www.google.de"),
					resource.TestCheckResourceAttr(resourceName, "passthrough_behavior", "WHEN_NO_MATCH"),
					resource.TestCheckResourceAttr(resourceName, "content_handling", "CONVERT_TO_TEXT"),
					resource.TestCheckResourceAttr(resourceName, "credentials", ""),
					resource.TestCheckResourceAttr(resourceName, "request_parameters.%", "2"),
					resource.TestCheckResourceAttr(resourceName, "request_parameters.integration.request.header.X-Authorization", "'static'"),
					resource.TestCheckResourceAttr(resourceName, "request_parameters.integration.request.header.X-Foo", "'Bar'"),
					resource.TestCheckResourceAttr(resourceName, "request_templates.%", "2"),
					resource.TestCheckResourceAttr(resourceName, "request_templates.application/json", ""),
					resource.TestCheckResourceAttr(resourceName, "request_templates.application/xml", "#set($inputRoot = $input.path('$'))\n{ }"),
				),
			},

			{
				Config: testAccIntegrationConfig_updateContentHandling(rName),
				Check: resource.ComposeTestCheckFunc(
					testAccCheckIntegrationExists(ctx, resourceName, &conf),
					resource.TestCheckResourceAttr(resourceName, names.AttrType, "HTTP"),
					resource.TestCheckResourceAttr(resourceName, "integration_http_method", "GET"),
					resource.TestCheckResourceAttr(resourceName, names.AttrURI, "https://www.google.de"),
					resource.TestCheckResourceAttr(resourceName, "passthrough_behavior", "WHEN_NO_MATCH"),
					resource.TestCheckResourceAttr(resourceName, "content_handling", "CONVERT_TO_BINARY"),
					resource.TestCheckResourceAttr(resourceName, "credentials", ""),
					resource.TestCheckResourceAttr(resourceName, "request_parameters.%", "2"),
					resource.TestCheckResourceAttr(resourceName, "request_parameters.integration.request.header.X-Authorization", "'static'"),
					resource.TestCheckResourceAttr(resourceName, "request_parameters.integration.request.header.X-Foo", "'Bar'"),
					resource.TestCheckResourceAttr(resourceName, "request_templates.%", "2"),
					resource.TestCheckResourceAttr(resourceName, "request_templates.application/json", ""),
					resource.TestCheckResourceAttr(resourceName, "request_templates.application/xml", "#set($inputRoot = $input.path('$'))\n{ }"),
				),
			},
			{
				Config: testAccIntegrationConfig_removeContentHandling(rName),
				Check: resource.ComposeTestCheckFunc(
					testAccCheckIntegrationExists(ctx, resourceName, &conf),
					resource.TestCheckResourceAttr(resourceName, names.AttrType, "HTTP"),
					resource.TestCheckResourceAttr(resourceName, "integration_http_method", "GET"),
					resource.TestCheckResourceAttr(resourceName, names.AttrURI, "https://www.google.de"),
					resource.TestCheckResourceAttr(resourceName, "passthrough_behavior", "WHEN_NO_MATCH"),
					resource.TestCheckResourceAttr(resourceName, "content_handling", ""),
					resource.TestCheckResourceAttr(resourceName, "credentials", ""),
					resource.TestCheckResourceAttr(resourceName, "request_parameters.%", "2"),
					resource.TestCheckResourceAttr(resourceName, "request_parameters.integration.request.header.X-Authorization", "'static'"),
					resource.TestCheckResourceAttr(resourceName, "request_parameters.integration.request.header.X-Foo", "'Bar'"),
					resource.TestCheckResourceAttr(resourceName, "request_templates.%", "2"),
					resource.TestCheckResourceAttr(resourceName, "request_templates.application/json", ""),
					resource.TestCheckResourceAttr(resourceName, "request_templates.application/xml", "#set($inputRoot = $input.path('$'))\n{ }"),
				),
			},
			{
				ResourceName:      resourceName,
				ImportState:       true,
				ImportStateIdFunc: testAccIntegrationImportStateIdFunc(resourceName),
				ImportStateVerify: true,
			},
		},
	})
}

func TestAccAPIGatewayIntegration_Parameters_cacheKey(t *testing.T) {
	ctx := acctest.Context(t)
	var conf apigateway.GetIntegrationOutput
	rName := sdkacctest.RandomWithPrefix(acctest.ResourcePrefix)
	resourceName := "aws_api_gateway_integration.test"

	resource.ParallelTest(t, resource.TestCase{
		PreCheck:                 func() { acctest.PreCheck(ctx, t); acctest.PreCheckAPIGatewayTypeEDGE(t) },
		ErrorCheck:               acctest.ErrorCheck(t, names.APIGatewayServiceID),
		ProtoV5ProviderFactories: acctest.ProtoV5ProviderFactories,
		CheckDestroy:             testAccCheckIntegrationDestroy(ctx),
		Steps: []resource.TestStep{
			{
				Config: testAccIntegrationConfig_Parameters_cacheKey(rName),
				Check: resource.ComposeTestCheckFunc(
					testAccCheckIntegrationExists(ctx, resourceName, &conf),
					resource.TestCheckResourceAttr(resourceName, names.AttrType, "HTTP"),
					resource.TestCheckResourceAttr(resourceName, "integration_http_method", "GET"),
					resource.TestCheckResourceAttr(resourceName, names.AttrURI, "https://www.google.de"),
					resource.TestCheckResourceAttr(resourceName, "passthrough_behavior", "WHEN_NO_MATCH"),
					resource.TestCheckResourceAttr(resourceName, "content_handling", "CONVERT_TO_TEXT"),
					resource.TestCheckResourceAttr(resourceName, "credentials", ""),
					resource.TestCheckResourceAttr(resourceName, "request_parameters.%", "3"),
					resource.TestCheckResourceAttr(resourceName, "request_parameters.integration.request.header.X-Authorization", "'static'"),
					resource.TestCheckResourceAttr(resourceName, "request_parameters.integration.request.header.X-Foo", "'Bar'"),
					resource.TestCheckResourceAttr(resourceName, "request_parameters.integration.request.path.param", "method.request.path.param"),
					resource.TestCheckResourceAttr(resourceName, "cache_key_parameters.#", "1"),
					resource.TestCheckTypeSetElemAttr(resourceName, "cache_key_parameters.*", "method.request.path.param"),
					resource.TestCheckResourceAttr(resourceName, "cache_namespace", "foobar"),
					resource.TestCheckResourceAttr(resourceName, "request_templates.%", "2"),
					resource.TestCheckResourceAttr(resourceName, "request_templates.application/json", ""),
					resource.TestCheckResourceAttr(resourceName, "request_templates.application/xml", "#set($inputRoot = $input.path('$'))\n{ }"),
				),
			},
			{
				ResourceName:      resourceName,
				ImportState:       true,
				ImportStateIdFunc: testAccIntegrationImportStateIdFunc(resourceName),
				ImportStateVerify: true,
			},
		},
	})
}

func TestAccAPIGatewayIntegration_Parameters_cacheKeyUpdate(t *testing.T) {
	ctx := acctest.Context(t)
	var conf apigateway.GetIntegrationOutput
	rName := sdkacctest.RandomWithPrefix(acctest.ResourcePrefix)
	resourceName := "aws_api_gateway_integration.test"

	resource.ParallelTest(t, resource.TestCase{
		PreCheck:                 func() { acctest.PreCheck(ctx, t); acctest.PreCheckAPIGatewayTypeEDGE(t) },
		ErrorCheck:               acctest.ErrorCheck(t, names.APIGatewayServiceID),
		ProtoV5ProviderFactories: acctest.ProtoV5ProviderFactories,
		CheckDestroy:             testAccCheckIntegrationDestroy(ctx),
		Steps: []resource.TestStep{
			{
				Config: testAccIntegrationConfig_Parameters_cacheKey(rName),
				Check: resource.ComposeTestCheckFunc(
					testAccCheckIntegrationExists(ctx, resourceName, &conf),
					resource.TestCheckResourceAttr(resourceName, names.AttrType, "HTTP"),
					resource.TestCheckResourceAttr(resourceName, "integration_http_method", "GET"),
					resource.TestCheckResourceAttr(resourceName, names.AttrURI, "https://www.google.de"),
					resource.TestCheckResourceAttr(resourceName, "passthrough_behavior", "WHEN_NO_MATCH"),
					resource.TestCheckResourceAttr(resourceName, "content_handling", "CONVERT_TO_TEXT"),
					resource.TestCheckResourceAttr(resourceName, "credentials", ""),
					resource.TestCheckResourceAttr(resourceName, "request_parameters.%", "3"),
					resource.TestCheckResourceAttr(resourceName, "request_parameters.integration.request.header.X-Authorization", "'static'"),
					resource.TestCheckResourceAttr(resourceName, "request_parameters.integration.request.header.X-Foo", "'Bar'"),
					resource.TestCheckResourceAttr(resourceName, "request_parameters.integration.request.path.param", "method.request.path.param"),
					resource.TestCheckResourceAttr(resourceName, "cache_key_parameters.#", "1"),
					resource.TestCheckTypeSetElemAttr(resourceName, "cache_key_parameters.*", "method.request.path.param"),
					resource.TestCheckResourceAttr(resourceName, "cache_namespace", "foobar"),
					resource.TestCheckResourceAttr(resourceName, "request_templates.%", "2"),
					resource.TestCheckResourceAttr(resourceName, "request_templates.application/json", ""),
					resource.TestCheckResourceAttr(resourceName, "request_templates.application/xml", "#set($inputRoot = $input.path('$'))\n{ }"),
				),
			},
			{
				Config: testAccIntegrationConfig_Parameters_cacheKeyUpdate(rName),
				Check: resource.ComposeTestCheckFunc(
					testAccCheckIntegrationExists(ctx, resourceName, &conf),
					resource.TestCheckResourceAttr(resourceName, names.AttrType, "HTTP"),
					resource.TestCheckResourceAttr(resourceName, "integration_http_method", "GET"),
					resource.TestCheckResourceAttr(resourceName, names.AttrURI, "https://www.google.de"),
					resource.TestCheckResourceAttr(resourceName, "passthrough_behavior", "WHEN_NO_MATCH"),
					resource.TestCheckResourceAttr(resourceName, "content_handling", "CONVERT_TO_TEXT"),
					resource.TestCheckResourceAttr(resourceName, "credentials", ""),
					resource.TestCheckResourceAttr(resourceName, "request_parameters.%", "3"),
					resource.TestCheckResourceAttr(resourceName, "request_parameters.integration.request.header.X-Authorization", "'static'"),
					resource.TestCheckResourceAttr(resourceName, "request_parameters.integration.request.header.X-Foo", "'Bar'"),
					resource.TestCheckResourceAttr(resourceName, "request_parameters.integration.request.path.param", "method.request.path.param"),
					resource.TestCheckResourceAttr(resourceName, "cache_key_parameters.#", "2"),
					resource.TestCheckTypeSetElemAttr(resourceName, "cache_key_parameters.*", "method.request.path.param"),
					resource.TestCheckTypeSetElemAttr(resourceName, "cache_key_parameters.*", "method.request.querystring.test1"),
					resource.TestCheckResourceAttr(resourceName, "cache_namespace", "foobar"),
					resource.TestCheckResourceAttr(resourceName, "request_templates.%", "2"),
					resource.TestCheckResourceAttr(resourceName, "request_templates.application/json", ""),
					resource.TestCheckResourceAttr(resourceName, "request_templates.application/xml", "#set($inputRoot = $input.path('$'))\n{ }"),
				),
			},
			{
				ResourceName:      resourceName,
				ImportState:       true,
				ImportStateIdFunc: testAccIntegrationImportStateIdFunc(resourceName),
				ImportStateVerify: true,
			},
		},
	})
}

func TestAccAPIGatewayIntegration_Parameters_requestUpdate(t *testing.T) {
	ctx := acctest.Context(t)
	var conf apigateway.GetIntegrationOutput
	rName := sdkacctest.RandomWithPrefix(acctest.ResourcePrefix)
	resourceName := "aws_api_gateway_integration.test"

	resource.ParallelTest(t, resource.TestCase{
		PreCheck:                 func() { acctest.PreCheck(ctx, t); acctest.PreCheckAPIGatewayTypeEDGE(t) },
		ErrorCheck:               acctest.ErrorCheck(t, names.APIGatewayServiceID),
		ProtoV5ProviderFactories: acctest.ProtoV5ProviderFactories,
		CheckDestroy:             testAccCheckIntegrationDestroy(ctx),
		Steps: []resource.TestStep{
			{
				Config: testAccIntegrationConfig_Parameters_requestUpdate(rName, []string{"X-Some-Header-1", "X-Some-Header-2", "X-Some-Header-3"}),
				Check: resource.ComposeTestCheckFunc(
					testAccCheckIntegrationExists(ctx, resourceName, &conf),
					resource.TestCheckResourceAttr(resourceName, names.AttrType, "HTTP_PROXY"),
					resource.TestCheckResourceAttr(resourceName, "integration_http_method", "ANY"),
					resource.TestCheckResourceAttr(resourceName, names.AttrURI, "https://www.google.de"),
					resource.TestCheckResourceAttr(resourceName, "request_parameters.%", "3"),
					resource.TestCheckResourceAttr(resourceName, "request_parameters.integration.request.querystring.X-Some-Header-1", "method.request.querystring.X-Some-Header-1"),
					resource.TestCheckResourceAttr(resourceName, "request_parameters.integration.request.querystring.X-Some-Header-2", "method.request.querystring.X-Some-Header-2"),
					resource.TestCheckResourceAttr(resourceName, "request_parameters.integration.request.querystring.X-Some-Header-3", "method.request.querystring.X-Some-Header-3"),
				),
			},
			{
				Config: testAccIntegrationConfig_Parameters_requestUpdate(rName, []string{"X-Some-Header-1", "X-Some-Header-3"}),
				Check: resource.ComposeTestCheckFunc(
					testAccCheckIntegrationExists(ctx, resourceName, &conf),
					resource.TestCheckResourceAttr(resourceName, names.AttrType, "HTTP_PROXY"),
					resource.TestCheckResourceAttr(resourceName, "integration_http_method", "ANY"),
					resource.TestCheckResourceAttr(resourceName, names.AttrURI, "https://www.google.de"),
					resource.TestCheckResourceAttr(resourceName, "request_parameters.%", "2"),
					resource.TestCheckResourceAttr(resourceName, "request_parameters.integration.request.querystring.X-Some-Header-1", "method.request.querystring.X-Some-Header-1"),
					resource.TestCheckResourceAttr(resourceName, "request_parameters.integration.request.querystring.X-Some-Header-3", "method.request.querystring.X-Some-Header-3"),
				),
			},
		},
	})
}

func TestAccAPIGatewayIntegration_Parameters_requestCacheKeyUpdate(t *testing.T) {
	ctx := acctest.Context(t)
	var conf apigateway.GetIntegrationOutput
	rName := sdkacctest.RandomWithPrefix(acctest.ResourcePrefix)
	resourceName := "aws_api_gateway_integration.test"

	resource.ParallelTest(t, resource.TestCase{
		PreCheck:                 func() { acctest.PreCheck(ctx, t); acctest.PreCheckAPIGatewayTypeEDGE(t) },
		ErrorCheck:               acctest.ErrorCheck(t, names.APIGatewayServiceID),
		ProtoV5ProviderFactories: acctest.ProtoV5ProviderFactories,
		CheckDestroy:             testAccCheckIntegrationDestroy(ctx),
		Steps: []resource.TestStep{
			{
				Config: testAccIntegrationConfig_Parameters_requestCacheKeyUpdate(rName, []string{"X-Some-Header-1", "X-Some-Header-2", "X-Some-Header-3"}),
				Check: resource.ComposeTestCheckFunc(
					testAccCheckIntegrationExists(ctx, resourceName, &conf),
					resource.TestCheckResourceAttr(resourceName, names.AttrType, "HTTP_PROXY"),
					resource.TestCheckResourceAttr(resourceName, "integration_http_method", "ANY"),
					resource.TestCheckResourceAttr(resourceName, names.AttrURI, "https://www.google.de"),
					resource.TestCheckResourceAttr(resourceName, "request_parameters.%", "5"),
					resource.TestCheckResourceAttr(resourceName, "request_parameters.integration.request.header.Host", "'method.request.querystring.name'"),
					resource.TestCheckResourceAttr(resourceName, "request_parameters.integration.request.path.proxy", "method.request.path.proxy"),
					resource.TestCheckResourceAttr(resourceName, "request_parameters.integration.request.querystring.X-Some-Header-1", "method.request.querystring.X-Some-Header-1"),
					resource.TestCheckResourceAttr(resourceName, "request_parameters.integration.request.querystring.X-Some-Header-2", "method.request.querystring.X-Some-Header-2"),
					resource.TestCheckResourceAttr(resourceName, "request_parameters.integration.request.querystring.X-Some-Header-3", "method.request.querystring.X-Some-Header-3"),
					resource.TestCheckResourceAttr(resourceName, "cache_key_parameters.#", "9"),
					resource.TestCheckTypeSetElemAttr(resourceName, "cache_key_parameters.*", "method.request.path.proxy"),
					resource.TestCheckTypeSetElemAttr(resourceName, "cache_key_parameters.*", "integration.request.path.proxy"),
					resource.TestCheckTypeSetElemAttr(resourceName, "cache_key_parameters.*", "integration.request.header.Host"),
					resource.TestCheckTypeSetElemAttr(resourceName, "cache_key_parameters.*", "method.request.querystring.X-Some-Header-1"),
					resource.TestCheckTypeSetElemAttr(resourceName, "cache_key_parameters.*", "method.request.querystring.X-Some-Header-2"),
					resource.TestCheckTypeSetElemAttr(resourceName, "cache_key_parameters.*", "method.request.querystring.X-Some-Header-3"),
					resource.TestCheckTypeSetElemAttr(resourceName, "cache_key_parameters.*", "integration.request.querystring.X-Some-Header-1"),
					resource.TestCheckTypeSetElemAttr(resourceName, "cache_key_parameters.*", "integration.request.querystring.X-Some-Header-2"),
					resource.TestCheckTypeSetElemAttr(resourceName, "cache_key_parameters.*", "integration.request.querystring.X-Some-Header-3"),
				),
			},
			{
				Config: testAccIntegrationConfig_Parameters_requestCacheKeyUpdate(rName, []string{"X-Some-Header-1", "X-Some-Header-3"}),
				Check: resource.ComposeTestCheckFunc(
					testAccCheckIntegrationExists(ctx, resourceName, &conf),
					resource.TestCheckResourceAttr(resourceName, names.AttrType, "HTTP_PROXY"),
					resource.TestCheckResourceAttr(resourceName, "integration_http_method", "ANY"),
					resource.TestCheckResourceAttr(resourceName, names.AttrURI, "https://www.google.de"),
					resource.TestCheckResourceAttr(resourceName, "request_parameters.%", "4"),
					resource.TestCheckResourceAttr(resourceName, "request_parameters.integration.request.header.Host", "'method.request.querystring.name'"),
					resource.TestCheckResourceAttr(resourceName, "request_parameters.integration.request.path.proxy", "method.request.path.proxy"),
					resource.TestCheckResourceAttr(resourceName, "request_parameters.integration.request.querystring.X-Some-Header-1", "method.request.querystring.X-Some-Header-1"),
					resource.TestCheckResourceAttr(resourceName, "request_parameters.integration.request.querystring.X-Some-Header-3", "method.request.querystring.X-Some-Header-3"),
					resource.TestCheckResourceAttr(resourceName, "cache_key_parameters.#", "7"),
					resource.TestCheckTypeSetElemAttr(resourceName, "cache_key_parameters.*", "method.request.path.proxy"),
					resource.TestCheckTypeSetElemAttr(resourceName, "cache_key_parameters.*", "integration.request.path.proxy"),
					resource.TestCheckTypeSetElemAttr(resourceName, "cache_key_parameters.*", "integration.request.header.Host"),
					resource.TestCheckTypeSetElemAttr(resourceName, "cache_key_parameters.*", "method.request.querystring.X-Some-Header-1"),
					resource.TestCheckTypeSetElemAttr(resourceName, "cache_key_parameters.*", "method.request.querystring.X-Some-Header-3"),
					resource.TestCheckTypeSetElemAttr(resourceName, "cache_key_parameters.*", "integration.request.querystring.X-Some-Header-1"),
					resource.TestCheckTypeSetElemAttr(resourceName, "cache_key_parameters.*", "integration.request.querystring.X-Some-Header-3"),
				),
			},
			{
				Config: testAccIntegrationConfig_Parameters_requestCacheKeyUpdate(rName, []string{"X-Some-Header-1", "X-Some-Header-4"}),
				Check: resource.ComposeTestCheckFunc(
					testAccCheckIntegrationExists(ctx, resourceName, &conf),
					resource.TestCheckResourceAttr(resourceName, names.AttrType, "HTTP_PROXY"),
					resource.TestCheckResourceAttr(resourceName, "integration_http_method", "ANY"),
					resource.TestCheckResourceAttr(resourceName, names.AttrURI, "https://www.google.de"),
					resource.TestCheckResourceAttr(resourceName, "request_parameters.%", "4"),
					resource.TestCheckResourceAttr(resourceName, "request_parameters.integration.request.header.Host", "'method.request.querystring.name'"),
					resource.TestCheckResourceAttr(resourceName, "request_parameters.integration.request.path.proxy", "method.request.path.proxy"),
					resource.TestCheckResourceAttr(resourceName, "request_parameters.integration.request.querystring.X-Some-Header-1", "method.request.querystring.X-Some-Header-1"),
					resource.TestCheckResourceAttr(resourceName, "request_parameters.integration.request.querystring.X-Some-Header-4", "method.request.querystring.X-Some-Header-4"),
					resource.TestCheckResourceAttr(resourceName, "cache_key_parameters.#", "7"),
					resource.TestCheckTypeSetElemAttr(resourceName, "cache_key_parameters.*", "method.request.path.proxy"),
					resource.TestCheckTypeSetElemAttr(resourceName, "cache_key_parameters.*", "integration.request.path.proxy"),
					resource.TestCheckTypeSetElemAttr(resourceName, "cache_key_parameters.*", "integration.request.header.Host"),
					resource.TestCheckTypeSetElemAttr(resourceName, "cache_key_parameters.*", "method.request.querystring.X-Some-Header-1"),
					resource.TestCheckTypeSetElemAttr(resourceName, "cache_key_parameters.*", "method.request.querystring.X-Some-Header-4"),
					resource.TestCheckTypeSetElemAttr(resourceName, "cache_key_parameters.*", "integration.request.querystring.X-Some-Header-1"),
					resource.TestCheckTypeSetElemAttr(resourceName, "cache_key_parameters.*", "integration.request.querystring.X-Some-Header-4"),
				),
			},
			{
				Config: testAccIntegrationConfig_Parameters_requestCacheKeyUpdate(rName, []string{"X-Some-Header-1", "X-Some-Header-4", "X-Some-Header-5", "X-Some-Header-6", "X-Some-Header-7"}),
				Check: resource.ComposeTestCheckFunc(
					testAccCheckIntegrationExists(ctx, resourceName, &conf),
					resource.TestCheckResourceAttr(resourceName, names.AttrType, "HTTP_PROXY"),
					resource.TestCheckResourceAttr(resourceName, "integration_http_method", "ANY"),
					resource.TestCheckResourceAttr(resourceName, names.AttrURI, "https://www.google.de"),
					resource.TestCheckResourceAttr(resourceName, "request_parameters.%", "7"),
					resource.TestCheckResourceAttr(resourceName, "request_parameters.integration.request.header.Host", "'method.request.querystring.name'"),
					resource.TestCheckResourceAttr(resourceName, "request_parameters.integration.request.path.proxy", "method.request.path.proxy"),
					resource.TestCheckResourceAttr(resourceName, "request_parameters.integration.request.querystring.X-Some-Header-1", "method.request.querystring.X-Some-Header-1"),
					resource.TestCheckResourceAttr(resourceName, "request_parameters.integration.request.querystring.X-Some-Header-4", "method.request.querystring.X-Some-Header-4"),
					resource.TestCheckResourceAttr(resourceName, "request_parameters.integration.request.querystring.X-Some-Header-5", "method.request.querystring.X-Some-Header-5"),
					resource.TestCheckResourceAttr(resourceName, "request_parameters.integration.request.querystring.X-Some-Header-6", "method.request.querystring.X-Some-Header-6"),
					resource.TestCheckResourceAttr(resourceName, "request_parameters.integration.request.querystring.X-Some-Header-7", "method.request.querystring.X-Some-Header-7"),
					resource.TestCheckResourceAttr(resourceName, "cache_key_parameters.#", "13"),
					resource.TestCheckTypeSetElemAttr(resourceName, "cache_key_parameters.*", "method.request.path.proxy"),
					resource.TestCheckTypeSetElemAttr(resourceName, "cache_key_parameters.*", "integration.request.path.proxy"),
					resource.TestCheckTypeSetElemAttr(resourceName, "cache_key_parameters.*", "integration.request.header.Host"),
					resource.TestCheckTypeSetElemAttr(resourceName, "cache_key_parameters.*", "method.request.querystring.X-Some-Header-1"),
					resource.TestCheckTypeSetElemAttr(resourceName, "cache_key_parameters.*", "method.request.querystring.X-Some-Header-4"),
					resource.TestCheckTypeSetElemAttr(resourceName, "cache_key_parameters.*", "method.request.querystring.X-Some-Header-5"),
					resource.TestCheckTypeSetElemAttr(resourceName, "cache_key_parameters.*", "method.request.querystring.X-Some-Header-6"),
					resource.TestCheckTypeSetElemAttr(resourceName, "cache_key_parameters.*", "method.request.querystring.X-Some-Header-7"),
					resource.TestCheckTypeSetElemAttr(resourceName, "cache_key_parameters.*", "integration.request.querystring.X-Some-Header-1"),
					resource.TestCheckTypeSetElemAttr(resourceName, "cache_key_parameters.*", "integration.request.querystring.X-Some-Header-4"),
					resource.TestCheckTypeSetElemAttr(resourceName, "cache_key_parameters.*", "integration.request.querystring.X-Some-Header-5"),
					resource.TestCheckTypeSetElemAttr(resourceName, "cache_key_parameters.*", "integration.request.querystring.X-Some-Header-6"),
					resource.TestCheckTypeSetElemAttr(resourceName, "cache_key_parameters.*", "integration.request.querystring.X-Some-Header-7"),
				),
			},
			{
				Config: testAccIntegrationConfig_Parameters_requestCacheKeyUpdate(rName, []string{"X-Some-Header-2"}),
				Check: resource.ComposeTestCheckFunc(
					testAccCheckIntegrationExists(ctx, resourceName, &conf),
					resource.TestCheckResourceAttr(resourceName, names.AttrType, "HTTP_PROXY"),
					resource.TestCheckResourceAttr(resourceName, "integration_http_method", "ANY"),
					resource.TestCheckResourceAttr(resourceName, names.AttrURI, "https://www.google.de"),
					resource.TestCheckResourceAttr(resourceName, "request_parameters.%", "3"),
					resource.TestCheckResourceAttr(resourceName, "request_parameters.integration.request.header.Host", "'method.request.querystring.name'"),
					resource.TestCheckResourceAttr(resourceName, "request_parameters.integration.request.path.proxy", "method.request.path.proxy"),
					resource.TestCheckResourceAttr(resourceName, "request_parameters.integration.request.querystring.X-Some-Header-2", "method.request.querystring.X-Some-Header-2"),
					resource.TestCheckResourceAttr(resourceName, "cache_key_parameters.#", "5"),
					resource.TestCheckTypeSetElemAttr(resourceName, "cache_key_parameters.*", "method.request.path.proxy"),
					resource.TestCheckTypeSetElemAttr(resourceName, "cache_key_parameters.*", "integration.request.path.proxy"),
					resource.TestCheckTypeSetElemAttr(resourceName, "cache_key_parameters.*", "integration.request.header.Host"),
					resource.TestCheckTypeSetElemAttr(resourceName, "cache_key_parameters.*", "method.request.querystring.X-Some-Header-2"),
					resource.TestCheckTypeSetElemAttr(resourceName, "cache_key_parameters.*", "integration.request.querystring.X-Some-Header-2"),
				),
			},
		},
	})
}

func TestAccAPIGatewayIntegration_integrationType(t *testing.T) {
	ctx := acctest.Context(t)
	var conf apigateway.GetIntegrationOutput
	rName := sdkacctest.RandomWithPrefix(acctest.ResourcePrefix)
	resourceName := "aws_api_gateway_integration.test"

	resource.ParallelTest(t, resource.TestCase{
		PreCheck:                 func() { acctest.PreCheck(ctx, t); acctest.PreCheckAPIGatewayTypeEDGE(t) },
		ErrorCheck:               acctest.ErrorCheck(t, names.APIGatewayServiceID),
		ProtoV5ProviderFactories: acctest.ProtoV5ProviderFactories,
		CheckDestroy:             testAccCheckIntegrationDestroy(ctx),
		Steps: []resource.TestStep{
			{
				Config: testAccIntegrationConfig_typeInternet(rName),
				Check: resource.ComposeTestCheckFunc(
					testAccCheckIntegrationExists(ctx, resourceName, &conf),
					resource.TestCheckResourceAttr(resourceName, "connection_type", "INTERNET"),
					resource.TestCheckResourceAttr(resourceName, names.AttrConnectionID, ""),
				),
			},
			{
				Config: testAccIntegrationConfig_typeVPCLink(rName),
				Check: resource.ComposeTestCheckFunc(
					testAccCheckIntegrationExists(ctx, resourceName, &conf),
					resource.TestCheckResourceAttr(resourceName, "connection_type", "VPC_LINK"),
					resource.TestMatchResourceAttr(resourceName, names.AttrConnectionID, regexache.MustCompile("^[0-9a-z]+$")),
				),
			},
			{
				Config: testAccIntegrationConfig_typeInternet(rName),
				Check: resource.ComposeTestCheckFunc(
					testAccCheckIntegrationExists(ctx, resourceName, &conf),
					resource.TestCheckResourceAttr(resourceName, "connection_type", "INTERNET"),
					resource.TestCheckResourceAttr(resourceName, names.AttrConnectionID, ""),
				),
			},
			{
				ResourceName:      resourceName,
				ImportState:       true,
				ImportStateIdFunc: testAccIntegrationImportStateIdFunc(resourceName),
				ImportStateVerify: true,
			},
		},
	})
}

func TestAccAPIGatewayIntegration_TLS_insecureSkipVerification(t *testing.T) {
	ctx := acctest.Context(t)
	var conf apigateway.GetIntegrationOutput
	rName := sdkacctest.RandomWithPrefix(acctest.ResourcePrefix)
	resourceName := "aws_api_gateway_integration.test"

	resource.ParallelTest(t, resource.TestCase{
		PreCheck:                 func() { acctest.PreCheck(ctx, t); acctest.PreCheckAPIGatewayTypeEDGE(t) },
		ErrorCheck:               acctest.ErrorCheck(t, names.APIGatewayServiceID),
		ProtoV5ProviderFactories: acctest.ProtoV5ProviderFactories,
		CheckDestroy:             testAccCheckIntegrationDestroy(ctx),
		Steps: []resource.TestStep{
			{
				Config: testAccIntegrationConfig_tlsInsecureSkipVerification(rName, true),
				Check: resource.ComposeTestCheckFunc(
					testAccCheckIntegrationExists(ctx, resourceName, &conf),
					resource.TestCheckResourceAttr(resourceName, "tls_config.#", "1"),
					resource.TestCheckResourceAttr(resourceName, "tls_config.0.insecure_skip_verification", acctest.CtTrue),
				),
			},
			{
				ResourceName:      resourceName,
				ImportState:       true,
				ImportStateIdFunc: testAccIntegrationImportStateIdFunc(resourceName),
				ImportStateVerify: true,
			},
			{
				Config: testAccIntegrationConfig_tlsInsecureSkipVerification(rName, false),
				Check: resource.ComposeTestCheckFunc(
					testAccCheckIntegrationExists(ctx, resourceName, &conf),
					resource.TestCheckResourceAttr(resourceName, "tls_config.#", "1"),
					resource.TestCheckResourceAttr(resourceName, "tls_config.0.insecure_skip_verification", acctest.CtFalse),
				),
			},
		},
	})
}

func TestAccAPIGatewayIntegration_responseTransferMode(t *testing.T) {
	ctx := acctest.Context(t)
	var conf apigateway.GetIntegrationOutput
	rName := sdkacctest.RandomWithPrefix(acctest.ResourcePrefix)
	resourceName := "aws_api_gateway_integration.test"

	resource.ParallelTest(t, resource.TestCase{
		PreCheck:                 func() { acctest.PreCheck(ctx, t); acctest.PreCheckAPIGatewayTypeEDGE(t) },
		ErrorCheck:               acctest.ErrorCheck(t, names.APIGatewayServiceID),
		ProtoV5ProviderFactories: acctest.ProtoV5ProviderFactories,
		CheckDestroy:             testAccCheckIntegrationDestroy(ctx),
		Steps: []resource.TestStep{
			{
				Config: testAccIntegrationConfig_responseTransferMode(rName, string(awstypes.ResponseTransferModeStream)),
				Check: resource.ComposeTestCheckFunc(
					testAccCheckIntegrationExists(ctx, resourceName, &conf),
					resource.TestCheckResourceAttr(resourceName, names.AttrType, "HTTP_PROXY"),
					resource.TestCheckResourceAttr(resourceName, "integration_http_method", "ANY"),
					resource.TestCheckResourceAttr(resourceName, names.AttrURI, "https://example.com"),
					resource.TestCheckResourceAttr(resourceName, "response_transfer_mode", string(awstypes.ResponseTransferModeStream)),
				),
			},
			{
				ResourceName:      resourceName,
				ImportState:       true,
				ImportStateIdFunc: testAccIntegrationImportStateIdFunc(resourceName),
				ImportStateVerify: true,
			},
			{
				// Switch to Buffered
				Config: testAccIntegrationConfig_responseTransferMode(rName, string(awstypes.ResponseTransferModeBuffered)),
				Check: resource.ComposeTestCheckFunc(
					testAccCheckIntegrationExists(ctx, resourceName, &conf),
					resource.TestCheckResourceAttr(resourceName, names.AttrType, "HTTP_PROXY"),
					resource.TestCheckResourceAttr(resourceName, "integration_http_method", "ANY"),
					resource.TestCheckResourceAttr(resourceName, names.AttrURI, "https://example.com"),
					resource.TestCheckResourceAttr(resourceName, "response_transfer_mode", string(awstypes.ResponseTransferModeBuffered)),
				),
			},
			{
				// Switch back to Stream
				Config: testAccIntegrationConfig_responseTransferMode(rName, string(awstypes.ResponseTransferModeStream)),
				Check: resource.ComposeTestCheckFunc(
					testAccCheckIntegrationExists(ctx, resourceName, &conf),
					resource.TestCheckResourceAttr(resourceName, names.AttrType, "HTTP_PROXY"),
					resource.TestCheckResourceAttr(resourceName, "integration_http_method", "ANY"),
					resource.TestCheckResourceAttr(resourceName, names.AttrURI, "https://example.com"),
					resource.TestCheckResourceAttr(resourceName, "response_transfer_mode", string(awstypes.ResponseTransferModeStream)),
				),
			},
		},
	})
}

func TestAccAPIGatewayIntegration_disappears(t *testing.T) {
	ctx := acctest.Context(t)
	var conf apigateway.GetIntegrationOutput
	rName := sdkacctest.RandomWithPrefix(acctest.ResourcePrefix)
	resourceName := "aws_api_gateway_integration.test"

	resource.ParallelTest(t, resource.TestCase{
		PreCheck:                 func() { acctest.PreCheck(ctx, t); acctest.PreCheckAPIGatewayTypeEDGE(t) },
		ErrorCheck:               acctest.ErrorCheck(t, names.APIGatewayServiceID),
		ProtoV5ProviderFactories: acctest.ProtoV5ProviderFactories,
		CheckDestroy:             testAccCheckIntegrationDestroy(ctx),
		Steps: []resource.TestStep{
			{
				Config: testAccIntegrationConfig_basic(rName),
				Check: resource.ComposeTestCheckFunc(
					testAccCheckIntegrationExists(ctx, resourceName, &conf),
					acctest.CheckResourceDisappears(ctx, acctest.Provider, tfapigateway.ResourceIntegration(), resourceName),
				),
				ExpectNonEmptyPlan: true,
			},
		},
	})
}

func testAccCheckIntegrationExists(ctx context.Context, n string, v *apigateway.GetIntegrationOutput) resource.TestCheckFunc {
	return func(s *terraform.State) error {
		rs, ok := s.RootModule().Resources[n]
		if !ok {
			return fmt.Errorf("Not found: %s", n)
		}

		conn := acctest.Provider.Meta().(*conns.AWSClient).APIGatewayClient(ctx)

		output, err := tfapigateway.FindIntegrationByThreePartKey(ctx, conn, rs.Primary.Attributes["http_method"], rs.Primary.Attributes[names.AttrResourceID], rs.Primary.Attributes["rest_api_id"])

		if err != nil {
			return err
		}

		*v = *output

		return nil
	}
}

func testAccCheckIntegrationDestroy(ctx context.Context) resource.TestCheckFunc {
	return func(s *terraform.State) error {
		conn := acctest.Provider.Meta().(*conns.AWSClient).APIGatewayClient(ctx)

		for _, rs := range s.RootModule().Resources {
			if rs.Type != "aws_api_gateway_integration" {
				continue
			}

			_, err := tfapigateway.FindIntegrationByThreePartKey(ctx, conn, rs.Primary.Attributes["http_method"], rs.Primary.Attributes[names.AttrResourceID], rs.Primary.Attributes["rest_api_id"])

			if tfresource.NotFound(err) {
				continue
			}

			if err != nil {
				return err
			}

			return fmt.Errorf("API Gateway Integration %s still exists", rs.Primary.ID)
		}

		return nil
	}
}

func testAccIntegrationImportStateIdFunc(resourceName string) resource.ImportStateIdFunc {
	return func(s *terraform.State) (string, error) {
		rs, ok := s.RootModule().Resources[resourceName]
		if !ok {
			return "", fmt.Errorf("Not found: %s", resourceName)
		}

		return fmt.Sprintf("%s/%s/%s", rs.Primary.Attributes["rest_api_id"], rs.Primary.Attributes[names.AttrResourceID], rs.Primary.Attributes["http_method"]), nil
	}
}

func TestAccAPIGatewayIntegration_vpcLinkV2WithALB(t *testing.T) {
	ctx := acctest.Context(t)
	var conf apigateway.GetIntegrationOutput
	rName := sdkacctest.RandomWithPrefix(acctest.ResourcePrefix)
	resourceName := "aws_api_gateway_integration.test"

	resource.ParallelTest(t, resource.TestCase{
		PreCheck:                 func() { acctest.PreCheck(ctx, t) },
		ErrorCheck:               acctest.ErrorCheck(t, names.APIGatewayServiceID),
		ProtoV5ProviderFactories: acctest.ProtoV5ProviderFactories,
		CheckDestroy:             testAccCheckIntegrationDestroy(ctx),
		Steps: []resource.TestStep{
			{
				Config: testAccIntegrationConfig_vpcLinkV2ALB(rName),
				Check: resource.ComposeTestCheckFunc(
					testAccCheckIntegrationExists(ctx, resourceName, &conf),
					resource.TestCheckResourceAttr(resourceName, "connection_type", "VPC_LINK"),
					resource.TestCheckResourceAttrPair(resourceName, names.AttrConnectionID, "aws_apigatewayv2_vpc_link.test", names.AttrID),
					resource.TestCheckResourceAttrPair(resourceName, "integration_target", "aws_lb.test", names.AttrARN),
					resource.TestCheckResourceAttr(resourceName, names.AttrType, "HTTP_PROXY"),
				),
			},
			{
				ResourceName:      resourceName,
				ImportState:       true,
				ImportStateIdFunc: testAccIntegrationImportStateIdFunc(resourceName),
				ImportStateVerify: true,
			},
		},
	})
}

func TestAccAPIGatewayIntegration_vpcLinkV2Update(t *testing.T) {
	ctx := acctest.Context(t)
	var conf apigateway.GetIntegrationOutput
	rName := sdkacctest.RandomWithPrefix(acctest.ResourcePrefix)
	resourceName := "aws_api_gateway_integration.test"

	resource.ParallelTest(t, resource.TestCase{
		PreCheck:                 func() { acctest.PreCheck(ctx, t) },
		ErrorCheck:               acctest.ErrorCheck(t, names.APIGatewayServiceID),
		ProtoV5ProviderFactories: acctest.ProtoV5ProviderFactories,
		CheckDestroy:             testAccCheckIntegrationDestroy(ctx),
		Steps: []resource.TestStep{
			{
				Config: testAccIntegrationConfig_vpcLinkV2ALB(rName),
				Check: resource.ComposeTestCheckFunc(
					testAccCheckIntegrationExists(ctx, resourceName, &conf),
					resource.TestCheckResourceAttrPair(resourceName, "integration_target", "aws_lb.test", names.AttrARN),
				),
			},
			{
				Config: testAccIntegrationConfig_vpcLinkV2ALBUpdated(rName),
				Check: resource.ComposeTestCheckFunc(
					testAccCheckIntegrationExists(ctx, resourceName, &conf),
					resource.TestCheckResourceAttrPair(resourceName, "integration_target", "aws_lb.test2", names.AttrARN),
				),
			},
		},
	})
}

func TestAccAPIGatewayIntegration_integrationTargetRemoval(t *testing.T) {
	ctx := acctest.Context(t)
	var conf apigateway.GetIntegrationOutput
	rName := sdkacctest.RandomWithPrefix(acctest.ResourcePrefix)
	resourceName := "aws_api_gateway_integration.test"

	resource.ParallelTest(t, resource.TestCase{
		PreCheck:                 func() { acctest.PreCheck(ctx, t) },
		ErrorCheck:               acctest.ErrorCheck(t, names.APIGatewayServiceID),
		ProtoV5ProviderFactories: acctest.ProtoV5ProviderFactories,
		CheckDestroy:             testAccCheckIntegrationDestroy(ctx),
		Steps: []resource.TestStep{
			{
				Config: testAccIntegrationConfig_vpcLinkV2ALB(rName),
				Check: resource.ComposeTestCheckFunc(
					testAccCheckIntegrationExists(ctx, resourceName, &conf),
					resource.TestCheckResourceAttrPair(resourceName, "integration_target", "aws_lb.test", names.AttrARN),
				),
			},
			{
				Config: testAccIntegrationConfig_vpcLinkV2NoTarget(rName),
				Check: resource.ComposeTestCheckFunc(
					testAccCheckIntegrationExists(ctx, resourceName, &conf),
					resource.TestCheckResourceAttr(resourceName, "integration_target", ""),
				),
			},
		},
	})
}

func testAccIntegrationConfig_basic(rName string) string {
	return fmt.Sprintf(`
resource "aws_api_gateway_rest_api" "test" {
  name = %[1]q
}

resource "aws_api_gateway_resource" "test" {
  rest_api_id = aws_api_gateway_rest_api.test.id
  parent_id   = aws_api_gateway_rest_api.test.root_resource_id
  path_part   = "test"
}

resource "aws_api_gateway_method" "test" {
  rest_api_id   = aws_api_gateway_rest_api.test.id
  resource_id   = aws_api_gateway_resource.test.id
  http_method   = "GET"
  authorization = "NONE"

  request_models = {
    "application/json" = "Error"
  }
}

resource "aws_api_gateway_integration" "test" {
  rest_api_id = aws_api_gateway_rest_api.test.id
  resource_id = aws_api_gateway_resource.test.id
  http_method = aws_api_gateway_method.test.http_method

  request_templates = {
    "application/json" = ""
    "application/xml"  = "#set($inputRoot = $input.path('$'))\n{ }"
  }

  request_parameters = {
    "integration.request.header.X-Authorization" = "'static'"
    "integration.request.header.X-Foo"           = "'Bar'"
  }

  type                    = "HTTP"
  uri                     = "https://www.google.de"
  integration_http_method = "GET"
  passthrough_behavior    = "WHEN_NO_MATCH"
  content_handling        = "CONVERT_TO_TEXT"
}
`, rName)
}

func testAccIntegrationConfig_update(rName string) string {
	return fmt.Sprintf(`
resource "aws_api_gateway_rest_api" "test" {
  name = %[1]q
}

resource "aws_api_gateway_resource" "test" {
  rest_api_id = aws_api_gateway_rest_api.test.id
  parent_id   = aws_api_gateway_rest_api.test.root_resource_id
  path_part   = "test"
}

resource "aws_api_gateway_method" "test" {
  rest_api_id   = aws_api_gateway_rest_api.test.id
  resource_id   = aws_api_gateway_resource.test.id
  http_method   = "GET"
  authorization = "NONE"

  request_models = {
    "application/json" = "Error"
  }
}

resource "aws_api_gateway_integration" "test" {
  rest_api_id = aws_api_gateway_rest_api.test.id
  resource_id = aws_api_gateway_resource.test.id
  http_method = aws_api_gateway_method.test.http_method

  request_templates = {
    "application/json" = "{'foobar': 'bar}"
    "text/html"        = "<html>Foo</html>"
  }

  request_parameters = {
    "integration.request.header.X-Authorization" = "'updated'"
    "integration.request.header.X-FooBar"        = "'Baz'"
  }

  type                    = "HTTP"
  uri                     = "https://www.google.de"
  integration_http_method = "GET"
  passthrough_behavior    = "WHEN_NO_MATCH"
  content_handling        = "CONVERT_TO_TEXT"
  timeout_milliseconds    = 2000
}
`, rName)
}

func testAccIntegrationConfig_updateURI(rName string) string {
	return fmt.Sprintf(`
resource "aws_api_gateway_rest_api" "test" {
  name = %[1]q
}

resource "aws_api_gateway_resource" "test" {
  rest_api_id = aws_api_gateway_rest_api.test.id
  parent_id   = aws_api_gateway_rest_api.test.root_resource_id
  path_part   = "test"
}

resource "aws_api_gateway_method" "test" {
  rest_api_id   = aws_api_gateway_rest_api.test.id
  resource_id   = aws_api_gateway_resource.test.id
  http_method   = "GET"
  authorization = "NONE"

  request_models = {
    "application/json" = "Error"
  }
}

resource "aws_api_gateway_integration" "test" {
  rest_api_id = aws_api_gateway_rest_api.test.id
  resource_id = aws_api_gateway_resource.test.id
  http_method = aws_api_gateway_method.test.http_method

  request_templates = {
    "application/json" = ""
    "application/xml"  = "#set($inputRoot = $input.path('$'))\n{ }"
  }

  request_parameters = {
    "integration.request.header.X-Authorization" = "'static'"
    "integration.request.header.X-Foo"           = "'Bar'"
  }

  type                    = "HTTP"
  uri                     = "https://www.google.de/updated"
  integration_http_method = "GET"
  passthrough_behavior    = "WHEN_NO_MATCH"
  content_handling        = "CONVERT_TO_TEXT"
  timeout_milliseconds    = 2000
}
`, rName)
}

func testAccIntegrationConfig_updateContentHandling(rName string) string {
	return fmt.Sprintf(`
resource "aws_api_gateway_rest_api" "test" {
  name = %[1]q
}

resource "aws_api_gateway_resource" "test" {
  rest_api_id = aws_api_gateway_rest_api.test.id
  parent_id   = aws_api_gateway_rest_api.test.root_resource_id
  path_part   = "test"
}

resource "aws_api_gateway_method" "test" {
  rest_api_id   = aws_api_gateway_rest_api.test.id
  resource_id   = aws_api_gateway_resource.test.id
  http_method   = "GET"
  authorization = "NONE"

  request_models = {
    "application/json" = "Error"
  }
}

resource "aws_api_gateway_integration" "test" {
  rest_api_id = aws_api_gateway_rest_api.test.id
  resource_id = aws_api_gateway_resource.test.id
  http_method = aws_api_gateway_method.test.http_method

  request_templates = {
    "application/json" = ""
    "application/xml"  = "#set($inputRoot = $input.path('$'))\n{ }"
  }

  request_parameters = {
    "integration.request.header.X-Authorization" = "'static'"
    "integration.request.header.X-Foo"           = "'Bar'"
  }

  type                    = "HTTP"
  uri                     = "https://www.google.de"
  integration_http_method = "GET"
  passthrough_behavior    = "WHEN_NO_MATCH"
  content_handling        = "CONVERT_TO_BINARY"
  timeout_milliseconds    = 2000
}
`, rName)
}

func testAccIntegrationConfig_removeContentHandling(rName string) string {
	return fmt.Sprintf(`
resource "aws_api_gateway_rest_api" "test" {
  name = %[1]q
}

resource "aws_api_gateway_resource" "test" {
  rest_api_id = aws_api_gateway_rest_api.test.id
  parent_id   = aws_api_gateway_rest_api.test.root_resource_id
  path_part   = "test"
}

resource "aws_api_gateway_method" "test" {
  rest_api_id   = aws_api_gateway_rest_api.test.id
  resource_id   = aws_api_gateway_resource.test.id
  http_method   = "GET"
  authorization = "NONE"

  request_models = {
    "application/json" = "Error"
  }
}

resource "aws_api_gateway_integration" "test" {
  rest_api_id = aws_api_gateway_rest_api.test.id
  resource_id = aws_api_gateway_resource.test.id
  http_method = aws_api_gateway_method.test.http_method

  request_templates = {
    "application/json" = ""
    "application/xml"  = "#set($inputRoot = $input.path('$'))\n{ }"
  }

  request_parameters = {
    "integration.request.header.X-Authorization" = "'static'"
    "integration.request.header.X-Foo"           = "'Bar'"
  }

  type                    = "HTTP"
  uri                     = "https://www.google.de"
  integration_http_method = "GET"
  passthrough_behavior    = "WHEN_NO_MATCH"
  timeout_milliseconds    = 2000
}
`, rName)
}

func testAccIntegrationConfig_updateNoTemplates(rName string) string {
	return fmt.Sprintf(`
resource "aws_api_gateway_rest_api" "test" {
  name = %[1]q
}

resource "aws_api_gateway_resource" "test" {
  rest_api_id = aws_api_gateway_rest_api.test.id
  parent_id   = aws_api_gateway_rest_api.test.root_resource_id
  path_part   = "test"
}

resource "aws_api_gateway_method" "test" {
  rest_api_id   = aws_api_gateway_rest_api.test.id
  resource_id   = aws_api_gateway_resource.test.id
  http_method   = "GET"
  authorization = "NONE"

  request_models = {
    "application/json" = "Error"
  }
}

resource "aws_api_gateway_integration" "test" {
  rest_api_id = aws_api_gateway_rest_api.test.id
  resource_id = aws_api_gateway_resource.test.id
  http_method = aws_api_gateway_method.test.http_method

  type                    = "HTTP"
  uri                     = "https://www.google.de"
  integration_http_method = "GET"
  passthrough_behavior    = "WHEN_NO_MATCH"
  content_handling        = "CONVERT_TO_TEXT"
  timeout_milliseconds    = 2000
}
`, rName)
}

func testAccIntegrationConfig_Parameters_cacheKey(rName string) string {
	return fmt.Sprintf(`
resource "aws_api_gateway_rest_api" "test" {
  name = %[1]q
}

resource "aws_api_gateway_resource" "test" {
  rest_api_id = aws_api_gateway_rest_api.test.id
  parent_id   = aws_api_gateway_rest_api.test.root_resource_id
  path_part   = "{param}"
}

resource "aws_api_gateway_method" "test" {
  rest_api_id   = aws_api_gateway_rest_api.test.id
  resource_id   = aws_api_gateway_resource.test.id
  http_method   = "GET"
  authorization = "NONE"

  request_models = {
    "application/json" = "Error"
  }

  request_parameters = {
    "method.request.path.param" = true
  }
}

resource "aws_api_gateway_integration" "test" {
  rest_api_id = aws_api_gateway_rest_api.test.id
  resource_id = aws_api_gateway_resource.test.id
  http_method = aws_api_gateway_method.test.http_method

  request_templates = {
    "application/json" = ""
    "application/xml"  = "#set($inputRoot = $input.path('$'))\n{ }"
  }

  request_parameters = {
    "integration.request.header.X-Authorization" = "'static'"
    "integration.request.header.X-Foo"           = "'Bar'"
    "integration.request.path.param"             = "method.request.path.param"
  }

  cache_key_parameters = ["method.request.path.param"]
  cache_namespace      = "foobar"

  type                    = "HTTP"
  uri                     = "https://www.google.de"
  integration_http_method = "GET"
  passthrough_behavior    = "WHEN_NO_MATCH"
  content_handling        = "CONVERT_TO_TEXT"
  timeout_milliseconds    = 2000
}
`, rName)
}

func testAccIntegrationConfig_Parameters_cacheKeyUpdate(rName string) string {
	return fmt.Sprintf(`
resource "aws_api_gateway_rest_api" "test" {
  name = %[1]q
}

resource "aws_api_gateway_resource" "test" {
  rest_api_id = aws_api_gateway_rest_api.test.id
  parent_id   = aws_api_gateway_rest_api.test.root_resource_id
  path_part   = "{param}"
}

resource "aws_api_gateway_method" "test" {
  rest_api_id   = aws_api_gateway_rest_api.test.id
  resource_id   = aws_api_gateway_resource.test.id
  http_method   = "GET"
  authorization = "NONE"

  request_models = {
    "application/json" = "Error"
  }

  request_parameters = {
    "method.request.path.param"        = false
    "method.request.querystring.test1" = true
  }
}

resource "aws_api_gateway_integration" "test" {
  rest_api_id = aws_api_gateway_rest_api.test.id
  resource_id = aws_api_gateway_resource.test.id
  http_method = aws_api_gateway_method.test.http_method

  request_templates = {
    "application/json" = ""
    "application/xml"  = "#set($inputRoot = $input.path('$'))\n{ }"
  }

  request_parameters = {
    "integration.request.header.X-Authorization" = "'static'"
    "integration.request.header.X-Foo"           = "'Bar'"
    "integration.request.path.param"             = "method.request.path.param"
  }

  cache_key_parameters = ["method.request.path.param", "method.request.querystring.test1"]
  cache_namespace      = "foobar"

  type                    = "HTTP"
  uri                     = "https://www.google.de"
  integration_http_method = "GET"
  passthrough_behavior    = "WHEN_NO_MATCH"
  content_handling        = "CONVERT_TO_TEXT"
  timeout_milliseconds    = 2000
}
`, rName)
}

func testAccIntegrationConfig_Parameters_requestUpdate(rName string, params []string) string {
	return fmt.Sprintf(`
resource "aws_api_gateway_rest_api" "test" {
  name = %[1]q
}

resource "aws_api_gateway_resource" "test" {
  rest_api_id = aws_api_gateway_rest_api.test.id
  parent_id   = aws_api_gateway_rest_api.test.root_resource_id
  path_part   = "{param}"
}

resource "aws_api_gateway_method" "test" {
  rest_api_id   = aws_api_gateway_rest_api.test.id
  resource_id   = aws_api_gateway_resource.test.id
  http_method   = "GET"
  authorization = "NONE"

  request_models = {
    "application/json" = "Error"
  }

  request_parameters = { for param in var.utm_params : "method.request.querystring.${param}" => false }
}

variable "utm_params" {
  type    = list(string)
  default = ["%[2]s"]
}

resource "aws_api_gateway_integration" "test" {
  http_method             = aws_api_gateway_method.test.http_method
  integration_http_method = "ANY"
  resource_id             = aws_api_gateway_resource.test.id
  rest_api_id             = aws_api_gateway_rest_api.test.id
  timeout_milliseconds    = 2000
  type                    = "HTTP_PROXY"
  uri                     = "https://www.google.de"

  request_parameters = { for param in var.utm_params : "integration.request.querystring.${param}" => "method.request.querystring.${param}" }
}
`, rName, strings.Join(params, `", "`))
}

func testAccIntegrationConfig_Parameters_requestCacheKeyUpdate(rName string, headers []string) string {
	return fmt.Sprintf(`
resource "aws_api_gateway_rest_api" "test" {
  name = %[1]q
}

resource "aws_api_gateway_resource" "test" {
  rest_api_id = aws_api_gateway_rest_api.test.id
  parent_id   = aws_api_gateway_rest_api.test.root_resource_id
  path_part   = "{param}"
}

variable "utm_params" {
  type    = list(string)
  default = ["%[2]s"]
}

resource "aws_api_gateway_method" "test" {
  rest_api_id   = aws_api_gateway_rest_api.test.id
  resource_id   = aws_api_gateway_resource.test.id
  http_method   = "ANY"
  authorization = "NONE"

  request_parameters = merge(
    {
      "method.request.path.proxy" = true
    },
    { for param in var.utm_params : "method.request.querystring.${param}" => false }
  )
}

resource "aws_api_gateway_integration" "test" {
  http_method             = aws_api_gateway_method.test.http_method
  integration_http_method = "ANY"
  resource_id             = aws_api_gateway_resource.test.id
  rest_api_id             = aws_api_gateway_rest_api.test.id
  timeout_milliseconds    = 2000
  type                    = "HTTP_PROXY"
  uri                     = "https://www.google.de"

  request_parameters = merge({
    "integration.request.path.proxy"  = "method.request.path.proxy"
    "integration.request.header.Host" = "'method.request.querystring.name'"
    },
    { for param in var.utm_params : "integration.request.querystring.${param}" => "method.request.querystring.${param}" }
  )

  cache_key_parameters = concat(
    ["method.request.path.proxy", "integration.request.path.proxy", "integration.request.header.Host"],
    [for param in var.utm_params : "integration.request.querystring.${param}"],
    [for param in var.utm_params : "method.request.querystring.${param}"]
  )
}
`, rName, strings.Join(headers, `", "`))
}

func testAccIntegrationConfig_IntegrationTypeBase(rName string) string {
	return acctest.ConfigCompose(acctest.ConfigVPCWithSubnets(rName, 1), fmt.Sprintf(`
resource "aws_api_gateway_rest_api" "test" {
  name = %[1]q
}

resource "aws_api_gateway_resource" "test" {
  rest_api_id = aws_api_gateway_rest_api.test.id
  parent_id   = aws_api_gateway_rest_api.test.root_resource_id
  path_part   = "test"
}

resource "aws_api_gateway_method" "test" {
  rest_api_id   = aws_api_gateway_rest_api.test.id
  resource_id   = aws_api_gateway_resource.test.id
  http_method   = "GET"
  authorization = "NONE"

  request_models = {
    "application/json" = "Error"
  }
}

resource "aws_lb" "test" {
  name               = %[1]q
  internal           = true
  load_balancer_type = "network"
  subnets            = aws_subnet.test[*].id
}

resource "aws_api_gateway_vpc_link" "test" {
  name        = %[1]q
  target_arns = [aws_lb.test.arn]
}
`, rName))
}

func testAccIntegrationConfig_typeVPCLink(rName string) string {
	return acctest.ConfigCompose(testAccIntegrationConfig_IntegrationTypeBase(rName), `
resource "aws_api_gateway_integration" "test" {
  rest_api_id = aws_api_gateway_rest_api.test.id
  resource_id = aws_api_gateway_resource.test.id
  http_method = aws_api_gateway_method.test.http_method

  type                    = "HTTP"
  uri                     = "https://www.google.de"
  integration_http_method = "GET"
  passthrough_behavior    = "WHEN_NO_MATCH"
  content_handling        = "CONVERT_TO_TEXT"

  connection_type = "VPC_LINK"
  connection_id   = aws_api_gateway_vpc_link.test.id
}
`)
}

func testAccIntegrationConfig_typeInternet(rName string) string {
	return acctest.ConfigCompose(testAccIntegrationConfig_IntegrationTypeBase(rName), `
resource "aws_api_gateway_integration" "test" {
  rest_api_id = aws_api_gateway_rest_api.test.id
  resource_id = aws_api_gateway_resource.test.id
  http_method = aws_api_gateway_method.test.http_method

  type                    = "HTTP"
  uri                     = "https://www.google.de"
  integration_http_method = "GET"
  passthrough_behavior    = "WHEN_NO_MATCH"
  content_handling        = "CONVERT_TO_TEXT"
}
`)
}

func testAccIntegrationConfig_tlsInsecureSkipVerification(rName string, insecureSkipVerification bool) string {
	return fmt.Sprintf(`
resource "aws_api_gateway_rest_api" "test" {
  name = %[1]q
}

resource "aws_api_gateway_resource" "test" {
  rest_api_id = aws_api_gateway_rest_api.test.id
  parent_id   = aws_api_gateway_rest_api.test.root_resource_id
  path_part   = "test"
}

resource "aws_api_gateway_method" "test" {
  rest_api_id   = aws_api_gateway_rest_api.test.id
  resource_id   = aws_api_gateway_resource.test.id
  http_method   = "GET"
  authorization = "NONE"

  request_models = {
    "application/json" = "Error"
  }

  request_parameters = {
    "method.request.path.param" = true
  }
}

resource "aws_api_gateway_integration" "test" {
  rest_api_id = aws_api_gateway_rest_api.test.id
  resource_id = aws_api_gateway_resource.test.id
  http_method = aws_api_gateway_method.test.http_method

  type                    = "HTTP"
  uri                     = "https://www.google.de"
  integration_http_method = "GET"
  passthrough_behavior    = "WHEN_NO_MATCH"
  content_handling        = "CONVERT_TO_TEXT"

  tls_config {
    insecure_skip_verification = %[2]t
  }
}
`, rName, insecureSkipVerification)
}

<<<<<<< HEAD
func testAccIntegrationConfig_vpcLinkV2ALB(rName string) string {
	return acctest.ConfigCompose(
		acctest.ConfigVPCWithSubnets(rName, 2),
		fmt.Sprintf(`
resource "aws_security_group" "test" {
  name   = %[1]q
  vpc_id = aws_vpc.test.id

  ingress {
    from_port   = 80
    to_port     = 80
    protocol    = "tcp"
    cidr_blocks = [aws_vpc.test.cidr_block]
  }

  egress {
    from_port   = 0
    to_port     = 0
    protocol    = "-1"
    cidr_blocks = ["0.0.0.0/0"]
  }
}

resource "aws_apigatewayv2_vpc_link" "test" {
  name               = %[1]q
  security_group_ids = [aws_security_group.test.id]
  subnet_ids         = aws_subnet.test[*].id
}

resource "aws_lb" "test" {
  name               = %[1]q
  internal           = true
  load_balancer_type = "application"
  security_groups    = [aws_security_group.test.id]
  subnets            = aws_subnet.test[*].id
}

resource "aws_lb_listener" "test" {
  load_balancer_arn = aws_lb.test.arn
  port              = "80"
  protocol          = "HTTP"

  default_action {
    type = "fixed-response"
    fixed_response {
      content_type = "text/plain"
      message_body = "OK"
      status_code  = "200"
    }
  }
}

resource "aws_api_gateway_rest_api" "test" {
  name = %[1]q
}

resource "aws_api_gateway_resource" "test" {
  rest_api_id = aws_api_gateway_rest_api.test.id
  parent_id   = aws_api_gateway_rest_api.test.root_resource_id
  path_part   = "test"
}

resource "aws_api_gateway_method" "test" {
  rest_api_id   = aws_api_gateway_rest_api.test.id
  resource_id   = aws_api_gateway_resource.test.id
  http_method   = "GET"
  authorization = "NONE"
}

resource "aws_api_gateway_integration" "test" {
  rest_api_id             = aws_api_gateway_rest_api.test.id
  resource_id             = aws_api_gateway_resource.test.id
  http_method             = aws_api_gateway_method.test.http_method
  integration_http_method = "GET"
  type                    = "HTTP_PROXY"
  connection_type         = "VPC_LINK"
  connection_id           = aws_apigatewayv2_vpc_link.test.id
  integration_target      = aws_lb.test.arn
  uri                     = "http://example.com"
}
`, rName))
}

func testAccIntegrationConfig_vpcLinkV2ALBUpdated(rName string) string {
	// Use a shorter name for test2 to avoid 32-character limit
	rName2 := fmt.Sprintf("%.27s-alt", rName)
	return acctest.ConfigCompose(
		acctest.ConfigVPCWithSubnets(rName, 2),
		fmt.Sprintf(`
resource "aws_security_group" "test" {
  name   = %[1]q
  vpc_id = aws_vpc.test.id

  ingress {
    from_port   = 80
    to_port     = 80
    protocol    = "tcp"
    cidr_blocks = [aws_vpc.test.cidr_block]
  }

  egress {
    from_port   = 0
    to_port     = 0
    protocol    = "-1"
    cidr_blocks = ["0.0.0.0/0"]
  }
}

resource "aws_apigatewayv2_vpc_link" "test" {
  name               = %[1]q
  security_group_ids = [aws_security_group.test.id]
  subnet_ids         = aws_subnet.test[*].id
}

resource "aws_lb" "test" {
  name               = %[1]q
  internal           = true
  load_balancer_type = "application"
  security_groups    = [aws_security_group.test.id]
  subnets            = aws_subnet.test[*].id
}

resource "aws_lb_listener" "test" {
  load_balancer_arn = aws_lb.test.arn
  port              = "80"
  protocol          = "HTTP"

  default_action {
    type = "fixed-response"
    fixed_response {
      content_type = "text/plain"
      message_body = "OK"
      status_code  = "200"
    }
  }
}

resource "aws_lb" "test2" {
  name               = %[2]q
  internal           = true
  load_balancer_type = "application"
  security_groups    = [aws_security_group.test.id]
  subnets            = aws_subnet.test[*].id
}

resource "aws_lb_listener" "test2" {
  load_balancer_arn = aws_lb.test2.arn
  port              = "80"
  protocol          = "HTTP"

  default_action {
    type = "fixed-response"
    fixed_response {
      content_type = "text/plain"
      message_body = "OK"
      status_code  = "200"
    }
  }
}

resource "aws_api_gateway_rest_api" "test" {
  name = %[1]q
}

resource "aws_api_gateway_resource" "test" {
  rest_api_id = aws_api_gateway_rest_api.test.id
  parent_id   = aws_api_gateway_rest_api.test.root_resource_id
  path_part   = "test"
}

resource "aws_api_gateway_method" "test" {
  rest_api_id   = aws_api_gateway_rest_api.test.id
  resource_id   = aws_api_gateway_resource.test.id
  http_method   = "GET"
=======
func testAccIntegrationConfig_responseTransferMode(rName, responseTransferMode string) string {
	return fmt.Sprintf(`
resource "aws_api_gateway_rest_api" "api" {
  name = %[1]q
}

resource "aws_api_gateway_resource" "resource" {
  path_part   = "resource"
  parent_id   = aws_api_gateway_rest_api.api.root_resource_id
  rest_api_id = aws_api_gateway_rest_api.api.id
}

resource "aws_api_gateway_method" "method" {
  rest_api_id   = aws_api_gateway_rest_api.api.id
  resource_id   = aws_api_gateway_resource.resource.id
  http_method   = "ANY"
>>>>>>> 4a7fc5cc
  authorization = "NONE"
}

resource "aws_api_gateway_integration" "test" {
<<<<<<< HEAD
  rest_api_id             = aws_api_gateway_rest_api.test.id
  resource_id             = aws_api_gateway_resource.test.id
  http_method             = aws_api_gateway_method.test.http_method
  integration_http_method = "GET"
  type                    = "HTTP_PROXY"
  connection_type         = "VPC_LINK"
  connection_id           = aws_apigatewayv2_vpc_link.test.id
  integration_target      = aws_lb.test2.arn
  uri                     = "http://example.com"
}
`, rName, rName2))
}

func testAccIntegrationConfig_vpcLinkV2NoTarget(rName string) string {
	return acctest.ConfigCompose(
		acctest.ConfigVPCWithSubnets(rName, 2),
		fmt.Sprintf(`
resource "aws_security_group" "test" {
  name   = %[1]q
  vpc_id = aws_vpc.test.id

  ingress {
    from_port   = 80
    to_port     = 80
    protocol    = "tcp"
    cidr_blocks = [aws_vpc.test.cidr_block]
  }

  egress {
    from_port   = 0
    to_port     = 0
    protocol    = "-1"
    cidr_blocks = ["0.0.0.0/0"]
  }
}

resource "aws_apigatewayv2_vpc_link" "test" {
  name               = %[1]q
  security_group_ids = [aws_security_group.test.id]
  subnet_ids         = aws_subnet.test[*].id
}

resource "aws_lb" "test" {
  name               = %[1]q
  internal           = true
  load_balancer_type = "application"
  security_groups    = [aws_security_group.test.id]
  subnets            = aws_subnet.test[*].id
}

resource "aws_lb_listener" "test" {
  load_balancer_arn = aws_lb.test.arn
  port              = "80"
  protocol          = "HTTP"

  default_action {
    type = "fixed-response"
    fixed_response {
      content_type = "text/plain"
      message_body = "OK"
      status_code  = "200"
    }
  }
}


resource "aws_api_gateway_rest_api" "test" {
  name = %[1]q
}

resource "aws_api_gateway_resource" "test" {
  rest_api_id = aws_api_gateway_rest_api.test.id
  parent_id   = aws_api_gateway_rest_api.test.root_resource_id
  path_part   = "test"
}

resource "aws_api_gateway_method" "test" {
  rest_api_id   = aws_api_gateway_rest_api.test.id
  resource_id   = aws_api_gateway_resource.test.id
  http_method   = "GET"
  authorization = "NONE"
}

resource "aws_api_gateway_integration" "test" {
  rest_api_id             = aws_api_gateway_rest_api.test.id
  resource_id             = aws_api_gateway_resource.test.id
  http_method             = aws_api_gateway_method.test.http_method
  integration_http_method = "GET"
  type                    = "HTTP_PROXY"
  connection_type         = "VPC_LINK"
  connection_id           = aws_apigatewayv2_vpc_link.test.id
  uri                     = "http://example.com"
}
`, rName))
=======
  rest_api_id             = aws_api_gateway_rest_api.api.id
  resource_id             = aws_api_gateway_resource.resource.id
  http_method             = aws_api_gateway_method.method.http_method
  integration_http_method = "ANY"
  type                    = "HTTP_PROXY"
  uri                     = "https://example.com"

  response_transfer_mode = %[2]q
}
`, rName, responseTransferMode)
>>>>>>> 4a7fc5cc
}<|MERGE_RESOLUTION|>--- conflicted
+++ resolved
@@ -1417,7 +1417,38 @@
 `, rName, insecureSkipVerification)
 }
 
-<<<<<<< HEAD
+func testAccIntegrationConfig_responseTransferMode(rName, responseTransferMode string) string {
+	return fmt.Sprintf(`
+resource "aws_api_gateway_rest_api" "api" {
+  name = %[1]q
+}
+
+resource "aws_api_gateway_resource" "resource" {
+  path_part   = "resource"
+  parent_id   = aws_api_gateway_rest_api.api.root_resource_id
+  rest_api_id = aws_api_gateway_rest_api.api.id
+}
+
+resource "aws_api_gateway_method" "method" {
+  rest_api_id   = aws_api_gateway_rest_api.api.id
+  resource_id   = aws_api_gateway_resource.resource.id
+  http_method   = "ANY"
+  authorization = "NONE"
+}
+
+resource "aws_api_gateway_integration" "test" {
+  rest_api_id             = aws_api_gateway_rest_api.api.id
+  resource_id             = aws_api_gateway_resource.resource.id
+  http_method             = aws_api_gateway_method.method.http_method
+  integration_http_method = "ANY"
+  type                    = "HTTP_PROXY"
+  uri                     = "https://example.com"
+
+  response_transfer_mode = %[2]q
+}
+`, rName, responseTransferMode)
+}
+
 func testAccIntegrationConfig_vpcLinkV2ALB(rName string) string {
 	return acctest.ConfigCompose(
 		acctest.ConfigVPCWithSubnets(rName, 2),
@@ -1502,7 +1533,6 @@
 }
 
 func testAccIntegrationConfig_vpcLinkV2ALBUpdated(rName string) string {
-	// Use a shorter name for test2 to avoid 32-character limit
 	rName2 := fmt.Sprintf("%.27s-alt", rName)
 	return acctest.ConfigCompose(
 		acctest.ConfigVPCWithSubnets(rName, 2),
@@ -1592,29 +1622,10 @@
   rest_api_id   = aws_api_gateway_rest_api.test.id
   resource_id   = aws_api_gateway_resource.test.id
   http_method   = "GET"
-=======
-func testAccIntegrationConfig_responseTransferMode(rName, responseTransferMode string) string {
-	return fmt.Sprintf(`
-resource "aws_api_gateway_rest_api" "api" {
-  name = %[1]q
-}
-
-resource "aws_api_gateway_resource" "resource" {
-  path_part   = "resource"
-  parent_id   = aws_api_gateway_rest_api.api.root_resource_id
-  rest_api_id = aws_api_gateway_rest_api.api.id
-}
-
-resource "aws_api_gateway_method" "method" {
-  rest_api_id   = aws_api_gateway_rest_api.api.id
-  resource_id   = aws_api_gateway_resource.resource.id
-  http_method   = "ANY"
->>>>>>> 4a7fc5cc
   authorization = "NONE"
 }
 
 resource "aws_api_gateway_integration" "test" {
-<<<<<<< HEAD
   rest_api_id             = aws_api_gateway_rest_api.test.id
   resource_id             = aws_api_gateway_resource.test.id
   http_method             = aws_api_gateway_method.test.http_method
@@ -1709,16 +1720,4 @@
   uri                     = "http://example.com"
 }
 `, rName))
-=======
-  rest_api_id             = aws_api_gateway_rest_api.api.id
-  resource_id             = aws_api_gateway_resource.resource.id
-  http_method             = aws_api_gateway_method.method.http_method
-  integration_http_method = "ANY"
-  type                    = "HTTP_PROXY"
-  uri                     = "https://example.com"
-
-  response_transfer_mode = %[2]q
-}
-`, rName, responseTransferMode)
->>>>>>> 4a7fc5cc
 }