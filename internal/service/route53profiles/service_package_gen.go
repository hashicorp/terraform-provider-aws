// Code generated by internal/generate/servicepackage/main.go; DO NOT EDIT.

package route53profiles

import (
	"context"
	"unique"

	"github.com/aws/aws-sdk-go-v2/aws"
	"github.com/aws/aws-sdk-go-v2/service/route53profiles"
	"github.com/hashicorp/terraform-plugin-log/tflog"
	"github.com/hashicorp/terraform-provider-aws/internal/conns"
	inttypes "github.com/hashicorp/terraform-provider-aws/internal/types"
	"github.com/hashicorp/terraform-provider-aws/names"
)

type servicePackage struct{}

func (p *servicePackage) FrameworkDataSources(ctx context.Context) []*inttypes.ServicePackageFrameworkDataSource {
	return []*inttypes.ServicePackageFrameworkDataSource{
		{
			Factory:  newDataSourceProfiles,
			TypeName: "aws_route53profiles_profiles",
			Name:     "Profiles",
			Region: &inttypes.ServicePackageResourceRegion{
				IsGlobal:          false,
				IsOverrideEnabled: false,
			},
		},
	}
}

func (p *servicePackage) FrameworkResources(ctx context.Context) []*inttypes.ServicePackageFrameworkResource {
	return []*inttypes.ServicePackageFrameworkResource{
		{
			Factory:  newResourceAssociation,
			TypeName: "aws_route53profiles_association",
			Name:     "Association",
<<<<<<< HEAD
			Tags: &inttypes.ServicePackageResourceTags{
				IdentifierAttribute: names.AttrARN,
			},
			Region: &inttypes.ServicePackageResourceRegion{
				IsGlobal:          false,
				IsOverrideEnabled: false,
			},
=======
			Tags: unique.Make(types.ServicePackageResourceTags{
				IdentifierAttribute: names.AttrARN,
			}),
>>>>>>> 45438b17
		},
		{
			Factory:  newResourceProfile,
			TypeName: "aws_route53profiles_profile",
			Name:     "Profile",
<<<<<<< HEAD
			Tags: &inttypes.ServicePackageResourceTags{
				IdentifierAttribute: names.AttrARN,
			},
			Region: &inttypes.ServicePackageResourceRegion{
				IsGlobal:          false,
				IsOverrideEnabled: false,
			},
=======
			Tags: unique.Make(types.ServicePackageResourceTags{
				IdentifierAttribute: names.AttrARN,
			}),
>>>>>>> 45438b17
		},
		{
			Factory:  newResourceResourceAssociation,
			TypeName: "aws_route53profiles_resource_association",
			Name:     "ResourceAssociation",
			Region: &inttypes.ServicePackageResourceRegion{
				IsGlobal:          false,
				IsOverrideEnabled: false,
			},
		},
	}
}

func (p *servicePackage) SDKDataSources(ctx context.Context) []*inttypes.ServicePackageSDKDataSource {
	return []*inttypes.ServicePackageSDKDataSource{}
}

func (p *servicePackage) SDKResources(ctx context.Context) []*inttypes.ServicePackageSDKResource {
	return []*inttypes.ServicePackageSDKResource{}
}

func (p *servicePackage) ServicePackageName() string {
	return names.Route53Profiles
}

// NewClient returns a new AWS SDK for Go v2 client for this service package's AWS API.
func (p *servicePackage) NewClient(ctx context.Context, config map[string]any) (*route53profiles.Client, error) {
	cfg := *(config["aws_sdkv2_config"].(*aws.Config))
	optFns := []func(*route53profiles.Options){
		route53profiles.WithEndpointResolverV2(newEndpointResolverV2()),
		withBaseEndpoint(config[names.AttrEndpoint].(string)),
		func(o *route53profiles.Options) {
			if region := config[names.AttrRegion].(string); o.Region != region {
				tflog.Info(ctx, "overriding provider-configured AWS API region", map[string]any{
					"service":         p.ServicePackageName(),
					"original_region": o.Region,
					"override_region": region,
				})
				o.Region = region
			}
		},
		withExtraOptions(ctx, p, config),
	}

	return route53profiles.NewFromConfig(cfg, optFns...), nil
}

// withExtraOptions returns a functional option that allows this service package to specify extra API client options.
// This option is always called after any generated options.
func withExtraOptions(ctx context.Context, sp conns.ServicePackage, config map[string]any) func(*route53profiles.Options) {
	if v, ok := sp.(interface {
		withExtraOptions(context.Context, map[string]any) []func(*route53profiles.Options)
	}); ok {
		optFns := v.withExtraOptions(ctx, config)

		return func(o *route53profiles.Options) {
			for _, optFn := range optFns {
				optFn(o)
			}
		}
	}

	return func(*route53profiles.Options) {}
}

func ServicePackage(ctx context.Context) conns.ServicePackage {
	return &servicePackage{}
}<|MERGE_RESOLUTION|>--- conflicted
+++ resolved
@@ -36,37 +36,25 @@
 			Factory:  newResourceAssociation,
 			TypeName: "aws_route53profiles_association",
 			Name:     "Association",
-<<<<<<< HEAD
-			Tags: &inttypes.ServicePackageResourceTags{
+			Tags: unique.Make(inttypes.ServicePackageResourceTags{
 				IdentifierAttribute: names.AttrARN,
-			},
+			}),
 			Region: &inttypes.ServicePackageResourceRegion{
 				IsGlobal:          false,
 				IsOverrideEnabled: false,
 			},
-=======
-			Tags: unique.Make(types.ServicePackageResourceTags{
-				IdentifierAttribute: names.AttrARN,
-			}),
->>>>>>> 45438b17
 		},
 		{
 			Factory:  newResourceProfile,
 			TypeName: "aws_route53profiles_profile",
 			Name:     "Profile",
-<<<<<<< HEAD
-			Tags: &inttypes.ServicePackageResourceTags{
+			Tags: unique.Make(inttypes.ServicePackageResourceTags{
 				IdentifierAttribute: names.AttrARN,
-			},
+			}),
 			Region: &inttypes.ServicePackageResourceRegion{
 				IsGlobal:          false,
 				IsOverrideEnabled: false,
 			},
-=======
-			Tags: unique.Make(types.ServicePackageResourceTags{
-				IdentifierAttribute: names.AttrARN,
-			}),
->>>>>>> 45438b17
 		},
 		{
 			Factory:  newResourceResourceAssociation,
