--- conflicted
+++ resolved
@@ -18,7 +18,6 @@
 	"github.com/hashicorp/terraform-plugin-sdk/v2/diag"
 	"github.com/hashicorp/terraform-plugin-sdk/v2/helper/schema"
 	"github.com/hashicorp/terraform-plugin-sdk/v2/helper/validation"
-	"github.com/hashicorp/terraform-plugin-sdk/v2/terraform"
 	"github.com/hashicorp/terraform-provider-aws/internal/conns"
 	"github.com/hashicorp/terraform-provider-aws/internal/create"
 	"github.com/hashicorp/terraform-provider-aws/internal/enum"
@@ -109,24 +108,213 @@
 	}
 }
 
-<<<<<<< HEAD
-var _ list.ListResourceWithRawV5Schemas = &logGroupListResource{}
-
-// @List("aws_cloudwatch_log_group", name="Log Group")
-func logGroupResourceAsListResource() list.ListResourceWithConfigure {
-	l := logGroupListResource{}
-	l.SetResource(resourceGroup())
-=======
 // @SDKListResource("aws_cloudwatch_log_group")
 func logGroupResourceAsListResource() inttypes.ListResourceForSDK {
 	l := logGroupListResource{}
 	l.SetResourceSchema(resourceGroup())
->>>>>>> d3054876
 
 	return &l
 }
 
-<<<<<<< HEAD
+func resourceGroupCreate(ctx context.Context, d *schema.ResourceData, meta any) diag.Diagnostics {
+	var diags diag.Diagnostics
+	conn := meta.(*conns.AWSClient).LogsClient(ctx)
+
+	name := create.Name(d.Get(names.AttrName).(string), d.Get(names.AttrNamePrefix).(string))
+	input := cloudwatchlogs.CreateLogGroupInput{
+		LogGroupClass: awstypes.LogGroupClass(d.Get("log_group_class").(string)),
+		LogGroupName:  aws.String(name),
+		Tags:          getTagsIn(ctx),
+	}
+
+	if v, ok := d.GetOk(names.AttrKMSKeyID); ok {
+		input.KmsKeyId = aws.String(v.(string))
+	}
+
+	_, err := conn.CreateLogGroup(ctx, &input)
+
+	if err != nil {
+		return sdkdiag.AppendErrorf(diags, "creating CloudWatch Logs Log Group (%s): %s", name, err)
+	}
+
+	d.SetId(name)
+
+	if v, ok := d.GetOk("retention_in_days"); ok && input.LogGroupClass != awstypes.LogGroupClassDelivery {
+		input := cloudwatchlogs.PutRetentionPolicyInput{
+			LogGroupName:    aws.String(d.Id()),
+			RetentionInDays: aws.Int32(int32(v.(int))),
+		}
+
+		_, err := tfresource.RetryWhenAWSErrMessageContains(ctx, propagationTimeout, func(ctx context.Context) (any, error) {
+			return conn.PutRetentionPolicy(ctx, &input)
+		}, "AccessDeniedException", "no identity-based policy allows the logs:PutRetentionPolicy action")
+
+		if err != nil {
+			return sdkdiag.AppendErrorf(diags, "setting CloudWatch Logs Log Group (%s) retention policy: %s", d.Id(), err)
+		}
+	}
+
+	return append(diags, resourceGroupRead(ctx, d, meta)...)
+}
+
+func resourceGroupRead(ctx context.Context, d *schema.ResourceData, meta any) diag.Diagnostics {
+	var diags diag.Diagnostics
+	conn := meta.(*conns.AWSClient).LogsClient(ctx)
+
+	lg, err := findLogGroupByName(ctx, conn, d.Id())
+
+	if !d.IsNewResource() && retry.NotFound(err) {
+		log.Printf("[WARN] CloudWatch Logs Log Group (%s) not found, removing from state", d.Id())
+		d.SetId("")
+		return diags
+	}
+
+	if err != nil {
+		return sdkdiag.AppendErrorf(diags, "reading CloudWatch Logs Log Group (%s): %s", d.Id(), err)
+	}
+
+	resourceGroupFlatten(ctx, d, *lg)
+
+	return diags
+}
+
+func resourceGroupUpdate(ctx context.Context, d *schema.ResourceData, meta any) diag.Diagnostics {
+	var diags diag.Diagnostics
+	conn := meta.(*conns.AWSClient).LogsClient(ctx)
+
+	if d.HasChange("retention_in_days") {
+		if v, ok := d.GetOk("retention_in_days"); ok {
+			input := cloudwatchlogs.PutRetentionPolicyInput{
+				LogGroupName:    aws.String(d.Id()),
+				RetentionInDays: aws.Int32(int32(v.(int))),
+			}
+
+			_, err := tfresource.RetryWhenAWSErrMessageContains(ctx, propagationTimeout, func(ctx context.Context) (any, error) {
+				return conn.PutRetentionPolicy(ctx, &input)
+			}, "AccessDeniedException", "no identity-based policy allows the logs:PutRetentionPolicy action")
+
+			if err != nil {
+				return sdkdiag.AppendErrorf(diags, "setting CloudWatch Logs Log Group (%s) retention policy: %s", d.Id(), err)
+			}
+		} else {
+			input := cloudwatchlogs.DeleteRetentionPolicyInput{
+				LogGroupName: aws.String(d.Id()),
+			}
+
+			_, err := conn.DeleteRetentionPolicy(ctx, &input)
+
+			if err != nil {
+				return sdkdiag.AppendErrorf(diags, "deleting CloudWatch Logs Log Group (%s) retention policy: %s", d.Id(), err)
+			}
+		}
+	}
+
+	if d.HasChange(names.AttrKMSKeyID) {
+		if v, ok := d.GetOk(names.AttrKMSKeyID); ok {
+			input := cloudwatchlogs.AssociateKmsKeyInput{
+				KmsKeyId:     aws.String(v.(string)),
+				LogGroupName: aws.String(d.Id()),
+			}
+
+			_, err := conn.AssociateKmsKey(ctx, &input)
+
+			if err != nil {
+				return sdkdiag.AppendErrorf(diags, "associating CloudWatch Logs Log Group (%s) KMS key: %s", d.Id(), err)
+			}
+		} else {
+			input := cloudwatchlogs.DisassociateKmsKeyInput{
+				LogGroupName: aws.String(d.Id()),
+			}
+
+			_, err := conn.DisassociateKmsKey(ctx, &input)
+
+			if err != nil {
+				return sdkdiag.AppendErrorf(diags, "disassociating CloudWatch Logs Log Group (%s) KMS key: %s", d.Id(), err)
+			}
+		}
+	}
+
+	return append(diags, resourceGroupRead(ctx, d, meta)...)
+}
+
+func resourceGroupDelete(ctx context.Context, d *schema.ResourceData, meta any) diag.Diagnostics {
+	var diags diag.Diagnostics
+	conn := meta.(*conns.AWSClient).LogsClient(ctx)
+
+	if v, ok := d.GetOk(names.AttrSkipDestroy); ok && v.(bool) {
+		log.Printf("[DEBUG] Retaining CloudWatch Logs Log Group: %s", d.Id())
+		return diags
+	}
+
+	log.Printf("[INFO] Deleting CloudWatch Logs Log Group: %s", d.Id())
+	input := cloudwatchlogs.DeleteLogGroupInput{
+		LogGroupName: aws.String(d.Id()),
+	}
+	_, err := tfresource.RetryWhenIsAErrorMessageContains[any, *awstypes.OperationAbortedException](ctx, 1*time.Minute, func(ctx context.Context) (any, error) {
+		return conn.DeleteLogGroup(ctx, &input)
+	}, "try again")
+
+	if errs.IsA[*awstypes.ResourceNotFoundException](err) {
+		return diags
+	}
+
+	if err != nil {
+		return sdkdiag.AppendErrorf(diags, "deleting CloudWatch Logs Log Group (%s): %s", d.Id(), err)
+	}
+
+	return diags
+}
+
+func findLogGroupByName(ctx context.Context, conn *cloudwatchlogs.Client, name string) (*awstypes.LogGroup, error) {
+	input := cloudwatchlogs.DescribeLogGroupsInput{
+		LogGroupNamePrefix: aws.String(name),
+	}
+
+	return findLogGroup(ctx, conn, &input, func(v *awstypes.LogGroup) bool {
+		return aws.ToString(v.LogGroupName) == name
+	}, tfslices.WithReturnFirstMatch)
+}
+
+func findLogGroup(ctx context.Context, conn *cloudwatchlogs.Client, input *cloudwatchlogs.DescribeLogGroupsInput, filter tfslices.Predicate[*awstypes.LogGroup], optFns ...tfslices.FinderOptionsFunc) (*awstypes.LogGroup, error) {
+	opts := tfslices.NewFinderOptions(optFns)
+	var output []awstypes.LogGroup
+	for value, err := range listLogGroups(ctx, conn, input, filter) {
+		if err != nil {
+			return nil, err
+		}
+
+		output = append(output, value)
+		if opts.ReturnFirstMatch() {
+			break
+		}
+	}
+
+	return tfresource.AssertSingleValueResult(output)
+}
+
+func listLogGroups(ctx context.Context, conn *cloudwatchlogs.Client, input *cloudwatchlogs.DescribeLogGroupsInput, filter tfslices.Predicate[*awstypes.LogGroup]) iter.Seq2[awstypes.LogGroup, error] {
+	return func(yield func(awstypes.LogGroup, error) bool) {
+		pages := cloudwatchlogs.NewDescribeLogGroupsPaginator(conn, input)
+		for pages.HasMorePages() {
+			page, err := pages.NextPage(ctx)
+			if err != nil {
+				yield(awstypes.LogGroup{}, fmt.Errorf("listing CloudWatch Logs Log Groups: %w", err))
+				return
+			}
+
+			for _, v := range page.LogGroups {
+				if filter(&v) {
+					if !yield(v, nil) {
+						return
+					}
+				}
+			}
+		}
+	}
+}
+
+var _ inttypes.ListResourceForSDK = &logGroupListResource{}
+
 type logGroupListResource struct {
 	framework.ResourceWithConfigure
 	framework.ListResourceWithSDKv2Resource
@@ -141,11 +329,7 @@
 // might be able to intercept or wrap this for simplicity
 func (l *logGroupListResource) ListResourceConfigSchema(ctx context.Context, request list.ListResourceSchemaRequest, response *list.ListResourceSchemaResponse) {
 	response.Schema = listschema.Schema{
-		Attributes: map[string]listschema.Attribute{
-			names.AttrRegion: listschema.StringAttribute{
-				Optional: true,
-			},
-		},
+		Attributes: map[string]listschema.Attribute{},
 	}
 }
 
@@ -163,18 +347,17 @@
 
 	stream.Results = func(yield func(list.ListResult) bool) {
 		result := request.NewListResult(ctx)
-		for output, err := range listLogGroups(ctx, conn, &cloudwatchlogs.DescribeLogGroupsInput{}, tfslices.PredicateTrue[*awstypes.LogGroup]()) {
+		var input cloudwatchlogs.DescribeLogGroupsInput
+		for output, err := range listLogGroups(ctx, conn, &input, tfslices.PredicateTrue[*awstypes.LogGroup]()) {
 			if err != nil {
 				result = fwdiag.NewListResultErrorDiagnostic(err)
 				yield(result)
 				return
 			}
 
-			logGroupResource := l.GetResource()
-			rd := logGroupResource.Data(&terraform.InstanceState{})
+			rd := l.ResourceData()
 			rd.SetId(aws.ToString(output.LogGroupName))
 			resourceGroupFlatten(ctx, rd, output)
-			result.DisplayName = fmt.Sprintf("%s: (%s)", aws.ToString(output.LogGroupName), aws.ToString(output.Arn))
 
 			// set tags
 			err = l.SetTags(ctx, awsClient, rd)
@@ -184,34 +367,9 @@
 				return
 			}
 
-			err := l.SetIdentity(ctx, awsClient, rd)
-			if err != nil {
-				result = fwdiag.NewListResultErrorDiagnostic(err)
-				yield(result)
-				return
-			}
-
-			tfTypeResource, err := rd.TfTypeResourceState()
-			if err != nil {
-				result = fwdiag.NewListResultErrorDiagnostic(err)
-				yield(result)
-				return
-			}
-
-			result.Diagnostics.Append(result.Resource.Set(ctx, *tfTypeResource)...)
-			if result.Diagnostics.HasError() {
-				yield(result)
-				return
-			}
-
-			tfTypeIdentity, err := rd.TfTypeIdentityState()
-			if err != nil {
-				result = fwdiag.NewListResultErrorDiagnostic(err)
-				yield(result)
-				return
-			}
-
-			result.Diagnostics.Append(result.Identity.Set(ctx, *tfTypeIdentity)...)
+			result.DisplayName = aws.ToString(output.LogGroupName)
+
+			l.SetResult(ctx, awsClient, request.IncludeResource, &result, rd)
 			if result.Diagnostics.HasError() {
 				yield(result)
 				return
@@ -233,296 +391,4 @@
 	d.Set("retention_in_days", lg.RetentionInDays)
 	// Support in-place update of non-refreshable attribute.
 	d.Set(names.AttrSkipDestroy, d.Get(names.AttrSkipDestroy))
-}
-
-=======
->>>>>>> d3054876
-func resourceGroupCreate(ctx context.Context, d *schema.ResourceData, meta any) diag.Diagnostics {
-	var diags diag.Diagnostics
-	conn := meta.(*conns.AWSClient).LogsClient(ctx)
-
-	name := create.Name(d.Get(names.AttrName).(string), d.Get(names.AttrNamePrefix).(string))
-	input := cloudwatchlogs.CreateLogGroupInput{
-		LogGroupClass: awstypes.LogGroupClass(d.Get("log_group_class").(string)),
-		LogGroupName:  aws.String(name),
-		Tags:          getTagsIn(ctx),
-	}
-
-	if v, ok := d.GetOk(names.AttrKMSKeyID); ok {
-		input.KmsKeyId = aws.String(v.(string))
-	}
-
-	_, err := conn.CreateLogGroup(ctx, &input)
-
-	if err != nil {
-		return sdkdiag.AppendErrorf(diags, "creating CloudWatch Logs Log Group (%s): %s", name, err)
-	}
-
-	d.SetId(name)
-
-	if v, ok := d.GetOk("retention_in_days"); ok && input.LogGroupClass != awstypes.LogGroupClassDelivery {
-		input := cloudwatchlogs.PutRetentionPolicyInput{
-			LogGroupName:    aws.String(d.Id()),
-			RetentionInDays: aws.Int32(int32(v.(int))),
-		}
-
-		_, err := tfresource.RetryWhenAWSErrMessageContains(ctx, propagationTimeout, func(ctx context.Context) (any, error) {
-			return conn.PutRetentionPolicy(ctx, &input)
-		}, "AccessDeniedException", "no identity-based policy allows the logs:PutRetentionPolicy action")
-
-		if err != nil {
-			return sdkdiag.AppendErrorf(diags, "setting CloudWatch Logs Log Group (%s) retention policy: %s", d.Id(), err)
-		}
-	}
-
-	return append(diags, resourceGroupRead(ctx, d, meta)...)
-}
-
-func resourceGroupRead(ctx context.Context, d *schema.ResourceData, meta any) diag.Diagnostics {
-	var diags diag.Diagnostics
-	conn := meta.(*conns.AWSClient).LogsClient(ctx)
-
-	lg, err := findLogGroupByName(ctx, conn, d.Id())
-
-	if !d.IsNewResource() && retry.NotFound(err) {
-		log.Printf("[WARN] CloudWatch Logs Log Group (%s) not found, removing from state", d.Id())
-		d.SetId("")
-		return diags
-	}
-
-	if err != nil {
-		return sdkdiag.AppendErrorf(diags, "reading CloudWatch Logs Log Group (%s): %s", d.Id(), err)
-	}
-
-	resourceGroupFlatten(ctx, d, *lg)
-
-	return diags
-}
-
-func resourceGroupUpdate(ctx context.Context, d *schema.ResourceData, meta any) diag.Diagnostics {
-	var diags diag.Diagnostics
-	conn := meta.(*conns.AWSClient).LogsClient(ctx)
-
-	if d.HasChange("retention_in_days") {
-		if v, ok := d.GetOk("retention_in_days"); ok {
-			input := cloudwatchlogs.PutRetentionPolicyInput{
-				LogGroupName:    aws.String(d.Id()),
-				RetentionInDays: aws.Int32(int32(v.(int))),
-			}
-
-			_, err := tfresource.RetryWhenAWSErrMessageContains(ctx, propagationTimeout, func(ctx context.Context) (any, error) {
-				return conn.PutRetentionPolicy(ctx, &input)
-			}, "AccessDeniedException", "no identity-based policy allows the logs:PutRetentionPolicy action")
-
-			if err != nil {
-				return sdkdiag.AppendErrorf(diags, "setting CloudWatch Logs Log Group (%s) retention policy: %s", d.Id(), err)
-			}
-		} else {
-			input := cloudwatchlogs.DeleteRetentionPolicyInput{
-				LogGroupName: aws.String(d.Id()),
-			}
-
-			_, err := conn.DeleteRetentionPolicy(ctx, &input)
-
-			if err != nil {
-				return sdkdiag.AppendErrorf(diags, "deleting CloudWatch Logs Log Group (%s) retention policy: %s", d.Id(), err)
-			}
-		}
-	}
-
-	if d.HasChange(names.AttrKMSKeyID) {
-		if v, ok := d.GetOk(names.AttrKMSKeyID); ok {
-			input := cloudwatchlogs.AssociateKmsKeyInput{
-				KmsKeyId:     aws.String(v.(string)),
-				LogGroupName: aws.String(d.Id()),
-			}
-
-			_, err := conn.AssociateKmsKey(ctx, &input)
-
-			if err != nil {
-				return sdkdiag.AppendErrorf(diags, "associating CloudWatch Logs Log Group (%s) KMS key: %s", d.Id(), err)
-			}
-		} else {
-			input := cloudwatchlogs.DisassociateKmsKeyInput{
-				LogGroupName: aws.String(d.Id()),
-			}
-
-			_, err := conn.DisassociateKmsKey(ctx, &input)
-
-			if err != nil {
-				return sdkdiag.AppendErrorf(diags, "disassociating CloudWatch Logs Log Group (%s) KMS key: %s", d.Id(), err)
-			}
-		}
-	}
-
-	return append(diags, resourceGroupRead(ctx, d, meta)...)
-}
-
-func resourceGroupDelete(ctx context.Context, d *schema.ResourceData, meta any) diag.Diagnostics {
-	var diags diag.Diagnostics
-	conn := meta.(*conns.AWSClient).LogsClient(ctx)
-
-	if v, ok := d.GetOk(names.AttrSkipDestroy); ok && v.(bool) {
-		log.Printf("[DEBUG] Retaining CloudWatch Logs Log Group: %s", d.Id())
-		return diags
-	}
-
-	log.Printf("[INFO] Deleting CloudWatch Logs Log Group: %s", d.Id())
-	input := cloudwatchlogs.DeleteLogGroupInput{
-		LogGroupName: aws.String(d.Id()),
-	}
-	_, err := tfresource.RetryWhenIsAErrorMessageContains[any, *awstypes.OperationAbortedException](ctx, 1*time.Minute, func(ctx context.Context) (any, error) {
-		return conn.DeleteLogGroup(ctx, &input)
-	}, "try again")
-
-	if errs.IsA[*awstypes.ResourceNotFoundException](err) {
-		return diags
-	}
-
-	if err != nil {
-		return sdkdiag.AppendErrorf(diags, "deleting CloudWatch Logs Log Group (%s): %s", d.Id(), err)
-	}
-
-	return diags
-}
-
-func findLogGroupByName(ctx context.Context, conn *cloudwatchlogs.Client, name string) (*awstypes.LogGroup, error) {
-	input := cloudwatchlogs.DescribeLogGroupsInput{
-		LogGroupNamePrefix: aws.String(name),
-	}
-
-	return findLogGroup(ctx, conn, &input, func(v *awstypes.LogGroup) bool {
-		return aws.ToString(v.LogGroupName) == name
-	}, tfslices.WithReturnFirstMatch)
-}
-
-func findLogGroup(ctx context.Context, conn *cloudwatchlogs.Client, input *cloudwatchlogs.DescribeLogGroupsInput, filter tfslices.Predicate[*awstypes.LogGroup], optFns ...tfslices.FinderOptionsFunc) (*awstypes.LogGroup, error) {
-	opts := tfslices.NewFinderOptions(optFns)
-	var output []awstypes.LogGroup
-	for value, err := range listLogGroups(ctx, conn, input, filter) {
-		if err != nil {
-			return nil, err
-		}
-
-		output = append(output, value)
-		if opts.ReturnFirstMatch() {
-			break
-		}
-	}
-
-	return tfresource.AssertSingleValueResult(output)
-}
-
-func listLogGroups(ctx context.Context, conn *cloudwatchlogs.Client, input *cloudwatchlogs.DescribeLogGroupsInput, filter tfslices.Predicate[*awstypes.LogGroup]) iter.Seq2[awstypes.LogGroup, error] {
-	return func(yield func(awstypes.LogGroup, error) bool) {
-		pages := cloudwatchlogs.NewDescribeLogGroupsPaginator(conn, input)
-		for pages.HasMorePages() {
-			page, err := pages.NextPage(ctx)
-			if err != nil {
-				yield(awstypes.LogGroup{}, fmt.Errorf("listing CloudWatch Logs Log Groups: %w", err))
-				return
-			}
-<<<<<<< HEAD
-
-			for _, v := range page.LogGroups {
-				if filter(&v) {
-					if !yield(v, nil) {
-						return
-					}
-				}
-			}
-		}
-	}
-=======
-
-			for _, v := range page.LogGroups {
-				if filter(&v) {
-					if !yield(v, nil) {
-						return
-					}
-				}
-			}
-		}
-	}
-}
-
-var _ inttypes.ListResourceForSDK = &logGroupListResource{}
-
-type logGroupListResource struct {
-	framework.ResourceWithConfigure
-	framework.ListResourceWithSDKv2Resource
-	framework.ListResourceWithSDKv2Tags
-}
-
-type logGroupListResourceModel struct {
-	framework.WithRegionModel
-}
-
-// ListResourceConfigSchema defines the schema for the List configuration
-// might be able to intercept or wrap this for simplicity
-func (l *logGroupListResource) ListResourceConfigSchema(ctx context.Context, request list.ListResourceSchemaRequest, response *list.ListResourceSchemaResponse) {
-	response.Schema = listschema.Schema{
-		Attributes: map[string]listschema.Attribute{},
-	}
-}
-
-func (l *logGroupListResource) List(ctx context.Context, request list.ListRequest, stream *list.ListResultsStream) {
-	awsClient := l.Meta()
-	conn := awsClient.LogsClient(ctx)
-
-	var query logGroupListResourceModel
-	if request.Config.Raw.IsKnown() && !request.Config.Raw.IsNull() {
-		if diags := request.Config.Get(ctx, &query); diags.HasError() {
-			stream.Results = list.ListResultsStreamDiagnostics(diags)
-			return
-		}
-	}
-
-	stream.Results = func(yield func(list.ListResult) bool) {
-		result := request.NewListResult(ctx)
-		var input cloudwatchlogs.DescribeLogGroupsInput
-		for output, err := range listLogGroups(ctx, conn, &input, tfslices.PredicateTrue[*awstypes.LogGroup]()) {
-			if err != nil {
-				result = fwdiag.NewListResultErrorDiagnostic(err)
-				yield(result)
-				return
-			}
-
-			rd := l.ResourceData()
-			rd.SetId(aws.ToString(output.LogGroupName))
-			resourceGroupFlatten(ctx, rd, output)
-
-			// set tags
-			err = l.SetTags(ctx, awsClient, rd)
-			if err != nil {
-				result = fwdiag.NewListResultErrorDiagnostic(err)
-				yield(result)
-				return
-			}
-
-			result.DisplayName = aws.ToString(output.LogGroupName)
-
-			l.SetResult(ctx, awsClient, request.IncludeResource, &result, rd)
-			if result.Diagnostics.HasError() {
-				yield(result)
-				return
-			}
-
-			if !yield(result) {
-				return
-			}
-		}
-	}
-}
-
-func resourceGroupFlatten(_ context.Context, d *schema.ResourceData, lg awstypes.LogGroup) {
-	d.Set(names.AttrARN, trimLogGroupARNWildcardSuffix(aws.ToString(lg.Arn)))
-	d.Set(names.AttrKMSKeyID, lg.KmsKeyId)
-	d.Set("log_group_class", lg.LogGroupClass)
-	d.Set(names.AttrName, lg.LogGroupName)
-	d.Set(names.AttrNamePrefix, create.NamePrefixFromName(aws.ToString(lg.LogGroupName)))
-	d.Set("retention_in_days", lg.RetentionInDays)
-	// Support in-place update of non-refreshable attribute.
-	d.Set(names.AttrSkipDestroy, d.Get(names.AttrSkipDestroy))
->>>>>>> d3054876
 }