// Copyright IBM Corp. 2014, 2025
// SPDX-License-Identifier: MPL-2.0

package logs_test

import (
	"context"
	"fmt"
	"testing"

	"github.com/YakDriver/regexache"
	"github.com/aws/aws-sdk-go-v2/service/cloudwatchlogs/types"
	"github.com/hashicorp/aws-sdk-go-base/v2/endpoints"
	"github.com/hashicorp/terraform-plugin-sdk/v2/helper/id"
	"github.com/hashicorp/terraform-plugin-testing/helper/resource"
	"github.com/hashicorp/terraform-plugin-testing/knownvalue"
	"github.com/hashicorp/terraform-plugin-testing/plancheck"
	"github.com/hashicorp/terraform-plugin-testing/statecheck"
	"github.com/hashicorp/terraform-plugin-testing/terraform"
	"github.com/hashicorp/terraform-plugin-testing/tfjsonpath"
	"github.com/hashicorp/terraform-provider-aws/internal/acctest"
	"github.com/hashicorp/terraform-provider-aws/internal/retry"
	tflogs "github.com/hashicorp/terraform-provider-aws/internal/service/logs"
	"github.com/hashicorp/terraform-provider-aws/names"
)

func TestAccLogsLogGroup_basic(t *testing.T) {
	ctx := acctest.Context(t)
	var v types.LogGroup
	rName := acctest.RandomWithPrefix(t, acctest.ResourcePrefix)
	resourceName := "aws_cloudwatch_log_group.test"

	expectedLogGroupClass := "STANDARD"
	if acctest.Partition() != endpoints.AwsPartitionID {
		expectedLogGroupClass = ""
	}

	acctest.ParallelTest(ctx, t, resource.TestCase{
		PreCheck:                 func() { acctest.PreCheck(ctx, t) },
		ErrorCheck:               acctest.ErrorCheck(t, names.LogsServiceID),
		ProtoV5ProviderFactories: acctest.ProtoV5ProviderFactories,
		CheckDestroy:             testAccCheckLogGroupDestroy(ctx, t),
		Steps: []resource.TestStep{
			{
				Config: testAccGroupConfig_basic(rName),
				Check: resource.ComposeAggregateTestCheckFunc(
					testAccCheckLogGroupExists(ctx, t, resourceName, &v),
					acctest.CheckResourceAttrRegionalARNFormat(ctx, resourceName, names.AttrARN, "logs", "log-group:{name}"),
					resource.TestCheckResourceAttr(resourceName, names.AttrKMSKeyID, ""),
					resource.TestCheckResourceAttr(resourceName, "log_group_class", expectedLogGroupClass),
					resource.TestCheckResourceAttr(resourceName, names.AttrName, rName),
					resource.TestCheckResourceAttr(resourceName, names.AttrNamePrefix, ""),
					resource.TestCheckResourceAttr(resourceName, "retention_in_days", "0"),
					resource.TestCheckResourceAttr(resourceName, names.AttrSkipDestroy, acctest.CtFalse),
					resource.TestCheckResourceAttr(resourceName, acctest.CtTagsPercent, "0"),
				),
			},
			{
				ResourceName:      resourceName,
				ImportState:       true,
				ImportStateVerify: true,
			},
		},
	})
}

func TestAccLogsLogGroup_nameGenerate(t *testing.T) {
	ctx := acctest.Context(t)
	var v types.LogGroup
	resourceName := "aws_cloudwatch_log_group.test"

	acctest.ParallelTest(ctx, t, resource.TestCase{
		PreCheck:                 func() { acctest.PreCheck(ctx, t) },
		ErrorCheck:               acctest.ErrorCheck(t, names.LogsServiceID),
		ProtoV5ProviderFactories: acctest.ProtoV5ProviderFactories,
		CheckDestroy:             testAccCheckLogGroupDestroy(ctx, t),
		Steps: []resource.TestStep{
			{
				Config: testAccGroupConfig_nameGenerated(),
				Check: resource.ComposeTestCheckFunc(
					testAccCheckLogGroupExists(ctx, t, resourceName, &v),
					acctest.CheckResourceAttrNameGenerated(resourceName, names.AttrName),
					resource.TestCheckResourceAttr(resourceName, names.AttrNamePrefix, id.UniqueIdPrefix),
				),
			},
			{
				ResourceName:      resourceName,
				ImportState:       true,
				ImportStateVerify: true,
			},
		},
	})
}

func TestAccLogsLogGroup_namePrefix(t *testing.T) {
	ctx := acctest.Context(t)
	var v types.LogGroup
	resourceName := "aws_cloudwatch_log_group.test"

	acctest.ParallelTest(ctx, t, resource.TestCase{
		PreCheck:                 func() { acctest.PreCheck(ctx, t) },
		ErrorCheck:               acctest.ErrorCheck(t, names.LogsServiceID),
		ProtoV5ProviderFactories: acctest.ProtoV5ProviderFactories,
		CheckDestroy:             testAccCheckLogGroupDestroy(ctx, t),
		Steps: []resource.TestStep{
			{
				Config: testAccGroupConfig_namePrefix("tf-acc-test-prefix-"),
				Check: resource.ComposeTestCheckFunc(
					testAccCheckLogGroupExists(ctx, t, resourceName, &v),
					acctest.CheckResourceAttrNameFromPrefix(resourceName, names.AttrName, "tf-acc-test-prefix-"),
					resource.TestCheckResourceAttr(resourceName, names.AttrNamePrefix, "tf-acc-test-prefix-"),
				),
			},
			{
				ResourceName:      resourceName,
				ImportState:       true,
				ImportStateVerify: true,
			},
		},
	})
}

func TestAccLogsLogGroup_disappears(t *testing.T) {
	ctx := acctest.Context(t)
	var v types.LogGroup
	rName := acctest.RandomWithPrefix(t, acctest.ResourcePrefix)
	resourceName := "aws_cloudwatch_log_group.test"

	acctest.ParallelTest(ctx, t, resource.TestCase{
		PreCheck:                 func() { acctest.PreCheck(ctx, t) },
		ErrorCheck:               acctest.ErrorCheck(t, names.LogsServiceID),
		ProtoV5ProviderFactories: acctest.ProtoV5ProviderFactories,
		CheckDestroy:             testAccCheckLogGroupDestroy(ctx, t),
		Steps: []resource.TestStep{
			{
				Config: testAccGroupConfig_basic(rName),
				Check: resource.ComposeTestCheckFunc(
					testAccCheckLogGroupExists(ctx, t, resourceName, &v),
					acctest.CheckResourceDisappears(ctx, acctest.Provider, tflogs.ResourceGroup(), resourceName),
				),
				ExpectNonEmptyPlan: true,
			},
		},
	})
}

func TestAccLogsLogGroup_kmsKey(t *testing.T) {
	ctx := acctest.Context(t)
	var v types.LogGroup
	rName := acctest.RandomWithPrefix(t, acctest.ResourcePrefix)
	resourceName := "aws_cloudwatch_log_group.test"
	kmsKey1ResourceName := "aws_kms_key.test.0"
	kmsKey2ResourceName := "aws_kms_key.test.1"

	acctest.ParallelTest(ctx, t, resource.TestCase{
		PreCheck:                 func() { acctest.PreCheck(ctx, t) },
		ErrorCheck:               acctest.ErrorCheck(t, names.LogsServiceID),
		ProtoV5ProviderFactories: acctest.ProtoV5ProviderFactories,
		CheckDestroy:             testAccCheckLogGroupDestroy(ctx, t),
		Steps: []resource.TestStep{
			{
				Config: testAccGroupConfig_kmsKey(rName, 0),
				Check: resource.ComposeTestCheckFunc(
					testAccCheckLogGroupExists(ctx, t, resourceName, &v),
					resource.TestCheckResourceAttrPair(resourceName, names.AttrKMSKeyID, kmsKey1ResourceName, names.AttrARN),
				),
			},
			{
				ResourceName:      resourceName,
				ImportState:       true,
				ImportStateVerify: true,
			},
			{
				Config: testAccGroupConfig_kmsKey(rName, 1),
				Check: resource.ComposeTestCheckFunc(
					testAccCheckLogGroupExists(ctx, t, resourceName, &v),
					resource.TestCheckResourceAttrPair(resourceName, names.AttrKMSKeyID, kmsKey2ResourceName, names.AttrARN),
				),
			},
			{
				Config: testAccGroupConfig_basic(rName),
				Check: resource.ComposeTestCheckFunc(
					testAccCheckLogGroupExists(ctx, t, resourceName, &v),
					resource.TestCheckResourceAttr(resourceName, names.AttrKMSKeyID, ""),
				),
			},
		},
	})
}

func TestAccLogsLogGroup_logGroupClass(t *testing.T) {
	ctx := acctest.Context(t)
	var v types.LogGroup
	rName := acctest.RandomWithPrefix(t, acctest.ResourcePrefix)
	resourceName := "aws_cloudwatch_log_group.test"

	acctest.ParallelTest(ctx, t, resource.TestCase{
		PreCheck: func() {
			acctest.PreCheck(ctx, t)
			// CloudWatch Logs IA is available in all AWS Commercial regions.
			acctest.PreCheckPartition(t, endpoints.AwsPartitionID)
		},
		ErrorCheck:               acctest.ErrorCheck(t, names.LogsServiceID),
		ProtoV5ProviderFactories: acctest.ProtoV5ProviderFactories,
		CheckDestroy:             testAccCheckLogGroupDestroy(ctx, t),
		Steps: []resource.TestStep{
			{
				Config: testAccGroupConfig_logGroupClass(rName, "INFREQUENT_ACCESS"),
				Check: resource.ComposeTestCheckFunc(
					testAccCheckLogGroupExists(ctx, t, resourceName, &v),
					resource.TestCheckResourceAttr(resourceName, "log_group_class", "INFREQUENT_ACCESS"),
				),
			},
		},
	})
}

func TestAccLogsLogGroup_retentionPolicy(t *testing.T) {
	ctx := acctest.Context(t)
	var v types.LogGroup
	rName := acctest.RandomWithPrefix(t, acctest.ResourcePrefix)
	resourceName := "aws_cloudwatch_log_group.test"

	acctest.ParallelTest(ctx, t, resource.TestCase{
		PreCheck:                 func() { acctest.PreCheck(ctx, t) },
		ErrorCheck:               acctest.ErrorCheck(t, names.LogsServiceID),
		ProtoV5ProviderFactories: acctest.ProtoV5ProviderFactories,
		CheckDestroy:             testAccCheckLogGroupDestroy(ctx, t),
		Steps: []resource.TestStep{
			{
				Config: testAccGroupConfig_retentionPolicy(rName, 365),
				Check: resource.ComposeTestCheckFunc(
					testAccCheckLogGroupExists(ctx, t, resourceName, &v),
					resource.TestCheckResourceAttr(resourceName, "retention_in_days", "365"),
				),
			},
			{
				Config: testAccGroupConfig_retentionPolicy(rName, 1096),
				Check: resource.ComposeTestCheckFunc(
					testAccCheckLogGroupExists(ctx, t, resourceName, &v),
					resource.TestCheckResourceAttr(resourceName, "retention_in_days", "1096"),
				),
			},
			{
				ResourceName:      resourceName,
				ImportState:       true,
				ImportStateVerify: true,
			},
			{
				Config: testAccGroupConfig_retentionPolicy(rName, 0),
				Check: resource.ComposeTestCheckFunc(
					testAccCheckLogGroupExists(ctx, t, resourceName, &v),
					resource.TestCheckResourceAttr(resourceName, "retention_in_days", "0"),
				),
			},
		},
	})
}

func TestAccLogsLogGroup_multiple(t *testing.T) {
	ctx := acctest.Context(t)
	var v1, v2, v3 types.LogGroup
	rName := acctest.RandomWithPrefix(t, acctest.ResourcePrefix)
	resource1Name := "aws_cloudwatch_log_group.test.0"
	resource2Name := "aws_cloudwatch_log_group.test.1"
	resource3Name := "aws_cloudwatch_log_group.test.2"

	acctest.ParallelTest(ctx, t, resource.TestCase{
		PreCheck:                 func() { acctest.PreCheck(ctx, t) },
		ErrorCheck:               acctest.ErrorCheck(t, names.LogsServiceID),
		ProtoV5ProviderFactories: acctest.ProtoV5ProviderFactories,
		CheckDestroy:             testAccCheckLogGroupDestroy(ctx, t),
		Steps: []resource.TestStep{
			{
				Config: testAccGroupConfig_multiple(rName),
				Check: resource.ComposeTestCheckFunc(
					testAccCheckLogGroupExists(ctx, t, resource1Name, &v1),
					testAccCheckLogGroupExists(ctx, t, resource2Name, &v2),
					testAccCheckLogGroupExists(ctx, t, resource3Name, &v3),
				),
			},
		},
	})
}

func TestAccLogsLogGroup_skipDestroy(t *testing.T) {
	ctx := acctest.Context(t)
	var v types.LogGroup
	rName := acctest.RandomWithPrefix(t, acctest.ResourcePrefix)
	resourceName := "aws_cloudwatch_log_group.test"

	acctest.ParallelTest(ctx, t, resource.TestCase{
		PreCheck:                 func() { acctest.PreCheck(ctx, t) },
		ErrorCheck:               acctest.ErrorCheck(t, names.LogsServiceID),
		ProtoV5ProviderFactories: acctest.ProtoV5ProviderFactories,
		CheckDestroy:             testAccCheckGroupNoDestroy(ctx, t),
		Steps: []resource.TestStep{
			{
				Config: testAccGroupConfig_skipDestroy(rName),
				Check: resource.ComposeTestCheckFunc(
					testAccCheckLogGroupExists(ctx, t, resourceName, &v),
					resource.TestCheckResourceAttr(resourceName, names.AttrSkipDestroy, acctest.CtTrue),
				),
			},
		},
	})
}

func TestAccLogsLogGroup_skipDestroyInconsistentPlan(t *testing.T) {
	ctx := acctest.Context(t)
	var v types.LogGroup
	rName := acctest.RandomWithPrefix(t, acctest.ResourcePrefix)
	resourceName := "aws_cloudwatch_log_group.test"

	acctest.ParallelTest(ctx, t, resource.TestCase{
		PreCheck:                 func() { acctest.PreCheck(ctx, t) },
		ErrorCheck:               acctest.ErrorCheck(t, names.LogsServiceID),
		ProtoV5ProviderFactories: acctest.ProtoV5ProviderFactories,
		CheckDestroy:             testAccCheckLogGroupDestroy(ctx, t),
		Steps: []resource.TestStep{
			{
				Config: testAccGroupConfig_basic(rName),
				Check: resource.ComposeTestCheckFunc(
					testAccCheckLogGroupExists(ctx, t, resourceName, &v),
					resource.TestCheckResourceAttr(resourceName, names.AttrSkipDestroy, acctest.CtFalse),
				),
			},
			{
				Config: testAccGroupConfig_basic(rName),
				Check: resource.ComposeTestCheckFunc(
					testAccCheckLogGroupExists(ctx, t, resourceName, &v),
					resource.TestCheckResourceAttr(resourceName, names.AttrSkipDestroy, acctest.CtFalse),
				),
			},
		},
	})
}

func TestAccLogsLogGroup_forceDestroy(t *testing.T) {
	ctx := acctest.Context(t)
	var v types.LogGroup
	rName := acctest.RandomWithPrefix(t, acctest.ResourcePrefix)
	resourceName := "aws_cloudwatch_log_group.test"

	acctest.ParallelTest(ctx, t, resource.TestCase{
		PreCheck:                 func() { acctest.PreCheck(ctx, t) },
		ErrorCheck:               acctest.ErrorCheck(t, names.LogsServiceID),
		ProtoV5ProviderFactories: acctest.ProtoV5ProviderFactories,
		CheckDestroy:             testAccCheckLogGroupDestroy(ctx, t),
		Steps: []resource.TestStep{
			{
				Config: testAccGroupConfig_forceDestroy(rName),
				Check: resource.ComposeTestCheckFunc(
					testAccCheckLogGroupExists(ctx, t, resourceName, &v),
					resource.TestCheckResourceAttr(resourceName, "force_destroy", acctest.CtTrue),
				),
			},
		},
	})
}

// Test whether the log group is successfully created with the DELIVERY log group class when retention_in_days is set.
// Even if retention_in_days is changed in the configuration, the diff should be suppressed and the plan should be empty.
func TestAccLogsLogGroup_logGroupClassDELIVERY1(t *testing.T) {
	ctx := acctest.Context(t)
	var v types.LogGroup
	rName := acctest.RandomWithPrefix(t, acctest.ResourcePrefix)
	resourceName := "aws_cloudwatch_log_group.test"

	acctest.ParallelTest(ctx, t, resource.TestCase{
		PreCheck:                 func() { acctest.PreCheck(ctx, t) },
		ErrorCheck:               acctest.ErrorCheck(t, names.LogsServiceID),
		ProtoV5ProviderFactories: acctest.ProtoV5ProviderFactories,
		CheckDestroy:             testAccCheckLogGroupDestroy(ctx, t),
		Steps: []resource.TestStep{
			{
				Config: testAccGroupConfig_logGroupClassDEVIVERYWithRetentionInDays(rName, 30),
				Check: resource.ComposeTestCheckFunc(
					testAccCheckLogGroupExists(ctx, t, resourceName, &v),
					// AWS API forces retention_in_days to 2 for DELIVERY log group class
					resource.TestCheckResourceAttr(resourceName, "retention_in_days", "2"),
				),
			},
			{
				Config: testAccGroupConfig_logGroupClassDEVIVERYWithRetentionInDays(rName, 60),
				ConfigPlanChecks: resource.ConfigPlanChecks{
					PreApply: []plancheck.PlanCheck{
						plancheck.ExpectEmptyPlan(),
					},
				},
			},
			{
				Config: testAccGroupConfig_logGroupClassDEVIVERYWithoutRetentionInDays(rName),
				ConfigPlanChecks: resource.ConfigPlanChecks{
					PreApply: []plancheck.PlanCheck{
						plancheck.ExpectEmptyPlan(),
					},
				},
			},
		},
	})
}

// Test whether the log group is successfully created with the DELIVERY log group class when retention_in_days is not set.
func TestAccLogsLogGroup_logGroupClassDELIVERY2(t *testing.T) {
	ctx := acctest.Context(t)
	var v types.LogGroup
	rName := acctest.RandomWithPrefix(t, acctest.ResourcePrefix)
	resourceName := "aws_cloudwatch_log_group.test"

	acctest.ParallelTest(ctx, t, resource.TestCase{
		PreCheck:                 func() { acctest.PreCheck(ctx, t) },
		ErrorCheck:               acctest.ErrorCheck(t, names.LogsServiceID),
		ProtoV5ProviderFactories: acctest.ProtoV5ProviderFactories,
		CheckDestroy:             testAccCheckLogGroupDestroy(ctx, t),
		Steps: []resource.TestStep{
			{
				Config: testAccGroupConfig_logGroupClassDEVIVERYWithoutRetentionInDays(rName),
				Check: resource.ComposeTestCheckFunc(
					testAccCheckLogGroupExists(ctx, t, resourceName, &v),
					// AWS API forces retention_in_days to 2 for DELIVERY log group class
					resource.TestCheckResourceAttr(resourceName, "retention_in_days", "2"),
				),
			},
		},
	})
}

func TestAccLogsLogGroup_requiredTags(t *testing.T) {
	ctx := acctest.Context(t)
	var v types.LogGroup
	rName := acctest.RandomWithPrefix(t, acctest.ResourcePrefix)
	resourceName := "aws_cloudwatch_log_group.test"
	tagKey := acctest.SkipIfEnvVarNotSet(t, "TF_ACC_REQUIRED_TAG_KEY")
	nonRequiredTagKey := "NotARequiredKey"

	acctest.ParallelTest(ctx, t, resource.TestCase{
		PreCheck: func() {
			acctest.PreCheck(ctx, t)
			acctest.PreCheckResourceGroupsTaggingAPIRequiredTags(ctx, t)
		},
		ErrorCheck:               acctest.ErrorCheck(t, names.LogsServiceID),
		ProtoV5ProviderFactories: acctest.ProtoV5ProviderFactories,
		CheckDestroy:             testAccCheckLogGroupDestroy(ctx, t),
		Steps: []resource.TestStep{
			// New resources missing required tags fail
			{
				Config: acctest.ConfigCompose(
					acctest.ConfigTagPolicyCompliance("error"),
					testAccGroupConfig_basic(rName),
				),
				ConfigPlanChecks: resource.ConfigPlanChecks{
					PreApply: []plancheck.PlanCheck{
						plancheck.ExpectResourceAction(resourceName, plancheck.ResourceActionCreate),
					},
				},
				ExpectError: regexache.MustCompile("Missing Required Tags"),
			},
			// Creation with required tags succeeds
			{
				Config: acctest.ConfigCompose(
					acctest.ConfigTagPolicyCompliance("error"),
					testAccGroupConfig_tags1(rName, tagKey, acctest.CtValue1),
				),
				ConfigPlanChecks: resource.ConfigPlanChecks{
					PreApply: []plancheck.PlanCheck{
						plancheck.ExpectResourceAction(resourceName, plancheck.ResourceActionCreate),
						plancheck.ExpectKnownValue(resourceName, tfjsonpath.New(names.AttrTags), knownvalue.MapExact(map[string]knownvalue.Check{
							tagKey: knownvalue.StringExact(acctest.CtValue1),
						})),
						plancheck.ExpectKnownValue(resourceName, tfjsonpath.New(names.AttrTagsAll), knownvalue.MapExact(map[string]knownvalue.Check{
							tagKey: knownvalue.StringExact(acctest.CtValue1),
						})),
					},
				},
				ConfigStateChecks: []statecheck.StateCheck{
					statecheck.ExpectKnownValue(resourceName, tfjsonpath.New(names.AttrTags), knownvalue.MapExact(map[string]knownvalue.Check{
						tagKey: knownvalue.StringExact(acctest.CtValue1),
					})),
					statecheck.ExpectKnownValue(resourceName, tfjsonpath.New(names.AttrTagsAll), knownvalue.MapExact(map[string]knownvalue.Check{
						tagKey: knownvalue.StringExact(acctest.CtValue1),
					})),
				},
				Check: resource.ComposeAggregateTestCheckFunc(
					testAccCheckLogGroupExists(ctx, t, resourceName, &v),
				),
			},
			// Updates which remove required tags fail
			{
				Config: acctest.ConfigCompose(
					acctest.ConfigTagPolicyCompliance("error"),
					testAccGroupConfig_tags1(rName, nonRequiredTagKey, acctest.CtValue1),
				),
				ConfigPlanChecks: resource.ConfigPlanChecks{
					PreApply: []plancheck.PlanCheck{
						plancheck.ExpectResourceAction(resourceName, plancheck.ResourceActionUpdate),
						plancheck.ExpectKnownValue(resourceName, tfjsonpath.New(names.AttrTags), knownvalue.MapExact(map[string]knownvalue.Check{
							nonRequiredTagKey: knownvalue.StringExact(acctest.CtValue1),
						})),
						plancheck.ExpectKnownValue(resourceName, tfjsonpath.New(names.AttrTagsAll), knownvalue.MapExact(map[string]knownvalue.Check{
							nonRequiredTagKey: knownvalue.StringExact(acctest.CtValue1),
						})),
					},
				},
				ConfigStateChecks: []statecheck.StateCheck{
					statecheck.ExpectKnownValue(resourceName, tfjsonpath.New(names.AttrTags), knownvalue.MapExact(map[string]knownvalue.Check{
						tagKey: knownvalue.StringExact(acctest.CtValue1),
					})),
					statecheck.ExpectKnownValue(resourceName, tfjsonpath.New(names.AttrTagsAll), knownvalue.MapExact(map[string]knownvalue.Check{
						tagKey: knownvalue.StringExact(acctest.CtValue1),
					})),
				},
				ExpectError: regexache.MustCompile("Missing Required Tags"),
			},
		},
	})
}

func TestAccLogsLogGroup_requiredTags_defaultTags(t *testing.T) {
	ctx := acctest.Context(t)
	var v types.LogGroup
	rName := acctest.RandomWithPrefix(t, acctest.ResourcePrefix)
	resourceName := "aws_cloudwatch_log_group.test"
	tagKey := acctest.SkipIfEnvVarNotSet(t, "TF_ACC_REQUIRED_TAG_KEY")
	nonRequiredTagKey := "NotARequiredKey"

	acctest.ParallelTest(ctx, t, resource.TestCase{
		PreCheck: func() {
			acctest.PreCheck(ctx, t)
			acctest.PreCheckResourceGroupsTaggingAPIRequiredTags(ctx, t)
		},
		ErrorCheck:               acctest.ErrorCheck(t, names.LogsServiceID),
		ProtoV5ProviderFactories: acctest.ProtoV5ProviderFactories,
		CheckDestroy:             testAccCheckLogGroupDestroy(ctx, t),
		Steps: []resource.TestStep{
			// New resources missing required tags fail
			{
				Config: acctest.ConfigCompose(
					acctest.ConfigTagPolicyCompliance("error"),
					testAccGroupConfig_basic(rName),
				),
				ConfigPlanChecks: resource.ConfigPlanChecks{
					PreApply: []plancheck.PlanCheck{
						plancheck.ExpectResourceAction(resourceName, plancheck.ResourceActionCreate),
					},
				},
				ExpectError: regexache.MustCompile("Missing Required Tags"),
			},
			// Creation with required tags in default_tags succeeds
			{
				Config: acctest.ConfigCompose(
					acctest.ConfigTagPolicyComplianceAndDefaultTags1("error", tagKey, acctest.CtValue1),
					testAccGroupConfig_basic(rName),
				),
				ConfigPlanChecks: resource.ConfigPlanChecks{
					PreApply: []plancheck.PlanCheck{
						plancheck.ExpectResourceAction(resourceName, plancheck.ResourceActionCreate),
						plancheck.ExpectKnownValue(resourceName, tfjsonpath.New(names.AttrTags), knownvalue.Null()),
						plancheck.ExpectKnownValue(resourceName, tfjsonpath.New(names.AttrTagsAll), knownvalue.MapExact(map[string]knownvalue.Check{
							tagKey: knownvalue.StringExact(acctest.CtValue1),
						})),
					},
				},
				ConfigStateChecks: []statecheck.StateCheck{
					statecheck.ExpectKnownValue(resourceName, tfjsonpath.New(names.AttrTags), knownvalue.Null()),
					statecheck.ExpectKnownValue(resourceName, tfjsonpath.New(names.AttrTagsAll), knownvalue.MapExact(map[string]knownvalue.Check{
						tagKey: knownvalue.StringExact(acctest.CtValue1),
					})),
				},
				Check: resource.ComposeAggregateTestCheckFunc(
					testAccCheckLogGroupExists(ctx, t, resourceName, &v),
				),
			},
			// Updates which remove required tags from default_tags fail
			{
				Config: acctest.ConfigCompose(
					acctest.ConfigTagPolicyComplianceAndDefaultTags1("error", nonRequiredTagKey, acctest.CtValue1),
					testAccGroupConfig_basic(rName),
				),
				ConfigPlanChecks: resource.ConfigPlanChecks{
					PreApply: []plancheck.PlanCheck{
						plancheck.ExpectResourceAction(resourceName, plancheck.ResourceActionUpdate),
						plancheck.ExpectKnownValue(resourceName, tfjsonpath.New(names.AttrTags), knownvalue.Null()),
						plancheck.ExpectKnownValue(resourceName, tfjsonpath.New(names.AttrTagsAll), knownvalue.MapExact(map[string]knownvalue.Check{
							nonRequiredTagKey: knownvalue.StringExact(acctest.CtValue1),
						})),
					},
				},
				ConfigStateChecks: []statecheck.StateCheck{
					statecheck.ExpectKnownValue(resourceName, tfjsonpath.New(names.AttrTags), knownvalue.Null()),
					statecheck.ExpectKnownValue(resourceName, tfjsonpath.New(names.AttrTagsAll), knownvalue.MapExact(map[string]knownvalue.Check{
						tagKey: knownvalue.StringExact(acctest.CtValue1),
					})),
				},
				ExpectError: regexache.MustCompile("Missing Required Tags"),
			},
		},
	})
}

func TestAccLogsLogGroup_requiredTags_warning(t *testing.T) {
	ctx := acctest.Context(t)
	var v types.LogGroup
	rName := acctest.RandomWithPrefix(t, acctest.ResourcePrefix)
	resourceName := "aws_cloudwatch_log_group.test"
	tagKey := acctest.SkipIfEnvVarNotSet(t, "TF_ACC_REQUIRED_TAG_KEY")
	nonRequiredTagKey := "NotARequiredKey"

	acctest.ParallelTest(ctx, t, resource.TestCase{
		PreCheck: func() {
			acctest.PreCheck(ctx, t)
			acctest.PreCheckResourceGroupsTaggingAPIRequiredTags(ctx, t)
		},
		ErrorCheck:               acctest.ErrorCheck(t, names.LogsServiceID),
		ProtoV5ProviderFactories: acctest.ProtoV5ProviderFactories,
		CheckDestroy:             testAccCheckLogGroupDestroy(ctx, t),
		Steps: []resource.TestStep{
			// New resources missing required tags succeeds
			{
				Config: acctest.ConfigCompose(
					acctest.ConfigTagPolicyCompliance("warning"),
					testAccGroupConfig_basic(rName),
				),
				ConfigPlanChecks: resource.ConfigPlanChecks{
					PreApply: []plancheck.PlanCheck{
						plancheck.ExpectResourceAction(resourceName, plancheck.ResourceActionCreate),
					},
				},
				ConfigStateChecks: []statecheck.StateCheck{
					statecheck.ExpectKnownValue(resourceName, tfjsonpath.New(names.AttrTags), knownvalue.Null()),
				},
				Check: resource.ComposeAggregateTestCheckFunc(
					testAccCheckLogGroupExists(ctx, t, resourceName, &v),
				),
			},
			// Updates adding required tags succeeds
			{
				Config: acctest.ConfigCompose(
					acctest.ConfigTagPolicyCompliance("warning"),
					testAccGroupConfig_tags1(rName, tagKey, acctest.CtValue1),
				),
				ConfigPlanChecks: resource.ConfigPlanChecks{
					PreApply: []plancheck.PlanCheck{
						plancheck.ExpectResourceAction(resourceName, plancheck.ResourceActionUpdate),
						plancheck.ExpectKnownValue(resourceName, tfjsonpath.New(names.AttrTags), knownvalue.MapExact(map[string]knownvalue.Check{
							tagKey: knownvalue.StringExact(acctest.CtValue1),
						})),
						plancheck.ExpectKnownValue(resourceName, tfjsonpath.New(names.AttrTagsAll), knownvalue.MapExact(map[string]knownvalue.Check{
							tagKey: knownvalue.StringExact(acctest.CtValue1),
						})),
					},
				},
				ConfigStateChecks: []statecheck.StateCheck{
					statecheck.ExpectKnownValue(resourceName, tfjsonpath.New(names.AttrTags), knownvalue.MapExact(map[string]knownvalue.Check{
						tagKey: knownvalue.StringExact(acctest.CtValue1),
					})),
					statecheck.ExpectKnownValue(resourceName, tfjsonpath.New(names.AttrTagsAll), knownvalue.MapExact(map[string]knownvalue.Check{
						tagKey: knownvalue.StringExact(acctest.CtValue1),
					})),
				},
				Check: resource.ComposeAggregateTestCheckFunc(
					testAccCheckLogGroupExists(ctx, t, resourceName, &v),
				),
			},
			// Updates which remove required tags also succeed
			{
				Config: acctest.ConfigCompose(
					acctest.ConfigTagPolicyCompliance("warning"),
					testAccGroupConfig_tags1(rName, nonRequiredTagKey, acctest.CtValue1),
				),
				ConfigPlanChecks: resource.ConfigPlanChecks{
					PreApply: []plancheck.PlanCheck{
						plancheck.ExpectResourceAction(resourceName, plancheck.ResourceActionUpdate),
						plancheck.ExpectKnownValue(resourceName, tfjsonpath.New(names.AttrTags), knownvalue.MapExact(map[string]knownvalue.Check{
							nonRequiredTagKey: knownvalue.StringExact(acctest.CtValue1),
						})),
						plancheck.ExpectKnownValue(resourceName, tfjsonpath.New(names.AttrTagsAll), knownvalue.MapExact(map[string]knownvalue.Check{
							nonRequiredTagKey: knownvalue.StringExact(acctest.CtValue1),
						})),
					},
				},
				ConfigStateChecks: []statecheck.StateCheck{
					statecheck.ExpectKnownValue(resourceName, tfjsonpath.New(names.AttrTags), knownvalue.MapExact(map[string]knownvalue.Check{
						nonRequiredTagKey: knownvalue.StringExact(acctest.CtValue1),
					})),
					statecheck.ExpectKnownValue(resourceName, tfjsonpath.New(names.AttrTagsAll), knownvalue.MapExact(map[string]knownvalue.Check{
						nonRequiredTagKey: knownvalue.StringExact(acctest.CtValue1),
					})),
				},
				Check: resource.ComposeAggregateTestCheckFunc(
					testAccCheckLogGroupExists(ctx, t, resourceName, &v),
				),
			},
		},
	})
}

func TestAccLogsLogGroup_requiredTags_disabled(t *testing.T) {
	ctx := acctest.Context(t)
	var v types.LogGroup
	rName := acctest.RandomWithPrefix(t, acctest.ResourcePrefix)
	resourceName := "aws_cloudwatch_log_group.test"
	tagKey := acctest.SkipIfEnvVarNotSet(t, "TF_ACC_REQUIRED_TAG_KEY")
	nonRequiredTagKey := "NotARequiredKey"

	acctest.ParallelTest(ctx, t, resource.TestCase{
		PreCheck: func() {
			acctest.PreCheck(ctx, t)
			acctest.PreCheckResourceGroupsTaggingAPIRequiredTags(ctx, t)
		},
		ErrorCheck:               acctest.ErrorCheck(t, names.LogsServiceID),
		ProtoV5ProviderFactories: acctest.ProtoV5ProviderFactories,
		CheckDestroy:             testAccCheckLogGroupDestroy(ctx, t),
		Steps: []resource.TestStep{
			// New resources missing required tags succeeds
			{
				Config: acctest.ConfigCompose(
					acctest.ConfigTagPolicyCompliance("disabled"),
					testAccGroupConfig_basic(rName),
				),
				ConfigPlanChecks: resource.ConfigPlanChecks{
					PreApply: []plancheck.PlanCheck{
						plancheck.ExpectResourceAction(resourceName, plancheck.ResourceActionCreate),
					},
				},
				ConfigStateChecks: []statecheck.StateCheck{
					statecheck.ExpectKnownValue(resourceName, tfjsonpath.New(names.AttrTags), knownvalue.Null()),
				},
				Check: resource.ComposeAggregateTestCheckFunc(
					testAccCheckLogGroupExists(ctx, t, resourceName, &v),
				),
			},
			// Updates adding required tags succeeds
			{
				Config: acctest.ConfigCompose(
					acctest.ConfigTagPolicyCompliance("disabled"),
					testAccGroupConfig_tags1(rName, tagKey, acctest.CtValue1),
				),
				ConfigPlanChecks: resource.ConfigPlanChecks{
					PreApply: []plancheck.PlanCheck{
						plancheck.ExpectResourceAction(resourceName, plancheck.ResourceActionUpdate),
						plancheck.ExpectKnownValue(resourceName, tfjsonpath.New(names.AttrTags), knownvalue.MapExact(map[string]knownvalue.Check{
							tagKey: knownvalue.StringExact(acctest.CtValue1),
						})),
						plancheck.ExpectKnownValue(resourceName, tfjsonpath.New(names.AttrTagsAll), knownvalue.MapExact(map[string]knownvalue.Check{
							tagKey: knownvalue.StringExact(acctest.CtValue1),
						})),
					},
				},
				ConfigStateChecks: []statecheck.StateCheck{
					statecheck.ExpectKnownValue(resourceName, tfjsonpath.New(names.AttrTags), knownvalue.MapExact(map[string]knownvalue.Check{
						tagKey: knownvalue.StringExact(acctest.CtValue1),
					})),
					statecheck.ExpectKnownValue(resourceName, tfjsonpath.New(names.AttrTagsAll), knownvalue.MapExact(map[string]knownvalue.Check{
						tagKey: knownvalue.StringExact(acctest.CtValue1),
					})),
				},
				Check: resource.ComposeAggregateTestCheckFunc(
					testAccCheckLogGroupExists(ctx, t, resourceName, &v),
				),
			},
			// Updates which remove required tags also succeed
			{
				Config: acctest.ConfigCompose(
					acctest.ConfigTagPolicyCompliance("disabled"),
					testAccGroupConfig_tags1(rName, nonRequiredTagKey, acctest.CtValue1),
				),
				ConfigPlanChecks: resource.ConfigPlanChecks{
					PreApply: []plancheck.PlanCheck{
						plancheck.ExpectResourceAction(resourceName, plancheck.ResourceActionUpdate),
						plancheck.ExpectKnownValue(resourceName, tfjsonpath.New(names.AttrTags), knownvalue.MapExact(map[string]knownvalue.Check{
							nonRequiredTagKey: knownvalue.StringExact(acctest.CtValue1),
						})),
						plancheck.ExpectKnownValue(resourceName, tfjsonpath.New(names.AttrTagsAll), knownvalue.MapExact(map[string]knownvalue.Check{
							nonRequiredTagKey: knownvalue.StringExact(acctest.CtValue1),
						})),
					},
				},
				ConfigStateChecks: []statecheck.StateCheck{
					statecheck.ExpectKnownValue(resourceName, tfjsonpath.New(names.AttrTags), knownvalue.MapExact(map[string]knownvalue.Check{
						nonRequiredTagKey: knownvalue.StringExact(acctest.CtValue1),
					})),
					statecheck.ExpectKnownValue(resourceName, tfjsonpath.New(names.AttrTagsAll), knownvalue.MapExact(map[string]knownvalue.Check{
						nonRequiredTagKey: knownvalue.StringExact(acctest.CtValue1),
					})),
				},
				Check: resource.ComposeAggregateTestCheckFunc(
					testAccCheckLogGroupExists(ctx, t, resourceName, &v),
				),
			},
		},
	})
}

func TestAccLogsLogGroup_deletionProtectionEnabled(t *testing.T) {
	ctx := acctest.Context(t)
	var v types.LogGroup
	rName := acctest.RandomWithPrefix(t, acctest.ResourcePrefix)
	resourceName := "aws_cloudwatch_log_group.test"

	acctest.ParallelTest(ctx, t, resource.TestCase{
		PreCheck:                 func() { acctest.PreCheck(ctx, t) },
		ErrorCheck:               acctest.ErrorCheck(t, names.LogsServiceID),
		ProtoV5ProviderFactories: acctest.ProtoV5ProviderFactories,
		CheckDestroy:             testAccCheckLogGroupDestroy(ctx, t),
		Steps: []resource.TestStep{
			{
				Config: testAccGroupConfig_deletionProtectionEnabled(rName, true),
				Check: resource.ComposeTestCheckFunc(
					testAccCheckLogGroupExists(ctx, t, resourceName, &v),
					resource.TestCheckResourceAttr(resourceName, "deletion_protection_enabled", acctest.CtTrue),
				),
			},
			{
				// Disable deletion protection
				Config: testAccGroupConfig_deletionProtectionEnabled(rName, false),
				Check: resource.ComposeTestCheckFunc(
					testAccCheckLogGroupExists(ctx, t, resourceName, &v),
					resource.TestCheckResourceAttr(resourceName, "deletion_protection_enabled", acctest.CtFalse),
				),
			},
		},
	})
}

// A smoke test to verify setting provider_meta does not trigger unexpected
// behavior for Plugin SDK V2 based resources
func TestAccLogsLogGroup_providerMeta(t *testing.T) {
	ctx := acctest.Context(t)
	var v types.LogGroup
	rName := acctest.RandomWithPrefix(t, acctest.ResourcePrefix)
	resourceName := "aws_cloudwatch_log_group.test"

	acctest.ParallelTest(ctx, t, resource.TestCase{
		PreCheck:                 func() { acctest.PreCheck(ctx, t) },
		ErrorCheck:               acctest.ErrorCheck(t, names.LogsServiceID),
		ProtoV5ProviderFactories: acctest.ProtoV5ProviderFactories,
		CheckDestroy:             testAccCheckLogGroupDestroy(ctx, t),
		Steps: []resource.TestStep{
			{
				Config: acctest.ConfigCompose(
					acctest.ConfigProviderMeta(),
					testAccGroupConfig_basic(rName),
				),
				Check: resource.ComposeAggregateTestCheckFunc(
					testAccCheckLogGroupExists(ctx, t, resourceName, &v),
				),
			},
			{
				ResourceName:      resourceName,
				ImportState:       true,
				ImportStateVerify: true,
			},
		},
	})
}

func testAccCheckLogGroupExists(ctx context.Context, t *testing.T, n string, v *types.LogGroup) resource.TestCheckFunc {
	return func(s *terraform.State) error {
		rs, ok := s.RootModule().Resources[n]
		if !ok {
			return fmt.Errorf("Not found: %s", n)
		}

		conn := acctest.ProviderMeta(ctx, t).LogsClient(ctx)

		output, err := tflogs.FindLogGroupByName(ctx, conn, rs.Primary.ID)

		if err != nil {
			return err
		}

		*v = *output

		return nil
	}
}

func testAccCheckLogGroupDestroy(ctx context.Context, t *testing.T) resource.TestCheckFunc {
	return func(s *terraform.State) error {
		conn := acctest.ProviderMeta(ctx, t).LogsClient(ctx)

		for _, rs := range s.RootModule().Resources {
			if rs.Type != "aws_cloudwatch_log_group" {
				continue
			}

			_, err := tflogs.FindLogGroupByName(ctx, conn, rs.Primary.ID)

			if retry.NotFound(err) {
				continue
			}

			if err != nil {
				return err
			}

			return fmt.Errorf("CloudWatch Logs Log Group still exists: %s", rs.Primary.ID)
		}

		return nil
	}
}

func testAccCheckGroupNoDestroy(ctx context.Context, t *testing.T) resource.TestCheckFunc {
	return func(s *terraform.State) error {
		conn := acctest.ProviderMeta(ctx, t).LogsClient(ctx)

		for _, rs := range s.RootModule().Resources {
			if rs.Type != "aws_cloudwatch_log_group" {
				continue
			}

			_, err := tflogs.FindLogGroupByName(ctx, conn, rs.Primary.ID)

			return err
		}

		return nil
	}
}

func testAccGroupConfig_basic(rName string) string {
	return fmt.Sprintf(`
resource "aws_cloudwatch_log_group" "test" {
  name = %[1]q
}
`, rName)
}

func testAccGroupConfig_nameGenerated() string {
	return `
resource "aws_cloudwatch_log_group" "test" {}
`
}

func testAccGroupConfig_namePrefix(namePrefix string) string {
	return fmt.Sprintf(`
resource "aws_cloudwatch_log_group" "test" {
  name_prefix = %[1]q
}
`, namePrefix)
}

func testAccGroupConfig_kmsKey(rName string, idx int) string {
	return fmt.Sprintf(`
resource "aws_kms_key" "test" {
  count = 2

  description             = "%[1]s-${count.index}"
  deletion_window_in_days = 7
  enable_key_rotation     = true

  policy = <<POLICY
{
  "Version": "2012-10-17",
  "Id": "kms-tf-1",
  "Statement": [{
    "Effect": "Allow",
    "Principal": {"AWS": "*"},
    "Action": "kms:*",
    "Resource": "*"
  }]
}
POLICY
}

resource "aws_cloudwatch_log_group" "test" {
  name       = %[1]q
  kms_key_id = aws_kms_key.test[%[2]d].arn
}
`, rName, idx)
}

func testAccGroupConfig_logGroupClass(rName string, val string) string {
	return fmt.Sprintf(`
resource "aws_cloudwatch_log_group" "test" {
  name            = %[1]q
  log_group_class = %[2]q
}
`, rName, val)
}

func testAccGroupConfig_retentionPolicy(rName string, val int) string {
	return fmt.Sprintf(`
resource "aws_cloudwatch_log_group" "test" {
  name              = %[1]q
  retention_in_days = %[2]d
}
`, rName, val)
}

func testAccGroupConfig_multiple(rName string) string {
	return fmt.Sprintf(`
resource "aws_cloudwatch_log_group" "test" {
  count = 3

  name = "%[1]s-${count.index}"
}
`, rName)
}

func testAccGroupConfig_skipDestroy(rName string) string {
	return fmt.Sprintf(`
resource "aws_cloudwatch_log_group" "test" {
  name         = %[1]q
  skip_destroy = true
}
`, rName)
}

func testAccGroupConfig_logGroupClassDEVIVERYWithRetentionInDays(rName string, retentionInDays int) string {
	return fmt.Sprintf(`
resource "aws_cloudwatch_log_group" "test" {
  name              = %[1]q
  log_group_class   = "DELIVERY"
  retention_in_days = %[2]d
}
`, rName, retentionInDays)
}

func testAccGroupConfig_logGroupClassDEVIVERYWithoutRetentionInDays(rName string) string {
	return fmt.Sprintf(`
resource "aws_cloudwatch_log_group" "test" {
  name            = %[1]q
  log_group_class = "DELIVERY"
}
`, rName)
}

func testAccGroupConfig_forceDestroy(rName string) string {
	return fmt.Sprintf(`
resource "aws_cloudwatch_log_group" "test" {
  name          = %[1]q
  force_destroy = true
}
<<<<<<< HEAD
`, rName, key1, value1)
}

func testAccGroupConfig_deletionProtectionEnabled(rName string, deletionProtectionEnabled bool) string {
	return fmt.Sprintf(`
resource "aws_cloudwatch_log_group" "test" {
  name = %[1]q

  deletion_protection_enabled = %[2]t
}
`, rName, deletionProtectionEnabled)
=======
`, rName)
>>>>>>> 704f8902
}<|MERGE_RESOLUTION|>--- conflicted
+++ resolved
@@ -1034,8 +1034,7 @@
   name          = %[1]q
   force_destroy = true
 }
-<<<<<<< HEAD
-`, rName, key1, value1)
+`, rName)
 }
 
 func testAccGroupConfig_deletionProtectionEnabled(rName string, deletionProtectionEnabled bool) string {
@@ -1046,7 +1045,4 @@
   deletion_protection_enabled = %[2]t
 }
 `, rName, deletionProtectionEnabled)
-=======
-`, rName)
->>>>>>> 704f8902
 }