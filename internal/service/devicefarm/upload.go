// Copyright (c) HashiCorp, Inc.
// SPDX-License-Identifier: MPL-2.0

package devicefarm

import (
	"context"
	"log"

	"github.com/aws/aws-sdk-go-v2/aws"
	"github.com/aws/aws-sdk-go-v2/service/devicefarm"
	awstypes "github.com/aws/aws-sdk-go-v2/service/devicefarm/types"
	"github.com/hashicorp/terraform-plugin-sdk/v2/diag"
	"github.com/hashicorp/terraform-plugin-sdk/v2/helper/schema"
	"github.com/hashicorp/terraform-plugin-sdk/v2/helper/validation"
	"github.com/hashicorp/terraform-provider-aws/internal/conns"
	"github.com/hashicorp/terraform-provider-aws/internal/enum"
	"github.com/hashicorp/terraform-provider-aws/internal/errs"
	"github.com/hashicorp/terraform-provider-aws/internal/errs/sdkdiag"
	"github.com/hashicorp/terraform-provider-aws/internal/tfresource"
	"github.com/hashicorp/terraform-provider-aws/internal/verify"
	"github.com/hashicorp/terraform-provider-aws/names"
)

// @SDKResource("aws_devicefarm_upload")
func ResourceUpload() *schema.Resource {
	return &schema.Resource{
		CreateWithoutTimeout: resourceUploadCreate,
		ReadWithoutTimeout:   resourceUploadRead,
		UpdateWithoutTimeout: resourceUploadUpdate,
		DeleteWithoutTimeout: resourceUploadDelete,
		Importer: &schema.ResourceImporter{
			StateContext: schema.ImportStatePassthroughContext,
		},

		Schema: map[string]*schema.Schema{
			names.AttrARN: {
				Type:     schema.TypeString,
				Computed: true,
			},
			"category": {
				Type:     schema.TypeString,
				Computed: true,
			},
			names.AttrContentType: {
				Type:         schema.TypeString,
				Optional:     true,
				ValidateFunc: validation.StringLenBetween(0, 64),
			},
			"metadata": {
				Type:     schema.TypeString,
				Computed: true,
			},
			names.AttrName: {
				Type:         schema.TypeString,
				Required:     true,
				ValidateFunc: validation.StringLenBetween(1, 256),
			},
			"project_arn": {
				Type:         schema.TypeString,
				ForceNew:     true,
				Required:     true,
				ValidateFunc: verify.ValidARN,
			},
<<<<<<< HEAD
			"type": {
				Type:             schema.TypeString,
				Required:         true,
				ForceNew:         true,
				ValidateDiagFunc: enum.Validate[awstypes.UploadType](),
=======
			names.AttrType: {
				Type:         schema.TypeString,
				Required:     true,
				ForceNew:     true,
				ValidateFunc: validation.StringInSlice(devicefarm.UploadType_Values(), false),
>>>>>>> f9378aa7
			},
			names.AttrURL: {
				Type:     schema.TypeString,
				Computed: true,
			},
		},
	}
}

func resourceUploadCreate(ctx context.Context, d *schema.ResourceData, meta interface{}) diag.Diagnostics {
	var diags diag.Diagnostics
	conn := meta.(*conns.AWSClient).DeviceFarmClient(ctx)

	input := &devicefarm.CreateUploadInput{
		Name:       aws.String(d.Get(names.AttrName).(string)),
		ProjectArn: aws.String(d.Get("project_arn").(string)),
<<<<<<< HEAD
		Type:       awstypes.UploadType(d.Get("type").(string)),
=======
		Type:       aws.String(d.Get(names.AttrType).(string)),
>>>>>>> f9378aa7
	}

	if v, ok := d.GetOk(names.AttrContentType); ok {
		input.ContentType = aws.String(v.(string))
	}

	out, err := conn.CreateUpload(ctx, input)
	if err != nil {
		return sdkdiag.AppendErrorf(diags, "creating DeviceFarm Upload: %s", err)
	}

	arn := aws.ToString(out.Upload.Arn)
	log.Printf("[DEBUG] Successsfully Created DeviceFarm Upload: %s", arn)
	d.SetId(arn)

	return append(diags, resourceUploadRead(ctx, d, meta)...)
}

func resourceUploadRead(ctx context.Context, d *schema.ResourceData, meta interface{}) diag.Diagnostics {
	var diags diag.Diagnostics
	conn := meta.(*conns.AWSClient).DeviceFarmClient(ctx)

	upload, err := FindUploadByARN(ctx, conn, d.Id())

	if !d.IsNewResource() && tfresource.NotFound(err) {
		log.Printf("[WARN] DeviceFarm Upload (%s) not found, removing from state", d.Id())
		d.SetId("")
		return diags
	}

	if err != nil {
		return sdkdiag.AppendErrorf(diags, "reading DeviceFarm Upload (%s): %s", d.Id(), err)
	}

<<<<<<< HEAD
	arn := aws.ToString(upload.Arn)
	d.Set("name", upload.Name)
	d.Set("type", upload.Type)
	d.Set("content_type", upload.ContentType)
	d.Set("url", upload.Url)
=======
	arn := aws.StringValue(upload.Arn)
	d.Set(names.AttrName, upload.Name)
	d.Set(names.AttrType, upload.Type)
	d.Set(names.AttrContentType, upload.ContentType)
	d.Set(names.AttrURL, upload.Url)
>>>>>>> f9378aa7
	d.Set("category", upload.Category)
	d.Set("metadata", upload.Metadata)
	d.Set(names.AttrARN, arn)

	projectArn, err := decodeProjectARN(arn, "upload", meta)
	if err != nil {
		return sdkdiag.AppendErrorf(diags, "decoding project_arn (%s): %s", arn, err)
	}

	d.Set("project_arn", projectArn)

	return diags
}

func resourceUploadUpdate(ctx context.Context, d *schema.ResourceData, meta interface{}) diag.Diagnostics {
	var diags diag.Diagnostics
	conn := meta.(*conns.AWSClient).DeviceFarmClient(ctx)

	input := &devicefarm.UpdateUploadInput{
		Arn: aws.String(d.Id()),
	}

	if d.HasChange(names.AttrName) {
		input.Name = aws.String(d.Get(names.AttrName).(string))
	}

	if d.HasChange(names.AttrContentType) {
		input.ContentType = aws.String(d.Get(names.AttrContentType).(string))
	}

	log.Printf("[DEBUG] Updating DeviceFarm Upload: %s", d.Id())
	_, err := conn.UpdateUpload(ctx, input)
	if err != nil {
		return sdkdiag.AppendErrorf(diags, "updating DeviceFarm Upload (%s): %s", d.Id(), err)
	}

	return append(diags, resourceUploadRead(ctx, d, meta)...)
}

func resourceUploadDelete(ctx context.Context, d *schema.ResourceData, meta interface{}) diag.Diagnostics {
	var diags diag.Diagnostics
	conn := meta.(*conns.AWSClient).DeviceFarmClient(ctx)

	input := &devicefarm.DeleteUploadInput{
		Arn: aws.String(d.Id()),
	}

	log.Printf("[DEBUG] Deleting DeviceFarm Upload: %s", d.Id())
	_, err := conn.DeleteUpload(ctx, input)
	if err != nil {
		if errs.IsA[*awstypes.NotFoundException](err) {
			return diags
		}
		return sdkdiag.AppendErrorf(diags, "deleting DeviceFarm Upload: %s", err)
	}

	return diags
}<|MERGE_RESOLUTION|>--- conflicted
+++ resolved
@@ -62,19 +62,11 @@
 				Required:     true,
 				ValidateFunc: verify.ValidARN,
 			},
-<<<<<<< HEAD
-			"type": {
+			names.AttrType: {
 				Type:             schema.TypeString,
 				Required:         true,
 				ForceNew:         true,
 				ValidateDiagFunc: enum.Validate[awstypes.UploadType](),
-=======
-			names.AttrType: {
-				Type:         schema.TypeString,
-				Required:     true,
-				ForceNew:     true,
-				ValidateFunc: validation.StringInSlice(devicefarm.UploadType_Values(), false),
->>>>>>> f9378aa7
 			},
 			names.AttrURL: {
 				Type:     schema.TypeString,
@@ -91,11 +83,7 @@
 	input := &devicefarm.CreateUploadInput{
 		Name:       aws.String(d.Get(names.AttrName).(string)),
 		ProjectArn: aws.String(d.Get("project_arn").(string)),
-<<<<<<< HEAD
-		Type:       awstypes.UploadType(d.Get("type").(string)),
-=======
-		Type:       aws.String(d.Get(names.AttrType).(string)),
->>>>>>> f9378aa7
+		Type:       awstypes.UploadType(d.Get(names.AttrType).(string)),
 	}
 
 	if v, ok := d.GetOk(names.AttrContentType); ok {
@@ -130,19 +118,11 @@
 		return sdkdiag.AppendErrorf(diags, "reading DeviceFarm Upload (%s): %s", d.Id(), err)
 	}
 
-<<<<<<< HEAD
 	arn := aws.ToString(upload.Arn)
-	d.Set("name", upload.Name)
-	d.Set("type", upload.Type)
-	d.Set("content_type", upload.ContentType)
-	d.Set("url", upload.Url)
-=======
-	arn := aws.StringValue(upload.Arn)
 	d.Set(names.AttrName, upload.Name)
 	d.Set(names.AttrType, upload.Type)
 	d.Set(names.AttrContentType, upload.ContentType)
 	d.Set(names.AttrURL, upload.Url)
->>>>>>> f9378aa7
 	d.Set("category", upload.Category)
 	d.Set("metadata", upload.Metadata)
 	d.Set(names.AttrARN, arn)
