// Copyright (c) HashiCorp, Inc.
// SPDX-License-Identifier: MPL-2.0

package appmesh_test

import (
	"context"
	"fmt"
	"testing"

	acmpca_types "github.com/aws/aws-sdk-go-v2/service/acmpca/types"
	awstypes "github.com/aws/aws-sdk-go-v2/service/appmesh/types"
	sdkacctest "github.com/hashicorp/terraform-plugin-testing/helper/acctest"
	"github.com/hashicorp/terraform-plugin-testing/helper/resource"
	"github.com/hashicorp/terraform-plugin-testing/terraform"
	"github.com/hashicorp/terraform-provider-aws/internal/acctest"
	"github.com/hashicorp/terraform-provider-aws/internal/conns"
	tfappmesh "github.com/hashicorp/terraform-provider-aws/internal/service/appmesh"
	"github.com/hashicorp/terraform-provider-aws/internal/tfresource"
	"github.com/hashicorp/terraform-provider-aws/names"
)

func testAccVirtualGateway_basic(t *testing.T) {
	ctx := acctest.Context(t)
	var v awstypes.VirtualGatewayData
	resourceName := "aws_appmesh_virtual_gateway.test"
	meshName := sdkacctest.RandomWithPrefix(acctest.ResourcePrefix)
	vgName := sdkacctest.RandomWithPrefix(acctest.ResourcePrefix)

	resource.Test(t, resource.TestCase{
		PreCheck:                 func() { acctest.PreCheck(ctx, t); acctest.PreCheckPartitionHasService(t, names.AppMeshEndpointID) },
		ErrorCheck:               acctest.ErrorCheck(t, names.AppMeshServiceID),
		ProtoV5ProviderFactories: acctest.ProtoV5ProviderFactories,
		CheckDestroy:             testAccCheckVirtualGatewayDestroy(ctx),
		Steps: []resource.TestStep{
			{
				Config: testAccVirtualGatewayConfig_basic(meshName, vgName),
				Check: resource.ComposeTestCheckFunc(
					testAccCheckVirtualGatewayExists(ctx, resourceName, &v),
					resource.TestCheckResourceAttr(resourceName, "mesh_name", meshName),
					acctest.CheckResourceAttrAccountID(resourceName, "mesh_owner"),
					resource.TestCheckResourceAttr(resourceName, names.AttrName, vgName),
					resource.TestCheckResourceAttr(resourceName, "spec.#", acctest.Ct1),
					resource.TestCheckResourceAttr(resourceName, "spec.0.backend_defaults.#", acctest.Ct0),
					resource.TestCheckResourceAttr(resourceName, "spec.0.listener.#", acctest.Ct1),
					resource.TestCheckResourceAttr(resourceName, "spec.0.listener.0.connection_pool.#", acctest.Ct0),
					resource.TestCheckResourceAttr(resourceName, "spec.0.listener.0.health_check.#", acctest.Ct0),
					resource.TestCheckResourceAttr(resourceName, "spec.0.listener.0.port_mapping.#", acctest.Ct1),
					resource.TestCheckResourceAttr(resourceName, "spec.0.listener.0.port_mapping.0.port", "8080"),
					resource.TestCheckResourceAttr(resourceName, "spec.0.listener.0.port_mapping.0.protocol", "http"),
					resource.TestCheckResourceAttr(resourceName, "spec.0.listener.0.tls.#", acctest.Ct0),
					resource.TestCheckResourceAttr(resourceName, "spec.0.logging.#", acctest.Ct0),
					resource.TestCheckResourceAttrSet(resourceName, names.AttrCreatedDate),
					resource.TestCheckResourceAttrSet(resourceName, names.AttrLastUpdatedDate),
					acctest.CheckResourceAttrAccountID(resourceName, acctest.CtResourceOwner),
					acctest.CheckResourceAttrRegionalARN(resourceName, names.AttrARN, "appmesh", fmt.Sprintf("mesh/%s/virtualGateway/%s", meshName, vgName)),
				),
			},
			{
				ResourceName:      resourceName,
				ImportStateIdFunc: testAccVirtualGatewayImportStateIdFunc(resourceName),
				ImportState:       true,
				ImportStateVerify: true,
			},
		},
	})
}

func testAccVirtualGateway_disappears(t *testing.T) {
	ctx := acctest.Context(t)
	var v awstypes.VirtualGatewayData
	resourceName := "aws_appmesh_virtual_gateway.test"
	meshName := sdkacctest.RandomWithPrefix(acctest.ResourcePrefix)
	vgName := sdkacctest.RandomWithPrefix(acctest.ResourcePrefix)

	resource.Test(t, resource.TestCase{
		PreCheck:                 func() { acctest.PreCheck(ctx, t); acctest.PreCheckPartitionHasService(t, names.AppMeshEndpointID) },
		ErrorCheck:               acctest.ErrorCheck(t, names.AppMeshServiceID),
		ProtoV5ProviderFactories: acctest.ProtoV5ProviderFactories,
		CheckDestroy:             testAccCheckVirtualGatewayDestroy(ctx),
		Steps: []resource.TestStep{
			{
				Config: testAccVirtualGatewayConfig_basic(meshName, vgName),
				Check: resource.ComposeTestCheckFunc(
					testAccCheckVirtualGatewayExists(ctx, resourceName, &v),
					acctest.CheckResourceDisappears(ctx, acctest.Provider, tfappmesh.ResourceVirtualGateway(), resourceName),
				),
				ExpectNonEmptyPlan: true,
			},
		},
	})
}

func testAccVirtualGateway_BackendDefaults(t *testing.T) {
	ctx := acctest.Context(t)
	var v awstypes.VirtualGatewayData
	resourceName := "aws_appmesh_virtual_gateway.test"
	meshName := sdkacctest.RandomWithPrefix(acctest.ResourcePrefix)
	vgName := sdkacctest.RandomWithPrefix(acctest.ResourcePrefix)

	resource.Test(t, resource.TestCase{
		PreCheck:                 func() { acctest.PreCheck(ctx, t); acctest.PreCheckPartitionHasService(t, names.AppMeshEndpointID) },
		ErrorCheck:               acctest.ErrorCheck(t, names.AppMeshServiceID),
		ProtoV5ProviderFactories: acctest.ProtoV5ProviderFactories,
		CheckDestroy:             testAccCheckVirtualGatewayDestroy(ctx),
		Steps: []resource.TestStep{
			{
				Config: testAccVirtualGatewayConfig_backendDefaults(meshName, vgName),
				Check: resource.ComposeTestCheckFunc(
					testAccCheckVirtualGatewayExists(ctx, resourceName, &v),
					resource.TestCheckResourceAttr(resourceName, "mesh_name", meshName),
					acctest.CheckResourceAttrAccountID(resourceName, "mesh_owner"),
					resource.TestCheckResourceAttr(resourceName, names.AttrName, vgName),
					resource.TestCheckResourceAttr(resourceName, "spec.#", acctest.Ct1),
					resource.TestCheckResourceAttr(resourceName, "spec.0.backend_defaults.#", acctest.Ct1),
					resource.TestCheckResourceAttr(resourceName, "spec.0.backend_defaults.0.client_policy.#", acctest.Ct1),
					resource.TestCheckResourceAttr(resourceName, "spec.0.backend_defaults.0.client_policy.0.tls.#", acctest.Ct1),
					resource.TestCheckResourceAttr(resourceName, "spec.0.backend_defaults.0.client_policy.0.tls.0.certificate.#", acctest.Ct0),
					resource.TestCheckResourceAttr(resourceName, "spec.0.backend_defaults.0.client_policy.0.tls.0.enforce", acctest.CtTrue),
					resource.TestCheckResourceAttr(resourceName, "spec.0.backend_defaults.0.client_policy.0.tls.0.ports.#", acctest.Ct1),
					resource.TestCheckTypeSetElemAttr(resourceName, "spec.0.backend_defaults.0.client_policy.0.tls.0.ports.*", "8443"),
					resource.TestCheckResourceAttr(resourceName, "spec.0.backend_defaults.0.client_policy.0.tls.0.validation.#", acctest.Ct1),
					resource.TestCheckResourceAttr(resourceName, "spec.0.backend_defaults.0.client_policy.0.tls.0.validation.0.trust.#", acctest.Ct1),
					resource.TestCheckResourceAttr(resourceName, "spec.0.backend_defaults.0.client_policy.0.tls.0.validation.0.trust.0.acm.#", acctest.Ct0),
					resource.TestCheckResourceAttr(resourceName, "spec.0.backend_defaults.0.client_policy.0.tls.0.validation.0.trust.0.file.#", acctest.Ct1),
					resource.TestCheckResourceAttr(resourceName, "spec.0.backend_defaults.0.client_policy.0.tls.0.validation.0.trust.0.file.0.certificate_chain", "/cert_chain.pem"),
					resource.TestCheckResourceAttr(resourceName, "spec.0.backend_defaults.0.client_policy.0.tls.0.validation.0.trust.0.sds.#", acctest.Ct0),
					resource.TestCheckResourceAttr(resourceName, "spec.0.listener.#", acctest.Ct1),
					resource.TestCheckResourceAttr(resourceName, "spec.0.listener.0.connection_pool.#", acctest.Ct0),
					resource.TestCheckResourceAttr(resourceName, "spec.0.listener.0.health_check.#", acctest.Ct0),
					resource.TestCheckResourceAttr(resourceName, "spec.0.listener.0.port_mapping.#", acctest.Ct1),
					resource.TestCheckResourceAttr(resourceName, "spec.0.listener.0.port_mapping.0.port", "8080"),
					resource.TestCheckResourceAttr(resourceName, "spec.0.listener.0.port_mapping.0.protocol", "http"),
					resource.TestCheckResourceAttr(resourceName, "spec.0.listener.0.tls.#", acctest.Ct0),
					resource.TestCheckResourceAttr(resourceName, "spec.0.logging.#", acctest.Ct0),
					resource.TestCheckResourceAttrSet(resourceName, names.AttrCreatedDate),
					resource.TestCheckResourceAttrSet(resourceName, names.AttrLastUpdatedDate),
					acctest.CheckResourceAttrAccountID(resourceName, acctest.CtResourceOwner),
					acctest.CheckResourceAttrRegionalARN(resourceName, names.AttrARN, "appmesh", fmt.Sprintf("mesh/%s/virtualGateway/%s", meshName, vgName)),
				),
			},
			{
				Config: testAccVirtualGatewayConfig_backendDefaultsUpdated(meshName, vgName),
				Check: resource.ComposeTestCheckFunc(
					testAccCheckVirtualGatewayExists(ctx, resourceName, &v),
					resource.TestCheckResourceAttr(resourceName, "mesh_name", meshName),
					acctest.CheckResourceAttrAccountID(resourceName, "mesh_owner"),
					resource.TestCheckResourceAttr(resourceName, names.AttrName, vgName),
					resource.TestCheckResourceAttr(resourceName, "spec.#", acctest.Ct1),
					resource.TestCheckResourceAttr(resourceName, "spec.0.backend_defaults.#", acctest.Ct1),
					resource.TestCheckResourceAttr(resourceName, "spec.0.backend_defaults.0.client_policy.#", acctest.Ct1),
					resource.TestCheckResourceAttr(resourceName, "spec.0.backend_defaults.0.client_policy.0.tls.#", acctest.Ct1),
					resource.TestCheckResourceAttr(resourceName, "spec.0.backend_defaults.0.client_policy.0.tls.0.certificate.#", acctest.Ct0),
					resource.TestCheckResourceAttr(resourceName, "spec.0.backend_defaults.0.client_policy.0.tls.0.enforce", acctest.CtTrue),
					resource.TestCheckResourceAttr(resourceName, "spec.0.backend_defaults.0.client_policy.0.tls.0.ports.#", acctest.Ct2),
					resource.TestCheckTypeSetElemAttr(resourceName, "spec.0.backend_defaults.0.client_policy.0.tls.0.ports.*", "443"),
					resource.TestCheckTypeSetElemAttr(resourceName, "spec.0.backend_defaults.0.client_policy.0.tls.0.ports.*", "8443"),
					resource.TestCheckResourceAttr(resourceName, "spec.0.backend_defaults.0.client_policy.0.tls.0.validation.#", acctest.Ct1),
					resource.TestCheckResourceAttr(resourceName, "spec.0.backend_defaults.0.client_policy.0.tls.0.validation.0.trust.#", acctest.Ct1),
					resource.TestCheckResourceAttr(resourceName, "spec.0.backend_defaults.0.client_policy.0.tls.0.validation.0.trust.0.acm.#", acctest.Ct0),
					resource.TestCheckResourceAttr(resourceName, "spec.0.backend_defaults.0.client_policy.0.tls.0.validation.0.trust.0.file.#", acctest.Ct1),
					resource.TestCheckResourceAttr(resourceName, "spec.0.backend_defaults.0.client_policy.0.tls.0.validation.0.trust.0.file.0.certificate_chain", "/etc/ssl/certs/cert_chain.pem"),
					resource.TestCheckResourceAttr(resourceName, "spec.0.backend_defaults.0.client_policy.0.tls.0.validation.0.trust.0.sds.#", acctest.Ct0),
					resource.TestCheckResourceAttr(resourceName, "spec.0.listener.#", acctest.Ct1),
					resource.TestCheckResourceAttr(resourceName, "spec.0.listener.0.connection_pool.#", acctest.Ct0),
					resource.TestCheckResourceAttr(resourceName, "spec.0.listener.0.health_check.#", acctest.Ct0),
					resource.TestCheckResourceAttr(resourceName, "spec.0.listener.0.port_mapping.#", acctest.Ct1),
					resource.TestCheckResourceAttr(resourceName, "spec.0.listener.0.port_mapping.0.port", "8080"),
					resource.TestCheckResourceAttr(resourceName, "spec.0.listener.0.port_mapping.0.protocol", "http"),
					resource.TestCheckResourceAttr(resourceName, "spec.0.listener.0.tls.#", acctest.Ct0),
					resource.TestCheckResourceAttr(resourceName, "spec.0.logging.#", acctest.Ct0),
					resource.TestCheckResourceAttrSet(resourceName, names.AttrCreatedDate),
					resource.TestCheckResourceAttrSet(resourceName, names.AttrLastUpdatedDate),
					acctest.CheckResourceAttrAccountID(resourceName, acctest.CtResourceOwner),
					acctest.CheckResourceAttrRegionalARN(resourceName, names.AttrARN, "appmesh", fmt.Sprintf("mesh/%s/virtualGateway/%s", meshName, vgName)),
				),
			},
			{
				ResourceName:      resourceName,
				ImportStateIdFunc: testAccVirtualGatewayImportStateIdFunc(resourceName),
				ImportState:       true,
				ImportStateVerify: true,
			},
		},
	})
}

func testAccVirtualGateway_BackendDefaultsCertificate(t *testing.T) {
	ctx := acctest.Context(t)
	var v awstypes.VirtualGatewayData
	resourceName := "aws_appmesh_virtual_gateway.test"
	meshName := sdkacctest.RandomWithPrefix(acctest.ResourcePrefix)
	vgName := sdkacctest.RandomWithPrefix(acctest.ResourcePrefix)

	resource.Test(t, resource.TestCase{
		PreCheck:                 func() { acctest.PreCheck(ctx, t); acctest.PreCheckPartitionHasService(t, names.AppMeshEndpointID) },
		ErrorCheck:               acctest.ErrorCheck(t, names.AppMeshServiceID),
		ProtoV5ProviderFactories: acctest.ProtoV5ProviderFactories,
		CheckDestroy:             testAccCheckVirtualGatewayDestroy(ctx),
		Steps: []resource.TestStep{
			{
				Config: testAccVirtualGatewayConfig_backendDefaultsCertificate(meshName, vgName),
				Check: resource.ComposeTestCheckFunc(
					testAccCheckVirtualGatewayExists(ctx, resourceName, &v),
					resource.TestCheckResourceAttr(resourceName, "mesh_name", meshName),
					acctest.CheckResourceAttrAccountID(resourceName, "mesh_owner"),
					resource.TestCheckResourceAttr(resourceName, names.AttrName, vgName),
					resource.TestCheckResourceAttr(resourceName, "spec.#", acctest.Ct1),
					resource.TestCheckResourceAttr(resourceName, "spec.0.backend_defaults.#", acctest.Ct1),
					resource.TestCheckResourceAttr(resourceName, "spec.0.backend_defaults.0.client_policy.#", acctest.Ct1),
					resource.TestCheckResourceAttr(resourceName, "spec.0.backend_defaults.0.client_policy.0.tls.#", acctest.Ct1),
					resource.TestCheckResourceAttr(resourceName, "spec.0.backend_defaults.0.client_policy.0.tls.0.certificate.#", acctest.Ct1),
					resource.TestCheckResourceAttr(resourceName, "spec.0.backend_defaults.0.client_policy.0.tls.0.certificate.0.file.#", acctest.Ct1),
					resource.TestCheckResourceAttr(resourceName, "spec.0.backend_defaults.0.client_policy.0.tls.0.certificate.0.file.0.certificate_chain", "/cert_chain.pem"),
					resource.TestCheckResourceAttr(resourceName, "spec.0.backend_defaults.0.client_policy.0.tls.0.certificate.0.file.0.private_key", "tell-nobody"),
					resource.TestCheckResourceAttr(resourceName, "spec.0.backend_defaults.0.client_policy.0.tls.0.certificate.0.sds.#", acctest.Ct0),
					resource.TestCheckResourceAttr(resourceName, "spec.0.backend_defaults.0.client_policy.0.tls.0.enforce", acctest.CtTrue),
					resource.TestCheckResourceAttr(resourceName, "spec.0.backend_defaults.0.client_policy.0.tls.0.ports.#", acctest.Ct0),
					resource.TestCheckResourceAttr(resourceName, "spec.0.backend_defaults.0.client_policy.0.tls.0.validation.#", acctest.Ct1),
					resource.TestCheckResourceAttr(resourceName, "spec.0.backend_defaults.0.client_policy.0.tls.0.validation.0.subject_alternative_names.#", acctest.Ct1),
					resource.TestCheckResourceAttr(resourceName, "spec.0.backend_defaults.0.client_policy.0.tls.0.validation.0.subject_alternative_names.0.match.#", acctest.Ct1),
					resource.TestCheckResourceAttr(resourceName, "spec.0.backend_defaults.0.client_policy.0.tls.0.validation.0.subject_alternative_names.0.match.0.exact.#", acctest.Ct1),
					resource.TestCheckTypeSetElemAttr(resourceName, "spec.0.backend_defaults.0.client_policy.0.tls.0.validation.0.subject_alternative_names.0.match.0.exact.*", "def.example.com"),
					resource.TestCheckResourceAttr(resourceName, "spec.0.backend_defaults.0.client_policy.0.tls.0.validation.0.trust.#", acctest.Ct1),
					resource.TestCheckResourceAttr(resourceName, "spec.0.backend_defaults.0.client_policy.0.tls.0.validation.0.trust.0.acm.#", acctest.Ct0),
					resource.TestCheckResourceAttr(resourceName, "spec.0.backend_defaults.0.client_policy.0.tls.0.validation.0.trust.0.file.#", acctest.Ct0),
					resource.TestCheckResourceAttr(resourceName, "spec.0.backend_defaults.0.client_policy.0.tls.0.validation.0.trust.0.sds.#", acctest.Ct1),
					resource.TestCheckResourceAttr(resourceName, "spec.0.backend_defaults.0.client_policy.0.tls.0.validation.0.trust.0.sds.0.secret_name", "restricted"),
					resource.TestCheckResourceAttr(resourceName, "spec.0.listener.#", acctest.Ct1),
					resource.TestCheckResourceAttr(resourceName, "spec.0.listener.0.connection_pool.#", acctest.Ct0),
					resource.TestCheckResourceAttr(resourceName, "spec.0.listener.0.health_check.#", acctest.Ct0),
					resource.TestCheckResourceAttr(resourceName, "spec.0.listener.0.port_mapping.#", acctest.Ct1),
					resource.TestCheckResourceAttr(resourceName, "spec.0.listener.0.port_mapping.0.port", "8080"),
					resource.TestCheckResourceAttr(resourceName, "spec.0.listener.0.port_mapping.0.protocol", "http"),
					resource.TestCheckResourceAttr(resourceName, "spec.0.listener.0.tls.#", acctest.Ct0),
					resource.TestCheckResourceAttr(resourceName, "spec.0.logging.#", acctest.Ct0),
					resource.TestCheckResourceAttrSet(resourceName, names.AttrCreatedDate),
					resource.TestCheckResourceAttrSet(resourceName, names.AttrLastUpdatedDate),
					acctest.CheckResourceAttrAccountID(resourceName, acctest.CtResourceOwner),
					acctest.CheckResourceAttrRegionalARN(resourceName, names.AttrARN, "appmesh", fmt.Sprintf("mesh/%s/virtualGateway/%s", meshName, vgName)),
				),
			},
			{
				ResourceName:      resourceName,
				ImportStateIdFunc: testAccVirtualGatewayImportStateIdFunc(resourceName),
				ImportState:       true,
				ImportStateVerify: true,
			},
		},
	})
}

func testAccVirtualGateway_ListenerConnectionPool(t *testing.T) {
	ctx := acctest.Context(t)
	var v awstypes.VirtualGatewayData
	resourceName := "aws_appmesh_virtual_gateway.test"
	meshName := sdkacctest.RandomWithPrefix(acctest.ResourcePrefix)
	vgName := sdkacctest.RandomWithPrefix(acctest.ResourcePrefix)

	resource.Test(t, resource.TestCase{
		PreCheck:                 func() { acctest.PreCheck(ctx, t); acctest.PreCheckPartitionHasService(t, names.AppMeshEndpointID) },
		ErrorCheck:               acctest.ErrorCheck(t, names.AppMeshServiceID),
		ProtoV5ProviderFactories: acctest.ProtoV5ProviderFactories,
		CheckDestroy:             testAccCheckVirtualGatewayDestroy(ctx),
		Steps: []resource.TestStep{
			{
				Config: testAccVirtualGatewayConfig_listenerConnectionPool(meshName, vgName),
				Check: resource.ComposeTestCheckFunc(
					testAccCheckVirtualGatewayExists(ctx, resourceName, &v),
					resource.TestCheckResourceAttr(resourceName, "mesh_name", meshName),
					acctest.CheckResourceAttrAccountID(resourceName, "mesh_owner"),
					resource.TestCheckResourceAttr(resourceName, names.AttrName, vgName),
					resource.TestCheckResourceAttr(resourceName, "spec.#", acctest.Ct1),
					resource.TestCheckResourceAttr(resourceName, "spec.0.backend_defaults.#", acctest.Ct0),
					resource.TestCheckResourceAttr(resourceName, "spec.0.listener.#", acctest.Ct1),
					resource.TestCheckResourceAttr(resourceName, "spec.0.listener.0.connection_pool.#", acctest.Ct1),
					resource.TestCheckResourceAttr(resourceName, "spec.0.listener.0.connection_pool.0.grpc.#", acctest.Ct1),
					resource.TestCheckResourceAttr(resourceName, "spec.0.listener.0.connection_pool.0.grpc.0.max_requests", acctest.Ct4),
					resource.TestCheckResourceAttr(resourceName, "spec.0.listener.0.connection_pool.0.http.#", acctest.Ct0),
					resource.TestCheckResourceAttr(resourceName, "spec.0.listener.0.connection_pool.0.http2.#", acctest.Ct0),
					resource.TestCheckResourceAttr(resourceName, "spec.0.listener.0.health_check.#", acctest.Ct0),
					resource.TestCheckResourceAttr(resourceName, "spec.0.listener.0.port_mapping.#", acctest.Ct1),
					resource.TestCheckResourceAttr(resourceName, "spec.0.listener.0.port_mapping.0.port", "8080"),
					resource.TestCheckResourceAttr(resourceName, "spec.0.listener.0.port_mapping.0.protocol", "grpc"),
					resource.TestCheckResourceAttr(resourceName, "spec.0.listener.0.tls.#", acctest.Ct0),
					resource.TestCheckResourceAttr(resourceName, "spec.0.logging.#", acctest.Ct0),
					resource.TestCheckResourceAttrSet(resourceName, names.AttrCreatedDate),
					resource.TestCheckResourceAttrSet(resourceName, names.AttrLastUpdatedDate),
					acctest.CheckResourceAttrAccountID(resourceName, acctest.CtResourceOwner),
					acctest.CheckResourceAttrRegionalARN(resourceName, names.AttrARN, "appmesh", fmt.Sprintf("mesh/%s/virtualGateway/%s", meshName, vgName)),
				),
			},
			{
				Config: testAccVirtualGatewayConfig_listenerConnectionPoolUpdated(meshName, vgName),
				Check: resource.ComposeTestCheckFunc(
					testAccCheckVirtualGatewayExists(ctx, resourceName, &v),
					resource.TestCheckResourceAttr(resourceName, "mesh_name", meshName),
					acctest.CheckResourceAttrAccountID(resourceName, "mesh_owner"),
					resource.TestCheckResourceAttr(resourceName, names.AttrName, vgName),
					resource.TestCheckResourceAttr(resourceName, "spec.#", acctest.Ct1),
					resource.TestCheckResourceAttr(resourceName, "spec.0.backend_defaults.#", acctest.Ct0),
					resource.TestCheckResourceAttr(resourceName, "spec.0.listener.#", acctest.Ct1),
					resource.TestCheckResourceAttr(resourceName, "spec.0.listener.0.connection_pool.#", acctest.Ct1),
					resource.TestCheckResourceAttr(resourceName, "spec.0.listener.0.connection_pool.0.grpc.#", acctest.Ct0),
					resource.TestCheckResourceAttr(resourceName, "spec.0.listener.0.connection_pool.0.http.#", acctest.Ct1),
					resource.TestCheckResourceAttr(resourceName, "spec.0.listener.0.connection_pool.0.http.0.max_connections", "8"),
					resource.TestCheckResourceAttr(resourceName, "spec.0.listener.0.connection_pool.0.http.0.max_pending_requests", "16"),
					resource.TestCheckResourceAttr(resourceName, "spec.0.listener.0.connection_pool.0.http2.#", acctest.Ct0),
					resource.TestCheckResourceAttr(resourceName, "spec.0.listener.0.health_check.#", acctest.Ct0),
					resource.TestCheckResourceAttr(resourceName, "spec.0.listener.0.port_mapping.#", acctest.Ct1),
					resource.TestCheckResourceAttr(resourceName, "spec.0.listener.0.port_mapping.0.port", "8081"),
					resource.TestCheckResourceAttr(resourceName, "spec.0.listener.0.port_mapping.0.protocol", "http"),
					resource.TestCheckResourceAttr(resourceName, "spec.0.listener.0.tls.#", acctest.Ct0),
					resource.TestCheckResourceAttr(resourceName, "spec.0.logging.#", acctest.Ct0),
					resource.TestCheckResourceAttrSet(resourceName, names.AttrCreatedDate),
					resource.TestCheckResourceAttrSet(resourceName, names.AttrLastUpdatedDate),
					acctest.CheckResourceAttrAccountID(resourceName, acctest.CtResourceOwner),
					acctest.CheckResourceAttrRegionalARN(resourceName, names.AttrARN, "appmesh", fmt.Sprintf("mesh/%s/virtualGateway/%s", meshName, vgName)),
				),
			},
			{
				ResourceName:      resourceName,
				ImportStateIdFunc: testAccVirtualGatewayImportStateIdFunc(resourceName),
				ImportState:       true,
				ImportStateVerify: true,
			},
		},
	})
}

func testAccVirtualGateway_ListenerHealthChecks(t *testing.T) {
	ctx := acctest.Context(t)
	var v awstypes.VirtualGatewayData
	resourceName := "aws_appmesh_virtual_gateway.test"
	meshName := sdkacctest.RandomWithPrefix(acctest.ResourcePrefix)
	vgName := sdkacctest.RandomWithPrefix(acctest.ResourcePrefix)

	resource.Test(t, resource.TestCase{
		PreCheck:                 func() { acctest.PreCheck(ctx, t); acctest.PreCheckPartitionHasService(t, names.AppMeshEndpointID) },
		ErrorCheck:               acctest.ErrorCheck(t, names.AppMeshServiceID),
		ProtoV5ProviderFactories: acctest.ProtoV5ProviderFactories,
		CheckDestroy:             testAccCheckVirtualGatewayDestroy(ctx),
		Steps: []resource.TestStep{
			{
				Config: testAccVirtualGatewayConfig_listenerHealthChecks(meshName, vgName),
				Check: resource.ComposeTestCheckFunc(
					testAccCheckVirtualGatewayExists(ctx, resourceName, &v),
					resource.TestCheckResourceAttr(resourceName, "mesh_name", meshName),
					acctest.CheckResourceAttrAccountID(resourceName, "mesh_owner"),
					resource.TestCheckResourceAttr(resourceName, names.AttrName, vgName),
					resource.TestCheckResourceAttr(resourceName, "spec.#", acctest.Ct1),
					resource.TestCheckResourceAttr(resourceName, "spec.0.backend_defaults.#", acctest.Ct0),
					resource.TestCheckResourceAttr(resourceName, "spec.0.listener.#", acctest.Ct1),
					resource.TestCheckResourceAttr(resourceName, "spec.0.listener.0.connection_pool.#", acctest.Ct0),
					resource.TestCheckResourceAttr(resourceName, "spec.0.listener.0.health_check.#", acctest.Ct1),
					resource.TestCheckResourceAttr(resourceName, "spec.0.listener.0.health_check.0.healthy_threshold", acctest.Ct3),
					resource.TestCheckResourceAttr(resourceName, "spec.0.listener.0.health_check.0.interval_millis", "5000"),
					resource.TestCheckResourceAttr(resourceName, "spec.0.listener.0.health_check.0.path", "/ping"),
					resource.TestCheckResourceAttr(resourceName, "spec.0.listener.0.health_check.0.port", "8080"),
					resource.TestCheckResourceAttr(resourceName, "spec.0.listener.0.health_check.0.protocol", "http2"),
					resource.TestCheckResourceAttr(resourceName, "spec.0.listener.0.health_check.0.timeout_millis", "2000"),
					resource.TestCheckResourceAttr(resourceName, "spec.0.listener.0.health_check.0.unhealthy_threshold", "5"),
					resource.TestCheckResourceAttr(resourceName, "spec.0.listener.0.port_mapping.#", acctest.Ct1),
					resource.TestCheckResourceAttr(resourceName, "spec.0.listener.0.port_mapping.0.port", "8080"),
					resource.TestCheckResourceAttr(resourceName, "spec.0.listener.0.port_mapping.0.protocol", "grpc"),
					resource.TestCheckResourceAttr(resourceName, "spec.0.listener.0.tls.#", acctest.Ct0),
					resource.TestCheckResourceAttr(resourceName, "spec.0.logging.#", acctest.Ct0),
					resource.TestCheckResourceAttrSet(resourceName, names.AttrCreatedDate),
					resource.TestCheckResourceAttrSet(resourceName, names.AttrLastUpdatedDate),
					acctest.CheckResourceAttrAccountID(resourceName, acctest.CtResourceOwner),
					acctest.CheckResourceAttrRegionalARN(resourceName, names.AttrARN, "appmesh", fmt.Sprintf("mesh/%s/virtualGateway/%s", meshName, vgName)),
				),
			},
			{
				Config: testAccVirtualGatewayConfig_listenerHealthChecksUpdated(meshName, vgName),
				Check: resource.ComposeTestCheckFunc(
					testAccCheckVirtualGatewayExists(ctx, resourceName, &v),
					resource.TestCheckResourceAttr(resourceName, "mesh_name", meshName),
					acctest.CheckResourceAttrAccountID(resourceName, "mesh_owner"),
					resource.TestCheckResourceAttr(resourceName, names.AttrName, vgName),
					resource.TestCheckResourceAttr(resourceName, "spec.#", acctest.Ct1),
					resource.TestCheckResourceAttr(resourceName, "spec.0.backend_defaults.#", acctest.Ct0),
					resource.TestCheckResourceAttr(resourceName, "spec.0.listener.#", acctest.Ct1),
					resource.TestCheckResourceAttr(resourceName, "spec.0.listener.0.connection_pool.#", acctest.Ct0),
					resource.TestCheckResourceAttr(resourceName, "spec.0.listener.0.health_check.#", acctest.Ct1),
					resource.TestCheckResourceAttr(resourceName, "spec.0.listener.0.health_check.0.healthy_threshold", acctest.Ct4),
					resource.TestCheckResourceAttr(resourceName, "spec.0.listener.0.health_check.0.interval_millis", "7000"),
					resource.TestCheckResourceAttr(resourceName, "spec.0.listener.0.health_check.0.path", ""),
					resource.TestCheckResourceAttr(resourceName, "spec.0.listener.0.health_check.0.port", "8081"),
					resource.TestCheckResourceAttr(resourceName, "spec.0.listener.0.health_check.0.protocol", "grpc"),
					resource.TestCheckResourceAttr(resourceName, "spec.0.listener.0.health_check.0.timeout_millis", "3000"),
					resource.TestCheckResourceAttr(resourceName, "spec.0.listener.0.health_check.0.unhealthy_threshold", "9"),
					resource.TestCheckResourceAttr(resourceName, "spec.0.listener.0.port_mapping.#", acctest.Ct1),
					resource.TestCheckResourceAttr(resourceName, "spec.0.listener.0.port_mapping.0.port", "8081"),
					resource.TestCheckResourceAttr(resourceName, "spec.0.listener.0.port_mapping.0.protocol", "http2"),
					resource.TestCheckResourceAttr(resourceName, "spec.0.listener.0.tls.#", acctest.Ct0),
					resource.TestCheckResourceAttr(resourceName, "spec.0.logging.#", acctest.Ct0),
					resource.TestCheckResourceAttrSet(resourceName, names.AttrCreatedDate),
					resource.TestCheckResourceAttrSet(resourceName, names.AttrLastUpdatedDate),
					acctest.CheckResourceAttrAccountID(resourceName, acctest.CtResourceOwner),
					acctest.CheckResourceAttrRegionalARN(resourceName, names.AttrARN, "appmesh", fmt.Sprintf("mesh/%s/virtualGateway/%s", meshName, vgName)),
				),
			},
			{
				ResourceName:      resourceName,
				ImportStateIdFunc: testAccVirtualGatewayImportStateIdFunc(resourceName),
				ImportState:       true,
				ImportStateVerify: true,
			},
		},
	})
}

func testAccVirtualGateway_ListenerTLS(t *testing.T) {
	ctx := acctest.Context(t)
	var v awstypes.VirtualGatewayData
	var ca acmpca_types.CertificateAuthority
	resourceName := "aws_appmesh_virtual_gateway.test"
	acmCAResourceName := "aws_acmpca_certificate_authority.test"
	acmCertificateResourceName := "aws_acm_certificate.test"

	meshName := sdkacctest.RandomWithPrefix(acctest.ResourcePrefix)
	vgName := sdkacctest.RandomWithPrefix(acctest.ResourcePrefix)
	domain := acctest.RandomDomainName()

	resource.Test(t, resource.TestCase{
		PreCheck:                 func() { acctest.PreCheck(ctx, t); acctest.PreCheckPartitionHasService(t, names.AppMeshEndpointID) },
		ErrorCheck:               acctest.ErrorCheck(t, names.AppMeshServiceID),
		ProtoV5ProviderFactories: acctest.ProtoV5ProviderFactories,
		CheckDestroy:             testAccCheckVirtualGatewayDestroy(ctx),
		Steps: []resource.TestStep{
			{
				Config: testAccVirtualGatewayConfig_listenerTLSFile(meshName, vgName),
				Check: resource.ComposeTestCheckFunc(
					testAccCheckVirtualGatewayExists(ctx, resourceName, &v),
					resource.TestCheckResourceAttr(resourceName, "mesh_name", meshName),
					acctest.CheckResourceAttrAccountID(resourceName, "mesh_owner"),
					resource.TestCheckResourceAttr(resourceName, names.AttrName, vgName),
					resource.TestCheckResourceAttr(resourceName, "spec.#", acctest.Ct1),
					resource.TestCheckResourceAttr(resourceName, "spec.0.backend_defaults.#", acctest.Ct0),
					resource.TestCheckResourceAttr(resourceName, "spec.0.listener.#", acctest.Ct1),
					resource.TestCheckResourceAttr(resourceName, "spec.0.listener.0.connection_pool.#", acctest.Ct0),
					resource.TestCheckResourceAttr(resourceName, "spec.0.listener.0.health_check.#", acctest.Ct0),
					resource.TestCheckResourceAttr(resourceName, "spec.0.listener.0.port_mapping.#", acctest.Ct1),
					resource.TestCheckResourceAttr(resourceName, "spec.0.listener.0.port_mapping.0.port", "8080"),
					resource.TestCheckResourceAttr(resourceName, "spec.0.listener.0.port_mapping.0.protocol", "http"),
					resource.TestCheckResourceAttr(resourceName, "spec.0.listener.0.tls.#", acctest.Ct1),
					resource.TestCheckResourceAttr(resourceName, "spec.0.listener.0.tls.0.certificate.#", acctest.Ct1),
					resource.TestCheckResourceAttr(resourceName, "spec.0.listener.0.tls.0.certificate.0.acm.#", acctest.Ct0),
					resource.TestCheckResourceAttr(resourceName, "spec.0.listener.0.tls.0.certificate.0.file.#", acctest.Ct1),
					resource.TestCheckResourceAttr(resourceName, "spec.0.listener.0.tls.0.certificate.0.file.0.certificate_chain", "/cert_chain.pem"),
					resource.TestCheckResourceAttr(resourceName, "spec.0.listener.0.tls.0.certificate.0.file.0.private_key", "/key.pem"),
					resource.TestCheckResourceAttr(resourceName, "spec.0.listener.0.tls.0.certificate.0.sds.#", acctest.Ct0),
					resource.TestCheckResourceAttr(resourceName, "spec.0.listener.0.tls.0.mode", "PERMISSIVE"),
					resource.TestCheckResourceAttr(resourceName, "spec.0.listener.0.tls.0.validation.#", acctest.Ct0),
					resource.TestCheckResourceAttr(resourceName, "spec.0.logging.#", acctest.Ct0),
					resource.TestCheckResourceAttrSet(resourceName, names.AttrCreatedDate),
					resource.TestCheckResourceAttrSet(resourceName, names.AttrLastUpdatedDate),
					acctest.CheckResourceAttrAccountID(resourceName, acctest.CtResourceOwner),
					acctest.CheckResourceAttrRegionalARN(resourceName, names.AttrARN, "appmesh", fmt.Sprintf("mesh/%s/virtualGateway/%s", meshName, vgName)),
				),
			},
			{
				ResourceName:      resourceName,
				ImportStateIdFunc: testAccVirtualGatewayImportStateIdFunc(resourceName),
				ImportState:       true,
				ImportStateVerify: true,
			},
			// We need to create and activate the CA before issuing a certificate.
			{
				Config: testAccVirtualGatewayConfig_rootCA(domain),
				Check: resource.ComposeTestCheckFunc(
					acctest.CheckACMPCACertificateAuthorityExists(ctx, acmCAResourceName, &ca),
					acctest.CheckACMPCACertificateAuthorityActivateRootCA(ctx, &ca),
				),
			},
			{
				Config: testAccVirtualGatewayConfig_listenerTLSACM(meshName, vgName, domain),
				Check: resource.ComposeTestCheckFunc(
					testAccCheckVirtualGatewayExists(ctx, resourceName, &v),
					resource.TestCheckResourceAttr(resourceName, "mesh_name", meshName),
					acctest.CheckResourceAttrAccountID(resourceName, "mesh_owner"),
					resource.TestCheckResourceAttr(resourceName, names.AttrName, vgName),
					resource.TestCheckResourceAttr(resourceName, "spec.#", acctest.Ct1),
					resource.TestCheckResourceAttr(resourceName, "spec.0.backend_defaults.#", acctest.Ct0),
					resource.TestCheckResourceAttr(resourceName, "spec.0.listener.#", acctest.Ct1),
					resource.TestCheckResourceAttr(resourceName, "spec.0.listener.0.health_check.#", acctest.Ct0),
					resource.TestCheckResourceAttr(resourceName, "spec.0.listener.0.port_mapping.#", acctest.Ct1),
					resource.TestCheckResourceAttr(resourceName, "spec.0.listener.0.port_mapping.0.port", "8080"),
					resource.TestCheckResourceAttr(resourceName, "spec.0.listener.0.port_mapping.0.protocol", "http"),
					resource.TestCheckResourceAttr(resourceName, "spec.0.listener.0.tls.#", acctest.Ct1),
					resource.TestCheckResourceAttr(resourceName, "spec.0.listener.0.tls.0.certificate.#", acctest.Ct1),
					resource.TestCheckResourceAttr(resourceName, "spec.0.listener.0.tls.0.certificate.0.acm.#", acctest.Ct1),
					resource.TestCheckResourceAttrPair(resourceName, "spec.0.listener.0.tls.0.certificate.0.acm.0.certificate_arn", acmCertificateResourceName, names.AttrARN),
					resource.TestCheckResourceAttr(resourceName, "spec.0.listener.0.tls.0.certificate.0.file.#", acctest.Ct0),
					resource.TestCheckResourceAttr(resourceName, "spec.0.listener.0.tls.0.certificate.0.sds.#", acctest.Ct0),
					resource.TestCheckResourceAttr(resourceName, "spec.0.listener.0.tls.0.mode", "STRICT"),
					resource.TestCheckResourceAttr(resourceName, "spec.0.listener.0.tls.0.validation.#", acctest.Ct0),
					resource.TestCheckResourceAttr(resourceName, "spec.0.logging.#", acctest.Ct0),
					resource.TestCheckResourceAttrSet(resourceName, names.AttrCreatedDate),
					resource.TestCheckResourceAttrSet(resourceName, names.AttrLastUpdatedDate),
					acctest.CheckResourceAttrAccountID(resourceName, acctest.CtResourceOwner),
					acctest.CheckResourceAttrRegionalARN(resourceName, names.AttrARN, "appmesh", fmt.Sprintf("mesh/%s/virtualGateway/%s", meshName, vgName)),
				),
			},
			{
				ResourceName:      resourceName,
				ImportStateIdFunc: testAccVirtualGatewayImportStateIdFunc(resourceName),
				ImportState:       true,
				ImportStateVerify: true,
			},
			{
				Config: testAccVirtualGatewayConfig_listenerTLSACM(meshName, vgName, domain),
				Check: resource.ComposeTestCheckFunc(
					// CA must be DISABLED for deletion.
					acctest.CheckACMPCACertificateAuthorityDisableCA(ctx, &ca),
				),
				ExpectNonEmptyPlan: true,
			},
		},
	})
}

func testAccVirtualGateway_ListenerValidation(t *testing.T) {
	ctx := acctest.Context(t)
	var v awstypes.VirtualGatewayData
	resourceName := "aws_appmesh_virtual_gateway.test"
	meshName := sdkacctest.RandomWithPrefix(acctest.ResourcePrefix)
	vgName := sdkacctest.RandomWithPrefix(acctest.ResourcePrefix)

	resource.Test(t, resource.TestCase{
		PreCheck:                 func() { acctest.PreCheck(ctx, t); acctest.PreCheckPartitionHasService(t, names.AppMeshEndpointID) },
		ErrorCheck:               acctest.ErrorCheck(t, names.AppMeshServiceID),
		ProtoV5ProviderFactories: acctest.ProtoV5ProviderFactories,
		CheckDestroy:             testAccCheckVirtualGatewayDestroy(ctx),
		Steps: []resource.TestStep{
			{
				Config: testAccVirtualGatewayConfig_listenerValidation(meshName, vgName),
				Check: resource.ComposeTestCheckFunc(
					testAccCheckVirtualGatewayExists(ctx, resourceName, &v),
					resource.TestCheckResourceAttr(resourceName, "mesh_name", meshName),
					acctest.CheckResourceAttrAccountID(resourceName, "mesh_owner"),
					resource.TestCheckResourceAttr(resourceName, names.AttrName, vgName),
					resource.TestCheckResourceAttr(resourceName, "spec.#", acctest.Ct1),
					resource.TestCheckResourceAttr(resourceName, "spec.0.backend_defaults.#", acctest.Ct0),
					resource.TestCheckResourceAttr(resourceName, "spec.0.listener.#", acctest.Ct1),
					resource.TestCheckResourceAttr(resourceName, "spec.0.listener.0.connection_pool.#", acctest.Ct0),
					resource.TestCheckResourceAttr(resourceName, "spec.0.listener.0.health_check.#", acctest.Ct0),
					resource.TestCheckResourceAttr(resourceName, "spec.0.listener.0.port_mapping.#", acctest.Ct1),
					resource.TestCheckResourceAttr(resourceName, "spec.0.listener.0.port_mapping.0.port", "8080"),
					resource.TestCheckResourceAttr(resourceName, "spec.0.listener.0.port_mapping.0.protocol", "http"),
					resource.TestCheckResourceAttr(resourceName, "spec.0.listener.0.tls.#", acctest.Ct1),
					resource.TestCheckResourceAttr(resourceName, "spec.0.listener.0.tls.0.certificate.#", acctest.Ct1),
					resource.TestCheckResourceAttr(resourceName, "spec.0.listener.0.tls.0.certificate.0.acm.#", acctest.Ct0),
					resource.TestCheckResourceAttr(resourceName, "spec.0.listener.0.tls.0.certificate.0.file.#", acctest.Ct0),
					resource.TestCheckResourceAttr(resourceName, "spec.0.listener.0.tls.0.certificate.0.sds.#", acctest.Ct1),
					resource.TestCheckResourceAttr(resourceName, "spec.0.listener.0.tls.0.certificate.0.sds.0.secret_name", "very-secret"),
					resource.TestCheckResourceAttr(resourceName, "spec.0.listener.0.tls.0.mode", "PERMISSIVE"),
					resource.TestCheckResourceAttr(resourceName, "spec.0.listener.0.tls.0.validation.#", acctest.Ct1),
					resource.TestCheckResourceAttr(resourceName, "spec.0.listener.0.tls.0.validation.0.subject_alternative_names.#", acctest.Ct1),
					resource.TestCheckResourceAttr(resourceName, "spec.0.listener.0.tls.0.validation.0.subject_alternative_names.0.match.#", acctest.Ct1),
					resource.TestCheckResourceAttr(resourceName, "spec.0.listener.0.tls.0.validation.0.subject_alternative_names.0.match.0.exact.#", acctest.Ct2),
					resource.TestCheckTypeSetElemAttr(resourceName, "spec.0.listener.0.tls.0.validation.0.subject_alternative_names.0.match.0.exact.*", "abc.example.com"),
					resource.TestCheckTypeSetElemAttr(resourceName, "spec.0.listener.0.tls.0.validation.0.subject_alternative_names.0.match.0.exact.*", "xyz.example.com"),
					resource.TestCheckResourceAttr(resourceName, "spec.0.listener.0.tls.0.validation.0.trust.#", acctest.Ct1),
					resource.TestCheckResourceAttr(resourceName, "spec.0.listener.0.tls.0.validation.0.trust.0.acm.#", acctest.Ct0),
					resource.TestCheckResourceAttr(resourceName, "spec.0.listener.0.tls.0.validation.0.trust.0.file.#", acctest.Ct1),
					resource.TestCheckResourceAttr(resourceName, "spec.0.listener.0.tls.0.validation.0.trust.0.file.0.certificate_chain", "/cert_chain.pem"),
					resource.TestCheckResourceAttr(resourceName, "spec.0.listener.0.tls.0.validation.0.trust.0.sds.#", acctest.Ct0),
					resource.TestCheckResourceAttr(resourceName, "spec.0.logging.#", acctest.Ct0),
					resource.TestCheckResourceAttrSet(resourceName, names.AttrCreatedDate),
					resource.TestCheckResourceAttrSet(resourceName, names.AttrLastUpdatedDate),
					acctest.CheckResourceAttrAccountID(resourceName, acctest.CtResourceOwner),
					acctest.CheckResourceAttrRegionalARN(resourceName, names.AttrARN, "appmesh", fmt.Sprintf("mesh/%s/virtualGateway/%s", meshName, vgName)),
				),
			},
			{
				ResourceName:      resourceName,
				ImportStateIdFunc: testAccVirtualGatewayImportStateIdFunc(resourceName),
				ImportState:       true,
				ImportStateVerify: true,
			},
			{
				Config: testAccVirtualGatewayConfig_listenerValidationUpdated(meshName, vgName),
				Check: resource.ComposeTestCheckFunc(
					testAccCheckVirtualGatewayExists(ctx, resourceName, &v),
					resource.TestCheckResourceAttr(resourceName, "mesh_name", meshName),
					acctest.CheckResourceAttrAccountID(resourceName, "mesh_owner"),
					resource.TestCheckResourceAttr(resourceName, names.AttrName, vgName),
					resource.TestCheckResourceAttr(resourceName, "spec.#", acctest.Ct1),
					resource.TestCheckResourceAttr(resourceName, "spec.0.backend_defaults.#", acctest.Ct0),
					resource.TestCheckResourceAttr(resourceName, "spec.0.listener.#", acctest.Ct1),
					resource.TestCheckResourceAttr(resourceName, "spec.0.listener.0.connection_pool.#", acctest.Ct0),
					resource.TestCheckResourceAttr(resourceName, "spec.0.listener.0.health_check.#", acctest.Ct0),
					resource.TestCheckResourceAttr(resourceName, "spec.0.listener.0.port_mapping.#", acctest.Ct1),
					resource.TestCheckResourceAttr(resourceName, "spec.0.listener.0.port_mapping.0.port", "8080"),
					resource.TestCheckResourceAttr(resourceName, "spec.0.listener.0.port_mapping.0.protocol", "http"),
					resource.TestCheckResourceAttr(resourceName, "spec.0.listener.0.tls.#", acctest.Ct1),
					resource.TestCheckResourceAttr(resourceName, "spec.0.listener.0.tls.0.certificate.#", acctest.Ct1),
					resource.TestCheckResourceAttr(resourceName, "spec.0.listener.0.tls.0.certificate.0.acm.#", acctest.Ct0),
					resource.TestCheckResourceAttr(resourceName, "spec.0.listener.0.tls.0.certificate.0.file.#", acctest.Ct0),
					resource.TestCheckResourceAttr(resourceName, "spec.0.listener.0.tls.0.certificate.0.sds.#", acctest.Ct1),
					resource.TestCheckResourceAttr(resourceName, "spec.0.listener.0.tls.0.certificate.0.sds.0.secret_name", "top-secret"),
					resource.TestCheckResourceAttr(resourceName, "spec.0.listener.0.tls.0.mode", "STRICT"),
					resource.TestCheckResourceAttr(resourceName, "spec.0.listener.0.tls.0.validation.#", acctest.Ct1),
					resource.TestCheckResourceAttr(resourceName, "spec.0.listener.0.tls.0.validation.0.subject_alternative_names.#", acctest.Ct0),
					resource.TestCheckResourceAttr(resourceName, "spec.0.listener.0.tls.0.validation.0.trust.#", acctest.Ct1),
					resource.TestCheckResourceAttr(resourceName, "spec.0.listener.0.tls.0.validation.0.trust.0.acm.#", acctest.Ct0),
					resource.TestCheckResourceAttr(resourceName, "spec.0.listener.0.tls.0.validation.0.trust.0.file.#", acctest.Ct0),
					resource.TestCheckResourceAttr(resourceName, "spec.0.listener.0.tls.0.validation.0.trust.0.sds.#", acctest.Ct1),
					resource.TestCheckResourceAttr(resourceName, "spec.0.listener.0.tls.0.validation.0.trust.0.sds.0.secret_name", "confidential"),
					resource.TestCheckResourceAttr(resourceName, "spec.0.logging.#", acctest.Ct0),
					resource.TestCheckResourceAttrSet(resourceName, names.AttrCreatedDate),
					resource.TestCheckResourceAttrSet(resourceName, names.AttrLastUpdatedDate),
					acctest.CheckResourceAttrAccountID(resourceName, acctest.CtResourceOwner),
					acctest.CheckResourceAttrRegionalARN(resourceName, names.AttrARN, "appmesh", fmt.Sprintf("mesh/%s/virtualGateway/%s", meshName, vgName)),
				),
			},
		},
	})
}

func testAccVirtualGateway_MultiListenerValidation(t *testing.T) {
	ctx := acctest.Context(t)
	var v awstypes.VirtualGatewayData
	resourceName := "aws_appmesh_virtual_gateway.test"
	meshName := sdkacctest.RandomWithPrefix(acctest.ResourcePrefix)
	vgName := sdkacctest.RandomWithPrefix(acctest.ResourcePrefix)

	resource.Test(t, resource.TestCase{
		PreCheck:                 func() { acctest.PreCheck(ctx, t); acctest.PreCheckPartitionHasService(t, names.AppMeshEndpointID) },
		ErrorCheck:               acctest.ErrorCheck(t, names.AppMeshServiceID),
		ProtoV5ProviderFactories: acctest.ProtoV5ProviderFactories,
		CheckDestroy:             testAccCheckVirtualGatewayDestroy(ctx),
		Steps: []resource.TestStep{
			{
				Config: testAccVirtualGatewayConfig_multiListenerValidation(meshName, vgName),
				Check: resource.ComposeTestCheckFunc(
					testAccCheckVirtualGatewayExists(ctx, resourceName, &v),
					resource.TestCheckResourceAttr(resourceName, "mesh_name", meshName),
					acctest.CheckResourceAttrAccountID(resourceName, "mesh_owner"),
					resource.TestCheckResourceAttr(resourceName, names.AttrName, vgName),
					resource.TestCheckResourceAttr(resourceName, "spec.#", acctest.Ct1),
					resource.TestCheckResourceAttr(resourceName, "spec.0.backend_defaults.#", acctest.Ct0),
					resource.TestCheckResourceAttr(resourceName, "spec.0.listener.#", acctest.Ct2),
					resource.TestCheckResourceAttr(resourceName, "spec.0.listener.0.connection_pool.#", acctest.Ct0),
					resource.TestCheckResourceAttr(resourceName, "spec.0.listener.0.health_check.#", acctest.Ct0),
					resource.TestCheckResourceAttr(resourceName, "spec.0.listener.0.port_mapping.#", acctest.Ct1),
					resource.TestCheckResourceAttr(resourceName, "spec.0.listener.0.port_mapping.0.port", "8080"),
					resource.TestCheckResourceAttr(resourceName, "spec.0.listener.0.port_mapping.0.protocol", "http"),
					resource.TestCheckResourceAttr(resourceName, "spec.0.listener.0.tls.#", acctest.Ct1),
					resource.TestCheckResourceAttr(resourceName, "spec.0.listener.0.tls.0.certificate.#", acctest.Ct1),
					resource.TestCheckResourceAttr(resourceName, "spec.0.listener.0.tls.0.certificate.0.acm.#", acctest.Ct0),
					resource.TestCheckResourceAttr(resourceName, "spec.0.listener.0.tls.0.certificate.0.file.#", acctest.Ct0),
					resource.TestCheckResourceAttr(resourceName, "spec.0.listener.0.tls.0.certificate.0.sds.#", acctest.Ct1),
					resource.TestCheckResourceAttr(resourceName, "spec.0.listener.0.tls.0.certificate.0.sds.0.secret_name", "very-secret"),
					resource.TestCheckResourceAttr(resourceName, "spec.0.listener.0.tls.0.mode", "PERMISSIVE"),
					resource.TestCheckResourceAttr(resourceName, "spec.0.listener.0.tls.0.validation.#", acctest.Ct1),
					resource.TestCheckResourceAttr(resourceName, "spec.0.listener.0.tls.0.validation.0.subject_alternative_names.#", acctest.Ct1),
					resource.TestCheckResourceAttr(resourceName, "spec.0.listener.0.tls.0.validation.0.subject_alternative_names.0.match.#", acctest.Ct1),
					resource.TestCheckResourceAttr(resourceName, "spec.0.listener.0.tls.0.validation.0.subject_alternative_names.0.match.0.exact.#", acctest.Ct2),
					resource.TestCheckTypeSetElemAttr(resourceName, "spec.0.listener.0.tls.0.validation.0.subject_alternative_names.0.match.0.exact.*", "abc.example.com"),
					resource.TestCheckTypeSetElemAttr(resourceName, "spec.0.listener.0.tls.0.validation.0.subject_alternative_names.0.match.0.exact.*", "xyz.example.com"),
					resource.TestCheckResourceAttr(resourceName, "spec.0.listener.0.tls.0.validation.0.trust.#", acctest.Ct1),
					resource.TestCheckResourceAttr(resourceName, "spec.0.listener.0.tls.0.validation.0.trust.0.acm.#", acctest.Ct0),
					resource.TestCheckResourceAttr(resourceName, "spec.0.listener.0.tls.0.validation.0.trust.0.file.#", acctest.Ct1),
					resource.TestCheckResourceAttr(resourceName, "spec.0.listener.0.tls.0.validation.0.trust.0.file.0.certificate_chain", "/cert_chain.pem"),
					resource.TestCheckResourceAttr(resourceName, "spec.0.listener.0.tls.0.validation.0.trust.0.sds.#", acctest.Ct0),
					resource.TestCheckResourceAttr(resourceName, "spec.0.listener.1.connection_pool.#", acctest.Ct0),
					resource.TestCheckResourceAttr(resourceName, "spec.0.listener.1.health_check.#", acctest.Ct0),
					resource.TestCheckResourceAttr(resourceName, "spec.0.listener.1.port_mapping.#", acctest.Ct1),
					resource.TestCheckResourceAttr(resourceName, "spec.0.listener.1.port_mapping.0.port", "8081"),
					resource.TestCheckResourceAttr(resourceName, "spec.0.listener.1.port_mapping.0.protocol", "http"),
					resource.TestCheckResourceAttr(resourceName, "spec.0.listener.1.tls.#", acctest.Ct1),
					resource.TestCheckResourceAttr(resourceName, "spec.0.listener.1.tls.0.certificate.#", acctest.Ct1),
					resource.TestCheckResourceAttr(resourceName, "spec.0.listener.1.tls.0.certificate.0.acm.#", acctest.Ct0),
					resource.TestCheckResourceAttr(resourceName, "spec.0.listener.1.tls.0.certificate.0.file.#", acctest.Ct0),
					resource.TestCheckResourceAttr(resourceName, "spec.0.listener.1.tls.0.certificate.0.sds.#", acctest.Ct1),
					resource.TestCheckResourceAttr(resourceName, "spec.0.listener.1.tls.0.certificate.0.sds.0.secret_name", "very-secret"),
					resource.TestCheckResourceAttr(resourceName, "spec.0.listener.1.tls.0.mode", "PERMISSIVE"),
					resource.TestCheckResourceAttr(resourceName, "spec.0.listener.1.tls.0.validation.#", acctest.Ct1),
					resource.TestCheckResourceAttr(resourceName, "spec.0.listener.1.tls.0.validation.0.subject_alternative_names.#", acctest.Ct1),
					resource.TestCheckResourceAttr(resourceName, "spec.0.listener.1.tls.0.validation.0.subject_alternative_names.0.match.#", acctest.Ct1),
					resource.TestCheckResourceAttr(resourceName, "spec.0.listener.1.tls.0.validation.0.subject_alternative_names.0.match.0.exact.#", acctest.Ct2),
					resource.TestCheckTypeSetElemAttr(resourceName, "spec.0.listener.1.tls.0.validation.0.subject_alternative_names.0.match.0.exact.*", "abc.example.com"),
					resource.TestCheckTypeSetElemAttr(resourceName, "spec.0.listener.1.tls.0.validation.0.subject_alternative_names.0.match.0.exact.*", "xyz.example.com"),
					resource.TestCheckResourceAttr(resourceName, "spec.0.listener.1.tls.0.validation.0.trust.#", acctest.Ct1),
					resource.TestCheckResourceAttr(resourceName, "spec.0.listener.1.tls.0.validation.0.trust.0.acm.#", acctest.Ct0),
					resource.TestCheckResourceAttr(resourceName, "spec.0.listener.1.tls.0.validation.0.trust.0.file.#", acctest.Ct1),
					resource.TestCheckResourceAttr(resourceName, "spec.0.listener.1.tls.0.validation.0.trust.0.file.0.certificate_chain", "/cert_chain.pem"),
					resource.TestCheckResourceAttr(resourceName, "spec.0.listener.1.tls.0.validation.0.trust.0.sds.#", acctest.Ct0),
					resource.TestCheckResourceAttr(resourceName, "spec.0.logging.#", acctest.Ct0),
					resource.TestCheckResourceAttrSet(resourceName, names.AttrCreatedDate),
					resource.TestCheckResourceAttrSet(resourceName, names.AttrLastUpdatedDate),
					acctest.CheckResourceAttrAccountID(resourceName, acctest.CtResourceOwner),
					acctest.CheckResourceAttrRegionalARN(resourceName, names.AttrARN, "appmesh", fmt.Sprintf("mesh/%s/virtualGateway/%s", meshName, vgName)),
				),
			},
			{
				ResourceName:      resourceName,
				ImportStateIdFunc: testAccVirtualGatewayImportStateIdFunc(resourceName),
				ImportState:       true,
				ImportStateVerify: true,
			},
			{
				Config: testAccVirtualGatewayConfig_multiListenerValidationUpdated(meshName, vgName),
				Check: resource.ComposeTestCheckFunc(
					testAccCheckVirtualGatewayExists(ctx, resourceName, &v),
					resource.TestCheckResourceAttr(resourceName, "mesh_name", meshName),
					acctest.CheckResourceAttrAccountID(resourceName, "mesh_owner"),
					resource.TestCheckResourceAttr(resourceName, names.AttrName, vgName),
					resource.TestCheckResourceAttr(resourceName, "spec.#", acctest.Ct1),
					resource.TestCheckResourceAttr(resourceName, "spec.0.backend_defaults.#", acctest.Ct0),
					resource.TestCheckResourceAttr(resourceName, "spec.0.listener.#", acctest.Ct2),
					resource.TestCheckResourceAttr(resourceName, "spec.0.listener.0.connection_pool.#", acctest.Ct0),
					resource.TestCheckResourceAttr(resourceName, "spec.0.listener.0.health_check.#", acctest.Ct0),
					resource.TestCheckResourceAttr(resourceName, "spec.0.listener.0.port_mapping.#", acctest.Ct1),
					resource.TestCheckResourceAttr(resourceName, "spec.0.listener.0.port_mapping.0.port", "8080"),
					resource.TestCheckResourceAttr(resourceName, "spec.0.listener.0.port_mapping.0.protocol", "http"),
					resource.TestCheckResourceAttr(resourceName, "spec.0.listener.0.tls.#", acctest.Ct1),
					resource.TestCheckResourceAttr(resourceName, "spec.0.listener.0.tls.0.certificate.#", acctest.Ct1),
					resource.TestCheckResourceAttr(resourceName, "spec.0.listener.0.tls.0.certificate.0.acm.#", acctest.Ct0),
					resource.TestCheckResourceAttr(resourceName, "spec.0.listener.0.tls.0.certificate.0.file.#", acctest.Ct0),
					resource.TestCheckResourceAttr(resourceName, "spec.0.listener.0.tls.0.certificate.0.sds.#", acctest.Ct1),
					resource.TestCheckResourceAttr(resourceName, "spec.0.listener.0.tls.0.certificate.0.sds.0.secret_name", "very-secret"),
					resource.TestCheckResourceAttr(resourceName, "spec.0.listener.0.tls.0.mode", "STRICT"),
					resource.TestCheckResourceAttr(resourceName, "spec.0.listener.0.tls.0.validation.#", acctest.Ct1),
					resource.TestCheckResourceAttr(resourceName, "spec.0.listener.0.tls.0.validation.0.subject_alternative_names.#", acctest.Ct1),
					resource.TestCheckResourceAttr(resourceName, "spec.0.listener.0.tls.0.validation.0.subject_alternative_names.0.match.#", acctest.Ct1),
					resource.TestCheckResourceAttr(resourceName, "spec.0.listener.0.tls.0.validation.0.subject_alternative_names.0.match.0.exact.#", acctest.Ct2),
					resource.TestCheckTypeSetElemAttr(resourceName, "spec.0.listener.0.tls.0.validation.0.subject_alternative_names.0.match.0.exact.*", "abc.example.com"),
					resource.TestCheckTypeSetElemAttr(resourceName, "spec.0.listener.0.tls.0.validation.0.subject_alternative_names.0.match.0.exact.*", "xyz.example.com"),
					resource.TestCheckResourceAttr(resourceName, "spec.0.listener.0.tls.0.validation.0.trust.#", acctest.Ct1),
					resource.TestCheckResourceAttr(resourceName, "spec.0.listener.1.tls.0.validation.0.trust.0.acm.#", acctest.Ct0),
					resource.TestCheckResourceAttr(resourceName, "spec.0.listener.1.tls.0.validation.0.trust.0.file.#", acctest.Ct1),
					resource.TestCheckResourceAttr(resourceName, "spec.0.listener.1.tls.0.validation.0.trust.0.file.0.certificate_chain", "/cert_chain.pem"),
					resource.TestCheckResourceAttr(resourceName, "spec.0.listener.1.tls.0.validation.0.trust.0.sds.#", acctest.Ct0),
					resource.TestCheckResourceAttr(resourceName, "spec.0.listener.1.connection_pool.#", acctest.Ct0),
					resource.TestCheckResourceAttr(resourceName, "spec.0.listener.1.health_check.#", acctest.Ct0),
					resource.TestCheckResourceAttr(resourceName, "spec.0.listener.1.port_mapping.#", acctest.Ct1),
					resource.TestCheckResourceAttr(resourceName, "spec.0.listener.1.port_mapping.0.port", "8081"),
					resource.TestCheckResourceAttr(resourceName, "spec.0.listener.1.port_mapping.0.protocol", "http"),
					resource.TestCheckResourceAttr(resourceName, "spec.0.listener.1.tls.#", acctest.Ct1),
					resource.TestCheckResourceAttr(resourceName, "spec.0.listener.1.tls.0.certificate.#", acctest.Ct1),
					resource.TestCheckResourceAttr(resourceName, "spec.0.listener.1.tls.0.certificate.0.acm.#", acctest.Ct0),
					resource.TestCheckResourceAttr(resourceName, "spec.0.listener.1.tls.0.certificate.0.file.#", acctest.Ct0),
					resource.TestCheckResourceAttr(resourceName, "spec.0.listener.1.tls.0.certificate.0.sds.#", acctest.Ct1),
					resource.TestCheckResourceAttr(resourceName, "spec.0.listener.1.tls.0.certificate.0.sds.0.secret_name", "very-secret"),
					resource.TestCheckResourceAttr(resourceName, "spec.0.listener.1.tls.0.mode", "STRICT"),
					resource.TestCheckResourceAttr(resourceName, "spec.0.listener.1.tls.0.validation.#", acctest.Ct1),
					resource.TestCheckResourceAttr(resourceName, "spec.0.listener.1.tls.0.validation.0.subject_alternative_names.#", acctest.Ct1),
					resource.TestCheckResourceAttr(resourceName, "spec.0.listener.1.tls.0.validation.0.subject_alternative_names.0.match.#", acctest.Ct1),
					resource.TestCheckResourceAttr(resourceName, "spec.0.listener.1.tls.0.validation.0.subject_alternative_names.0.match.0.exact.#", acctest.Ct2),
					resource.TestCheckTypeSetElemAttr(resourceName, "spec.0.listener.1.tls.0.validation.0.subject_alternative_names.0.match.0.exact.*", "abc.example.com"),
					resource.TestCheckTypeSetElemAttr(resourceName, "spec.0.listener.1.tls.0.validation.0.subject_alternative_names.0.match.0.exact.*", "xyz.example.com"),
					resource.TestCheckResourceAttr(resourceName, "spec.0.listener.1.tls.0.validation.0.trust.#", acctest.Ct1),
					resource.TestCheckResourceAttr(resourceName, "spec.0.listener.1.tls.0.validation.0.trust.0.acm.#", acctest.Ct0),
					resource.TestCheckResourceAttr(resourceName, "spec.0.listener.1.tls.0.validation.0.trust.0.file.#", acctest.Ct1),
					resource.TestCheckResourceAttr(resourceName, "spec.0.listener.1.tls.0.validation.0.trust.0.file.0.certificate_chain", "/cert_chain.pem"),
					resource.TestCheckResourceAttr(resourceName, "spec.0.listener.1.tls.0.validation.0.trust.0.sds.#", acctest.Ct0),
					resource.TestCheckResourceAttr(resourceName, "spec.0.logging.#", acctest.Ct0),
					resource.TestCheckResourceAttrSet(resourceName, names.AttrCreatedDate),
					resource.TestCheckResourceAttrSet(resourceName, names.AttrLastUpdatedDate),
					acctest.CheckResourceAttrAccountID(resourceName, acctest.CtResourceOwner),
					acctest.CheckResourceAttrRegionalARN(resourceName, names.AttrARN, "appmesh", fmt.Sprintf("mesh/%s/virtualGateway/%s", meshName, vgName)),
				),
			},
		},
	})
}

func testAccVirtualGateway_Logging(t *testing.T) {
	ctx := acctest.Context(t)
	var v awstypes.VirtualGatewayData
	resourceName := "aws_appmesh_virtual_gateway.test"
	meshName := sdkacctest.RandomWithPrefix(acctest.ResourcePrefix)
	vgName := sdkacctest.RandomWithPrefix(acctest.ResourcePrefix)

	resource.Test(t, resource.TestCase{
		PreCheck:                 func() { acctest.PreCheck(ctx, t); acctest.PreCheckPartitionHasService(t, names.AppMeshEndpointID) },
		ErrorCheck:               acctest.ErrorCheck(t, names.AppMeshServiceID),
		ProtoV5ProviderFactories: acctest.ProtoV5ProviderFactories,
		CheckDestroy:             testAccCheckVirtualGatewayDestroy(ctx),
		Steps: []resource.TestStep{
			{
				Config: testAccVirtualGatewayConfig_logging(meshName, vgName, "/dev/stdout"),
				Check: resource.ComposeTestCheckFunc(
					testAccCheckVirtualGatewayExists(ctx, resourceName, &v),
					resource.TestCheckResourceAttr(resourceName, "mesh_name", meshName),
					acctest.CheckResourceAttrAccountID(resourceName, "mesh_owner"),
					resource.TestCheckResourceAttr(resourceName, names.AttrName, vgName),
					resource.TestCheckResourceAttr(resourceName, "spec.#", acctest.Ct1),
					resource.TestCheckResourceAttr(resourceName, "spec.0.backend_defaults.#", acctest.Ct0),
					resource.TestCheckResourceAttr(resourceName, "spec.0.listener.#", acctest.Ct1),
					resource.TestCheckResourceAttr(resourceName, "spec.0.listener.0.connection_pool.#", acctest.Ct0),
					resource.TestCheckResourceAttr(resourceName, "spec.0.listener.0.health_check.#", acctest.Ct0),
					resource.TestCheckResourceAttr(resourceName, "spec.0.listener.0.port_mapping.#", acctest.Ct1),
					resource.TestCheckResourceAttr(resourceName, "spec.0.listener.0.port_mapping.0.port", "8080"),
					resource.TestCheckResourceAttr(resourceName, "spec.0.listener.0.port_mapping.0.protocol", "http"),
					resource.TestCheckResourceAttr(resourceName, "spec.0.listener.0.tls.#", acctest.Ct0),
					resource.TestCheckResourceAttr(resourceName, "spec.0.logging.#", acctest.Ct1),
					resource.TestCheckResourceAttr(resourceName, "spec.0.logging.0.access_log.#", acctest.Ct1),
					resource.TestCheckResourceAttr(resourceName, "spec.0.logging.0.access_log.0.file.#", acctest.Ct1),
					resource.TestCheckResourceAttr(resourceName, "spec.0.logging.0.access_log.0.file.0.format.#", acctest.Ct0),
					resource.TestCheckResourceAttr(resourceName, "spec.0.logging.0.access_log.0.file.0.path", "/dev/stdout"),
					resource.TestCheckResourceAttrSet(resourceName, names.AttrCreatedDate),
					resource.TestCheckResourceAttrSet(resourceName, names.AttrLastUpdatedDate),
					acctest.CheckResourceAttrAccountID(resourceName, acctest.CtResourceOwner),
					acctest.CheckResourceAttrRegionalARN(resourceName, names.AttrARN, "appmesh", fmt.Sprintf("mesh/%s/virtualGateway/%s", meshName, vgName)),
				),
			},
			{
				ResourceName:      resourceName,
				ImportStateIdFunc: testAccVirtualGatewayImportStateIdFunc(resourceName),
				ImportState:       true,
				ImportStateVerify: true,
			},
			{
				Config: testAccVirtualGatewayConfig_logging(meshName, vgName, "/tmp/access.log"),
				Check: resource.ComposeTestCheckFunc(
					testAccCheckVirtualGatewayExists(ctx, resourceName, &v),
					resource.TestCheckResourceAttr(resourceName, "mesh_name", meshName),
					acctest.CheckResourceAttrAccountID(resourceName, "mesh_owner"),
					resource.TestCheckResourceAttr(resourceName, names.AttrName, vgName),
					resource.TestCheckResourceAttr(resourceName, "spec.0.backend_defaults.#", acctest.Ct0),
					resource.TestCheckResourceAttr(resourceName, "spec.0.listener.#", acctest.Ct1),
					resource.TestCheckResourceAttr(resourceName, "spec.0.listener.0.health_check.#", acctest.Ct0),
					resource.TestCheckResourceAttr(resourceName, "spec.0.listener.0.port_mapping.#", acctest.Ct1),
					resource.TestCheckResourceAttr(resourceName, "spec.0.listener.0.port_mapping.0.port", "8080"),
					resource.TestCheckResourceAttr(resourceName, "spec.0.listener.0.port_mapping.0.protocol", "http"),
					resource.TestCheckResourceAttr(resourceName, "spec.0.listener.0.tls.#", acctest.Ct0),
					resource.TestCheckResourceAttr(resourceName, "spec.0.logging.#", acctest.Ct1),
					resource.TestCheckResourceAttr(resourceName, "spec.0.logging.0.access_log.#", acctest.Ct1),
					resource.TestCheckResourceAttr(resourceName, "spec.0.logging.0.access_log.0.file.#", acctest.Ct1),
					resource.TestCheckResourceAttr(resourceName, "spec.0.logging.0.access_log.0.file.0.format.#", acctest.Ct0),
					resource.TestCheckResourceAttr(resourceName, "spec.0.logging.0.access_log.0.file.0.path", "/tmp/access.log"),
					resource.TestCheckResourceAttrSet(resourceName, names.AttrCreatedDate),
					resource.TestCheckResourceAttrSet(resourceName, names.AttrLastUpdatedDate),
					acctest.CheckResourceAttrAccountID(resourceName, acctest.CtResourceOwner),
					acctest.CheckResourceAttrRegionalARN(resourceName, names.AttrARN, "appmesh", fmt.Sprintf("mesh/%s/virtualGateway/%s", meshName, vgName)),
				),
			},
			{
				Config: testAccVirtualGatewayConfig_loggingWithFormat(meshName, vgName, "/tmp/access.log"),
				Check: resource.ComposeTestCheckFunc(
					testAccCheckVirtualGatewayExists(ctx, resourceName, &v),
					resource.TestCheckResourceAttr(resourceName, "mesh_name", meshName),
					acctest.CheckResourceAttrAccountID(resourceName, "mesh_owner"),
					resource.TestCheckResourceAttr(resourceName, names.AttrName, vgName),
					resource.TestCheckResourceAttr(resourceName, "spec.0.backend_defaults.#", acctest.Ct0),
					resource.TestCheckResourceAttr(resourceName, "spec.0.listener.#", acctest.Ct1),
					resource.TestCheckResourceAttr(resourceName, "spec.0.listener.0.health_check.#", acctest.Ct0),
					resource.TestCheckResourceAttr(resourceName, "spec.0.listener.0.port_mapping.#", acctest.Ct1),
					resource.TestCheckResourceAttr(resourceName, "spec.0.listener.0.port_mapping.0.port", "8080"),
					resource.TestCheckResourceAttr(resourceName, "spec.0.listener.0.port_mapping.0.protocol", "http"),
					resource.TestCheckResourceAttr(resourceName, "spec.0.listener.0.tls.#", acctest.Ct0),
					resource.TestCheckResourceAttr(resourceName, "spec.0.logging.#", acctest.Ct1),
					resource.TestCheckResourceAttr(resourceName, "spec.0.logging.0.access_log.#", acctest.Ct1),
					resource.TestCheckResourceAttr(resourceName, "spec.0.logging.0.access_log.0.file.#", acctest.Ct1),
					resource.TestCheckResourceAttr(resourceName, "spec.0.logging.0.access_log.0.file.0.format.#", acctest.Ct1),
					resource.TestCheckResourceAttr(resourceName, "spec.0.logging.0.access_log.0.file.0.format.0.json.#", acctest.Ct1),
					resource.TestCheckResourceAttr(resourceName, "spec.0.logging.0.access_log.0.file.0.format.0.json.0.key", "k1"),
					resource.TestCheckResourceAttr(resourceName, "spec.0.logging.0.access_log.0.file.0.format.0.json.0.value", "v1"),
					resource.TestCheckResourceAttr(resourceName, "spec.0.logging.0.access_log.0.file.0.format.0.text", ""),
					resource.TestCheckResourceAttr(resourceName, "spec.0.logging.0.access_log.0.file.0.path", "/tmp/access.log"),
<<<<<<< HEAD
					resource.TestCheckResourceAttrSet(resourceName, "created_date"),
					resource.TestCheckResourceAttrSet(resourceName, "last_updated_date"),
					acctest.CheckResourceAttrAccountID(resourceName, "resource_owner"),
					acctest.CheckResourceAttrRegionalARN(resourceName, "arn", "appmesh", fmt.Sprintf("mesh/%s/virtualGateway/%s", meshName, vgName)),
				),
			},
		},
	})
}

func testAccVirtualGateway_Tags(t *testing.T) {
	ctx := acctest.Context(t)
	var v awstypes.VirtualGatewayData
	resourceName := "aws_appmesh_virtual_gateway.test"
	meshName := sdkacctest.RandomWithPrefix(acctest.ResourcePrefix)
	vgName := sdkacctest.RandomWithPrefix(acctest.ResourcePrefix)

	resource.Test(t, resource.TestCase{
		PreCheck:                 func() { acctest.PreCheck(ctx, t); acctest.PreCheckPartitionHasService(t, names.AppMeshEndpointID) },
		ErrorCheck:               acctest.ErrorCheck(t, names.AppMeshServiceID),
		ProtoV5ProviderFactories: acctest.ProtoV5ProviderFactories,
		CheckDestroy:             testAccCheckVirtualGatewayDestroy(ctx),
		Steps: []resource.TestStep{
			{
				Config: testAccVirtualGatewayConfig_tags1(meshName, vgName, "key1", "value1"),
				Check: resource.ComposeTestCheckFunc(
					testAccCheckVirtualGatewayExists(ctx, resourceName, &v),
					resource.TestCheckResourceAttr(resourceName, "tags.%", "1"),
					resource.TestCheckResourceAttr(resourceName, "tags.key1", "value1"),
				),
			},
			{
				ResourceName:      resourceName,
				ImportStateId:     fmt.Sprintf("%s/%s", meshName, vgName),
				ImportState:       true,
				ImportStateVerify: true,
			},
			{
				Config: testAccVirtualGatewayConfig_tags2(meshName, vgName, "key1", "value1updated", "key2", "value2"),
				Check: resource.ComposeTestCheckFunc(
					testAccCheckVirtualGatewayExists(ctx, resourceName, &v),
					resource.TestCheckResourceAttr(resourceName, "tags.%", "2"),
					resource.TestCheckResourceAttr(resourceName, "tags.key1", "value1updated"),
					resource.TestCheckResourceAttr(resourceName, "tags.key2", "value2"),
				),
			},
			{
				Config: testAccVirtualGatewayConfig_tags1(meshName, vgName, "key2", "value2"),
				Check: resource.ComposeTestCheckFunc(
					testAccCheckVirtualGatewayExists(ctx, resourceName, &v),
					resource.TestCheckResourceAttr(resourceName, "tags.%", "1"),
					resource.TestCheckResourceAttr(resourceName, "tags.key2", "value2"),
=======
					resource.TestCheckResourceAttrSet(resourceName, names.AttrCreatedDate),
					resource.TestCheckResourceAttrSet(resourceName, names.AttrLastUpdatedDate),
					acctest.CheckResourceAttrAccountID(resourceName, acctest.CtResourceOwner),
					acctest.CheckResourceAttrRegionalARN(resourceName, names.AttrARN, "appmesh", fmt.Sprintf("mesh/%s/virtualGateway/%s", meshName, vgName)),
>>>>>>> a50735c3
				),
			},
		},
	})
}

func testAccCheckVirtualGatewayDestroy(ctx context.Context) resource.TestCheckFunc {
	return func(s *terraform.State) error {
		conn := acctest.Provider.Meta().(*conns.AWSClient).AppMeshClient(ctx)

		for _, rs := range s.RootModule().Resources {
			if rs.Type != "aws_appmesh_virtual_gateway" {
				continue
			}

			_, err := tfappmesh.FindVirtualGatewayByThreePartKey(ctx, conn, rs.Primary.Attributes["mesh_name"], rs.Primary.Attributes["mesh_owner"], rs.Primary.Attributes[names.AttrName])

			if tfresource.NotFound(err) {
				continue
			}

			if err != nil {
				return err
			}

			return fmt.Errorf("App Mesh Virtual Gateway %s still exists", rs.Primary.ID)
		}

		return nil
	}
}

func testAccCheckVirtualGatewayExists(ctx context.Context, n string, v *awstypes.VirtualGatewayData) resource.TestCheckFunc {
	return func(s *terraform.State) error {
		conn := acctest.Provider.Meta().(*conns.AWSClient).AppMeshClient(ctx)

		rs, ok := s.RootModule().Resources[n]
		if !ok {
			return fmt.Errorf("Not found: %s", n)
		}

		if rs.Primary.ID == "" {
			return fmt.Errorf("No App Mesh Virtual Gateway ID is set")
		}

		output, err := tfappmesh.FindVirtualGatewayByThreePartKey(ctx, conn, rs.Primary.Attributes["mesh_name"], rs.Primary.Attributes["mesh_owner"], rs.Primary.Attributes[names.AttrName])

		if err != nil {
			return err
		}

		*v = *output

		return nil
	}
}

func testAccVirtualGatewayImportStateIdFunc(resourceName string) resource.ImportStateIdFunc {
	return func(s *terraform.State) (string, error) {
		rs, ok := s.RootModule().Resources[resourceName]
		if !ok {
			return "", fmt.Errorf("Not Found: %s", resourceName)
		}

		return fmt.Sprintf("%s/%s", rs.Primary.Attributes["mesh_name"], rs.Primary.Attributes[names.AttrName]), nil
	}
}

func testAccVirtualGatewayConfig_basic(meshName, vgName string) string {
	return fmt.Sprintf(`
resource "aws_appmesh_mesh" "test" {
  name = %[1]q
}

resource "aws_appmesh_virtual_gateway" "test" {
  name      = %[2]q
  mesh_name = aws_appmesh_mesh.test.id

  spec {
    listener {
      port_mapping {
        port     = 8080
        protocol = "http"
      }
    }
  }
}
`, meshName, vgName)
}

func testAccVirtualGatewayConfig_backendDefaults(meshName, vgName string) string {
	return fmt.Sprintf(`
resource "aws_appmesh_mesh" "test" {
  name = %[1]q
}

resource "aws_appmesh_virtual_gateway" "test" {
  name      = %[2]q
  mesh_name = aws_appmesh_mesh.test.id

  spec {
    listener {
      port_mapping {
        port     = 8080
        protocol = "http"
      }
    }

    backend_defaults {
      client_policy {
        tls {
          ports = [8443]

          validation {
            trust {
              file {
                certificate_chain = "/cert_chain.pem"
              }
            }
          }
        }
      }
    }
  }
}
`, meshName, vgName)
}

func testAccVirtualGatewayConfig_backendDefaultsUpdated(meshName, vgName string) string {
	return fmt.Sprintf(`
resource "aws_appmesh_mesh" "test" {
  name = %[1]q
}

resource "aws_appmesh_virtual_gateway" "test" {
  name      = %[2]q
  mesh_name = aws_appmesh_mesh.test.id

  spec {
    listener {
      port_mapping {
        port     = 8080
        protocol = "http"
      }
    }

    backend_defaults {
      client_policy {
        tls {
          ports = [443, 8443]

          validation {
            trust {
              file {
                certificate_chain = "/etc/ssl/certs/cert_chain.pem"
              }
            }
          }
        }
      }
    }
  }
}
`, meshName, vgName)
}

func testAccVirtualGatewayConfig_backendDefaultsCertificate(meshName, vgName string) string {
	return fmt.Sprintf(`
resource "aws_appmesh_mesh" "test" {
  name = %[1]q
}

resource "aws_appmesh_virtual_gateway" "test" {
  name      = %[2]q
  mesh_name = aws_appmesh_mesh.test.id

  spec {
    listener {
      port_mapping {
        port     = 8080
        protocol = "http"
      }
    }

    backend_defaults {
      client_policy {
        tls {
          certificate {
            file {
              certificate_chain = "/cert_chain.pem"
              private_key       = "tell-nobody"
            }
          }

          validation {
            subject_alternative_names {
              match {
                exact = ["def.example.com"]
              }
            }

            trust {
              sds {
                secret_name = "restricted"
              }
            }
          }
        }
      }
    }
  }
}
`, meshName, vgName)
}

func testAccVirtualGatewayConfig_listenerConnectionPool(meshName, vgName string) string {
	return fmt.Sprintf(`
resource "aws_appmesh_mesh" "test" {
  name = %[1]q
}

resource "aws_appmesh_virtual_gateway" "test" {
  name      = %[2]q
  mesh_name = aws_appmesh_mesh.test.id

  spec {
    listener {
      port_mapping {
        port     = 8080
        protocol = "grpc"
      }

      connection_pool {
        grpc {
          max_requests = 4
        }
      }
    }
  }
}
`, meshName, vgName)
}

func testAccVirtualGatewayConfig_listenerConnectionPoolUpdated(meshName, vgName string) string {
	return fmt.Sprintf(`
resource "aws_appmesh_mesh" "test" {
  name = %[1]q
}

resource "aws_appmesh_virtual_gateway" "test" {
  name      = %[2]q
  mesh_name = aws_appmesh_mesh.test.id

  spec {
    listener {
      port_mapping {
        port     = 8081
        protocol = "http"
      }

      connection_pool {
        http {
          max_connections      = 8
          max_pending_requests = 16
        }
      }
    }
  }
}
`, meshName, vgName)
}

func testAccVirtualGatewayConfig_listenerHealthChecks(meshName, vgName string) string {
	return fmt.Sprintf(`
resource "aws_appmesh_mesh" "test" {
  name = %[1]q
}

resource "aws_appmesh_virtual_gateway" "test" {
  name      = %[2]q
  mesh_name = aws_appmesh_mesh.test.id

  spec {
    listener {
      port_mapping {
        port     = 8080
        protocol = "grpc"
      }

      health_check {
        protocol            = "http2"
        path                = "/ping"
        healthy_threshold   = 3
        unhealthy_threshold = 5
        timeout_millis      = 2000
        interval_millis     = 5000
      }
    }
  }
}
`, meshName, vgName)
}

func testAccVirtualGatewayConfig_listenerHealthChecksUpdated(meshName, vgName string) string {
	return fmt.Sprintf(`
resource "aws_appmesh_mesh" "test" {
  name = %[1]q
}

resource "aws_appmesh_virtual_gateway" "test" {
  name      = %[2]q
  mesh_name = aws_appmesh_mesh.test.id

  spec {
    listener {
      port_mapping {
        port     = 8081
        protocol = "http2"
      }

      health_check {
        protocol            = "grpc"
        port                = 8081
        healthy_threshold   = 4
        unhealthy_threshold = 9
        timeout_millis      = 3000
        interval_millis     = 7000
      }
    }
  }
}
`, meshName, vgName)
}

func testAccVirtualGatewayConfig_rootCA(domain string) string {
	return fmt.Sprintf(`
resource "aws_acmpca_certificate_authority" "test" {
  permanent_deletion_time_in_days = 7
  type                            = "ROOT"

  certificate_authority_configuration {
    key_algorithm     = "RSA_4096"
    signing_algorithm = "SHA512WITHRSA"

    subject {
      common_name = %[1]q
    }
  }
}
`, domain)
}

func testAccVirtualGatewayConfig_listenerTLSACM(meshName, vgName, domain string) string {
	return acctest.ConfigCompose(
		testAccVirtualGatewayConfig_rootCA(domain),
		fmt.Sprintf(`
resource "aws_appmesh_mesh" "test" {
  name = %[1]q
}

resource "aws_acm_certificate" "test" {
  domain_name               = "test.%[3]s"
  certificate_authority_arn = aws_acmpca_certificate_authority.test.arn
}

resource "aws_appmesh_virtual_gateway" "test" {
  name      = %[2]q
  mesh_name = aws_appmesh_mesh.test.id

  spec {
    listener {
      port_mapping {
        port     = 8080
        protocol = "http"
      }

      tls {
        certificate {
          acm {
            certificate_arn = aws_acm_certificate.test.arn
          }
        }

        mode = "STRICT"
      }
    }
  }
}
`, meshName, vgName, domain))
}

func testAccVirtualGatewayConfig_listenerTLSFile(meshName, vgName string) string {
	return fmt.Sprintf(`
resource "aws_appmesh_mesh" "test" {
  name = %[1]q
}

resource "aws_appmesh_virtual_gateway" "test" {
  name      = %[2]q
  mesh_name = aws_appmesh_mesh.test.id

  spec {
    listener {
      port_mapping {
        port     = 8080
        protocol = "http"
      }

      tls {
        certificate {
          file {
            certificate_chain = "/cert_chain.pem"
            private_key       = "/key.pem"
          }
        }

        mode = "PERMISSIVE"
      }
    }
  }
}
`, meshName, vgName)
}

func testAccVirtualGatewayConfig_listenerValidation(meshName, vgName string) string {
	return fmt.Sprintf(`
resource "aws_appmesh_mesh" "test" {
  name = %[1]q
}

resource "aws_appmesh_virtual_gateway" "test" {
  name      = %[2]q
  mesh_name = aws_appmesh_mesh.test.id

  spec {
    listener {
      port_mapping {
        port     = 8080
        protocol = "http"
      }

      tls {
        certificate {
          sds {
            secret_name = "very-secret"
          }
        }

        mode = "PERMISSIVE"

        validation {
          subject_alternative_names {
            match {
              exact = ["abc.example.com", "xyz.example.com"]
            }
          }

          trust {
            file {
              certificate_chain = "/cert_chain.pem"
            }
          }
        }
      }
    }
  }
}
`, meshName, vgName)
}

func testAccVirtualGatewayConfig_listenerValidationUpdated(meshName, vgName string) string {
	return fmt.Sprintf(`
resource "aws_appmesh_mesh" "test" {
  name = %[1]q
}

resource "aws_appmesh_virtual_gateway" "test" {
  name      = %[2]q
  mesh_name = aws_appmesh_mesh.test.id

  spec {
    listener {
      port_mapping {
        port     = 8080
        protocol = "http"
      }

      tls {
        certificate {
          sds {
            secret_name = "top-secret"
          }
        }

        mode = "STRICT"

        validation {
          trust {
            sds {
              secret_name = "confidential"
            }
          }
        }
      }
    }
  }
}
`, meshName, vgName)
}

func testAccVirtualGatewayConfig_multiListenerValidation(meshName, vgName string) string {
	return fmt.Sprintf(`
resource "aws_appmesh_mesh" "test" {
  name = %[1]q
}

resource "aws_appmesh_virtual_gateway" "test" {
  name      = %[2]q
  mesh_name = aws_appmesh_mesh.test.id

  spec {
    listener {
      port_mapping {
        port     = 8080
        protocol = "http"
      }

      tls {
        certificate {
          sds {
            secret_name = "very-secret"
          }
        }

        mode = "PERMISSIVE"

        validation {
          subject_alternative_names {
            match {
              exact = ["abc.example.com", "xyz.example.com"]
            }
          }

          trust {
            file {
              certificate_chain = "/cert_chain.pem"
            }
          }
        }
      }
    }

    listener {
      port_mapping {
        port     = 8081
        protocol = "http"
      }

      tls {
        certificate {
          sds {
            secret_name = "very-secret"
          }
        }

        mode = "PERMISSIVE"

        validation {
          subject_alternative_names {
            match {
              exact = ["abc.example.com", "xyz.example.com"]
            }
          }

          trust {
            file {
              certificate_chain = "/cert_chain.pem"
            }
          }
        }
      }
    }
  }
}


`, meshName, vgName)
}

func testAccVirtualGatewayConfig_multiListenerValidationUpdated(meshName, vgName string) string {
	return fmt.Sprintf(`
resource "aws_appmesh_mesh" "test" {
  name = %[1]q
}

resource "aws_appmesh_virtual_gateway" "test" {
  name      = %[2]q
  mesh_name = aws_appmesh_mesh.test.id

  spec {
    listener {
      port_mapping {
        port     = 8080
        protocol = "http"
      }

      tls {
        certificate {
          sds {
            secret_name = "very-secret"
          }
        }

        mode = "STRICT"

        validation {
          subject_alternative_names {
            match {
              exact = ["abc.example.com", "xyz.example.com"]
            }
          }

          trust {
            file {
              certificate_chain = "/cert_chain.pem"
            }
          }
        }
      }
    }

    listener {
      port_mapping {
        port     = 8081
        protocol = "http"
      }

      tls {
        certificate {
          sds {
            secret_name = "very-secret"
          }
        }

        mode = "STRICT"

        validation {
          subject_alternative_names {
            match {
              exact = ["abc.example.com", "xyz.example.com"]
            }
          }

          trust {
            file {
              certificate_chain = "/cert_chain.pem"
            }
          }
        }
      }
    }
  }
}
`, meshName, vgName)
}

func testAccVirtualGatewayConfig_logging(meshName, vgName, path string) string {
	return fmt.Sprintf(`
resource "aws_appmesh_mesh" "test" {
  name = %[1]q
}

resource "aws_appmesh_virtual_gateway" "test" {
  name      = %[2]q
  mesh_name = aws_appmesh_mesh.test.id

  spec {
    listener {
      port_mapping {
        port     = 8080
        protocol = "http"
      }
    }

    logging {
      access_log {
        file {
          path = %[3]q
        }
      }
    }
  }
}
`, meshName, vgName, path)
}

func testAccVirtualGatewayConfig_loggingWithFormat(meshName, vgName, path string) string {
	return fmt.Sprintf(`
resource "aws_appmesh_mesh" "test" {
  name = %[1]q
}

resource "aws_appmesh_virtual_gateway" "test" {
  name      = %[2]q
  mesh_name = aws_appmesh_mesh.test.id

  spec {
    listener {
      port_mapping {
        port     = 8080
        protocol = "http"
      }
    }

    logging {
      access_log {
        file {
          path = %[3]q

          format {
            json {
              key   = "k1"
              value = "v1"
            }
          }
        }
      }
    }
  }
}
`, meshName, vgName, path)
}<|MERGE_RESOLUTION|>--- conflicted
+++ resolved
@@ -863,65 +863,10 @@
 					resource.TestCheckResourceAttr(resourceName, "spec.0.logging.0.access_log.0.file.0.format.0.json.0.value", "v1"),
 					resource.TestCheckResourceAttr(resourceName, "spec.0.logging.0.access_log.0.file.0.format.0.text", ""),
 					resource.TestCheckResourceAttr(resourceName, "spec.0.logging.0.access_log.0.file.0.path", "/tmp/access.log"),
-<<<<<<< HEAD
-					resource.TestCheckResourceAttrSet(resourceName, "created_date"),
-					resource.TestCheckResourceAttrSet(resourceName, "last_updated_date"),
-					acctest.CheckResourceAttrAccountID(resourceName, "resource_owner"),
-					acctest.CheckResourceAttrRegionalARN(resourceName, "arn", "appmesh", fmt.Sprintf("mesh/%s/virtualGateway/%s", meshName, vgName)),
-				),
-			},
-		},
-	})
-}
-
-func testAccVirtualGateway_Tags(t *testing.T) {
-	ctx := acctest.Context(t)
-	var v awstypes.VirtualGatewayData
-	resourceName := "aws_appmesh_virtual_gateway.test"
-	meshName := sdkacctest.RandomWithPrefix(acctest.ResourcePrefix)
-	vgName := sdkacctest.RandomWithPrefix(acctest.ResourcePrefix)
-
-	resource.Test(t, resource.TestCase{
-		PreCheck:                 func() { acctest.PreCheck(ctx, t); acctest.PreCheckPartitionHasService(t, names.AppMeshEndpointID) },
-		ErrorCheck:               acctest.ErrorCheck(t, names.AppMeshServiceID),
-		ProtoV5ProviderFactories: acctest.ProtoV5ProviderFactories,
-		CheckDestroy:             testAccCheckVirtualGatewayDestroy(ctx),
-		Steps: []resource.TestStep{
-			{
-				Config: testAccVirtualGatewayConfig_tags1(meshName, vgName, "key1", "value1"),
-				Check: resource.ComposeTestCheckFunc(
-					testAccCheckVirtualGatewayExists(ctx, resourceName, &v),
-					resource.TestCheckResourceAttr(resourceName, "tags.%", "1"),
-					resource.TestCheckResourceAttr(resourceName, "tags.key1", "value1"),
-				),
-			},
-			{
-				ResourceName:      resourceName,
-				ImportStateId:     fmt.Sprintf("%s/%s", meshName, vgName),
-				ImportState:       true,
-				ImportStateVerify: true,
-			},
-			{
-				Config: testAccVirtualGatewayConfig_tags2(meshName, vgName, "key1", "value1updated", "key2", "value2"),
-				Check: resource.ComposeTestCheckFunc(
-					testAccCheckVirtualGatewayExists(ctx, resourceName, &v),
-					resource.TestCheckResourceAttr(resourceName, "tags.%", "2"),
-					resource.TestCheckResourceAttr(resourceName, "tags.key1", "value1updated"),
-					resource.TestCheckResourceAttr(resourceName, "tags.key2", "value2"),
-				),
-			},
-			{
-				Config: testAccVirtualGatewayConfig_tags1(meshName, vgName, "key2", "value2"),
-				Check: resource.ComposeTestCheckFunc(
-					testAccCheckVirtualGatewayExists(ctx, resourceName, &v),
-					resource.TestCheckResourceAttr(resourceName, "tags.%", "1"),
-					resource.TestCheckResourceAttr(resourceName, "tags.key2", "value2"),
-=======
 					resource.TestCheckResourceAttrSet(resourceName, names.AttrCreatedDate),
 					resource.TestCheckResourceAttrSet(resourceName, names.AttrLastUpdatedDate),
 					acctest.CheckResourceAttrAccountID(resourceName, acctest.CtResourceOwner),
 					acctest.CheckResourceAttrRegionalARN(resourceName, names.AttrARN, "appmesh", fmt.Sprintf("mesh/%s/virtualGateway/%s", meshName, vgName)),
->>>>>>> a50735c3
 				),
 			},
 		},
