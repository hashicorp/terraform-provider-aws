--- conflicted
+++ resolved
@@ -114,11 +114,7 @@
 
 	if tags, ok := d.GetOk(names.AttrTags); ok {
 		input.Filter = append(input.Filter, newTagFilterList(
-<<<<<<< HEAD
-			svcTags(tftags.New(ctx, tags.(map[string]interface{}))),
-=======
-			Tags(tftags.New(ctx, tags.(map[string]any))),
->>>>>>> 58002c3e
+			svcTags(tftags.New(ctx, tags.(map[string]any))),
 		)...)
 	}
 
