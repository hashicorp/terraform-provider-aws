// Copyright (c) HashiCorp, Inc.
// SPDX-License-Identifier: MPL-2.0

package ec2

// Exports for use in tests only.
var (
	ResourceCarrierGateway                           = resourceCarrierGateway
	ResourceClientVPNAuthorizationRule               = resourceClientVPNAuthorizationRule
	ResourceClientVPNEndpoint                        = resourceClientVPNEndpoint
	ResourceClientVPNNetworkAssociation              = resourceClientVPNNetworkAssociation
	ResourceClientVPNRoute                           = resourceClientVPNRoute
	ResourceCustomerGateway                          = resourceCustomerGateway
	ResourceDefaultNetworkACL                        = resourceDefaultNetworkACL
	ResourceDefaultRouteTable                        = resourceDefaultRouteTable
	ResourceEBSFastSnapshotRestore                   = newEBSFastSnapshotRestoreResource
	ResourceEIP                                      = resourceEIP
	ResourceEIPAssociation                           = resourceEIPAssociation
	ResourceEIPDomainName                            = newEIPDomainNameResource
	ResourceInstanceConnectEndpoint                  = newInstanceConnectEndpointResource
	ResourceInstanceMetadataDefaults                 = newInstanceMetadataDefaultsResource
	ResourceIPAM                                     = resourceIPAM
	ResourceIPAMOrganizationAdminAccount             = resourceIPAMOrganizationAdminAccount
	ResourceIPAMPool                                 = resourceIPAMPool
	ResourceIPAMPoolCIDR                             = resourceIPAMPoolCIDR
	ResourceIPAMPoolCIDRAllocation                   = resourceIPAMPoolCIDRAllocation
	ResourceIPAMPreviewNextCIDR                      = resourceIPAMPreviewNextCIDR
	ResourceIPAMResourceDiscovery                    = resourceIPAMResourceDiscovery
	ResourceIPAMResourceDiscoveryAssociation         = resourceIPAMResourceDiscoveryAssociation
	ResourceIPAMScope                                = resourceIPAMScope
	ResourceKeyPair                                  = resourceKeyPair
	ResourceMainRouteTableAssociation                = resourceMainRouteTableAssociation
	ResourceNetworkACL                               = resourceNetworkACL
	ResourceNetworkACLRule                           = resourceNetworkACLRule
	ResourceNetworkInterface                         = resourceNetworkInterface
	ResourceRoute                                    = resourceRoute
	ResourceRouteTable                               = resourceRouteTable
	ResourceSecurityGroupEgressRule                  = newSecurityGroupEgressRuleResource
	ResourceSecurityGroupIngressRule                 = newSecurityGroupIngressRuleResource
	ResourceTag                                      = resourceTag
	ResourceTransitGatewayConnect                    = resourceTransitGatewayConnect
	ResourceTransitGatewayMulticastDomain            = resourceTransitGatewayMulticastDomain
	ResourceTransitGatewayMulticastDomainAssociation = resourceTransitGatewayMulticastDomainAssociation
	ResourceTransitGatewayMulticastGroupMember       = resourceTransitGatewayMulticastGroupMember
	ResourceTransitGatewayMulticastGroupSource       = resourceTransitGatewayMulticastGroupSource
	ResourceTransitGatewayPeeringAttachment          = resourceTransitGatewayPeeringAttachment
	ResourceTransitGatewayPeeringAttachmentAccepter  = resourceTransitGatewayPeeringAttachmentAccepter
	ResourceTransitGatewayPolicyTable                = resourceTransitGatewayPolicyTable
	ResourceTransitGatewayPolicyTableAssociation     = resourceTransitGatewayPolicyTableAssociation
	ResourceTransitGatewayPrefixListReference        = resourceTransitGatewayPrefixListReference
	ResourceTransitGatewayRoute                      = resourceTransitGatewayRoute
	ResourceTransitGatewayRouteTable                 = resourceTransitGatewayRouteTable
	ResourceTransitGatewayRouteTableAssociation      = resourceTransitGatewayRouteTableAssociation
	ResourceTransitGatewayRouteTablePropagation      = resourceTransitGatewayRouteTablePropagation
	ResourceTransitGatewayVPCAttachment              = resourceTransitGatewayVPCAttachment
	ResourceTransitGatewayVPCAttachmentAccepter      = resourceTransitGatewayVPCAttachmentAccepter
	ResourceVPCEndpoint                              = resourceVPCEndpoint
	ResourceVPNConnection                            = resourceVPNConnection
	ResourceVPNConnectionRoute                       = resourceVPNConnectionRoute
	ResourceVPNGateway                               = resourceVPNGateway
	ResourceVPNGatewayAttachment                     = resourceVPNGatewayAttachment
	ResourceVPNGatewayRoutePropagation               = resourceVPNGatewayRoutePropagation

<<<<<<< HEAD
	CustomFiltersSchema                                        = customFiltersSchema
	ErrCodeDefaultSubnetAlreadyExistsInAvailabilityZone        = errCodeDefaultSubnetAlreadyExistsInAvailabilityZone
	ErrCodeInvalidSpotDatafeedNotFound                         = errCodeInvalidSpotDatafeedNotFound
	FindAvailabilityZonesV2                                    = findAvailabilityZonesV2
	FindCarrierGatewayByID                                     = findCarrierGatewayByID
	FindClientVPNAuthorizationRuleByThreePartKey               = findClientVPNAuthorizationRuleByThreePartKey
	FindClientVPNEndpointByID                                  = findClientVPNEndpointByID
	FindClientVPNNetworkAssociationByTwoPartKey                = findClientVPNNetworkAssociationByTwoPartKey
	FindClientVPNRouteByThreePartKey                           = findClientVPNRouteByThreePartKey
	FindCustomerGatewayByID                                    = findCustomerGatewayByID
	FindEBSVolumeAttachment                                    = findVolumeAttachment
	FindEIPByAllocationID                                      = findEIPByAllocationID
	FindEIPByAssociationID                                     = findEIPByAssociationID
	FindEIPDomainNameAttributeByAllocationID                   = findEIPDomainNameAttributeByAllocationID
	FindFastSnapshotRestoreByTwoPartKey                        = findFastSnapshotRestoreByTwoPartKey
	FindInstanceMetadataDefaults                               = findInstanceMetadataDefaults
	FindIPAMByID                                               = findIPAMByID
	FindIPAMPoolAllocationByTwoPartKey                         = findIPAMPoolAllocationByTwoPartKey
	FindIPAMPoolByID                                           = findIPAMPoolByID
	FindIPAMPoolCIDRByTwoPartKey                               = findIPAMPoolCIDRByTwoPartKey
	FindIPAMResourceDiscoveryAssociationByID                   = findIPAMResourceDiscoveryAssociationByID
	FindIPAMResourceDiscoveryByID                              = findIPAMResourceDiscoveryByID
	FindIPAMScopeByID                                          = findIPAMScopeByID
	FindKeyPairByName                                          = findKeyPairByName
	FindMainRouteTableAssociationByID                          = findMainRouteTableAssociationByID
	FindNetworkACLByIDV2                                       = findNetworkACLByIDV2
	FindNetworkInterfaceByIDV2                                 = findNetworkInterfaceByIDV2
	FindRouteByIPv4DestinationV2                               = findRouteByIPv4Destination
	FindRouteByIPv6DestinationV2                               = findRouteByIPv6Destination
	FindRouteByPrefixListIDDestinationV2                       = findRouteByPrefixListIDDestination
	FindRouteTableAssociationByIDV2                            = findRouteTableAssociationByID
	FindRouteTableByIDV2                                       = findRouteTableByID
	FindTransitGatewayByID                                     = findTransitGatewayByID
	FindTransitGatewayConnectByID                              = findTransitGatewayConnectByID
	FindTransitGatewayConnectPeerByID                          = findTransitGatewayConnectPeerByID
	FindTransitGatewayMulticastDomainAssociationByThreePartKey = findTransitGatewayMulticastDomainAssociationByThreePartKey
	FindTransitGatewayMulticastDomainByID                      = findTransitGatewayMulticastDomainByID
	FindTransitGatewayMulticastGroupMemberByThreePartKey       = findTransitGatewayMulticastGroupMemberByThreePartKey
	FindTransitGatewayMulticastGroupSourceByThreePartKey       = findTransitGatewayMulticastGroupSourceByThreePartKey
	FindTransitGatewayPeeringAttachmentByID                    = findTransitGatewayPeeringAttachmentByID
	FindTransitGatewayPolicyTableAssociationByTwoPartKey       = findTransitGatewayPolicyTableAssociationByTwoPartKey
	FindTransitGatewayPolicyTableByID                          = findTransitGatewayPolicyTableByID
	FindTransitGatewayPrefixListReferenceByTwoPartKey          = findTransitGatewayPrefixListReferenceByTwoPartKey
	FindTransitGatewayRouteTableAssociationByTwoPartKey        = findTransitGatewayRouteTableAssociationByTwoPartKey
	FindTransitGatewayRouteTableByID                           = findTransitGatewayRouteTableByID
	FindTransitGatewayRouteTablePropagationByTwoPartKey        = findTransitGatewayRouteTablePropagationByTwoPartKey
	FindTransitGatewayStaticRoute                              = findTransitGatewayStaticRoute
	FindTransitGatewayVPCAttachmentByID                        = findTransitGatewayVPCAttachmentByID
	FindVolumeAttachmentInstanceByID                           = findVolumeAttachmentInstanceByID
	FindVPCEndpointConnectionByServiceIDAndVPCEndpointIDV2     = findVPCEndpointConnectionByServiceIDAndVPCEndpointIDV2
	FindVPCEndpointConnectionNotificationByIDV2                = findVPCEndpointConnectionNotificationByIDV2
	FindVPCEndpointRouteTableAssociationExistsV2               = findVPCEndpointRouteTableAssociationExistsV2
	FindVPCEndpointSecurityGroupAssociationExistsV2            = findVPCEndpointSecurityGroupAssociationExistsV2
	FindVPCEndpointServiceConfigurationByIDV2                  = findVPCEndpointServiceConfigurationByIDV2
	FindVPCEndpointServicePermissionV2                         = findVPCEndpointServicePermissionV2
	FindVPCEndpointSubnetAssociationExistsV2                   = findVPCEndpointSubnetAssociationExistsV2
	FindVPCIPv6CIDRBlockAssociationByIDV2                      = findVPCIPv6CIDRBlockAssociationByIDV2
	FindVPNConnectionByID                                      = findVPNConnectionByID
	FindVPNConnectionRouteByTwoPartKey                         = findVPNConnectionRouteByTwoPartKey
	FindVPNGatewayByID                                         = findVPNGatewayByID
	FindVPNGatewayVPCAttachmentByTwoPartKey                    = findVPNGatewayVPCAttachmentByTwoPartKey
	FindVPNGatewayRoutePropagationExistsV2                     = findVPNGatewayRoutePropagationExists
	FlattenNetworkInterfacePrivateIPAddresses                  = flattenNetworkInterfacePrivateIPAddresses
	IPAMServicePrincipal                                       = ipamServicePrincipal
	NewAttributeFilterList                                     = newAttributeFilterList
	NewAttributeFilterListV2                                   = newAttributeFilterListV2
	NewCustomFilterList                                        = newCustomFilterList
	NewTagFilterList                                           = newTagFilterList
	ProtocolForValue                                           = protocolForValue
	StopInstance                                               = stopInstance
	StopEBSVolumeAttachmentInstance                            = stopVolumeAttachmentInstance
	UpdateTags                                                 = updateTags
	UpdateTagsV2                                               = updateTagsV2
=======
	CustomFiltersSchema                                    = customFiltersSchema
	FindAvailabilityZonesV2                                = findAvailabilityZonesV2
	FindCarrierGatewayByID                                 = findCarrierGatewayByID
	FindClientVPNAuthorizationRuleByThreePartKey           = findClientVPNAuthorizationRuleByThreePartKey
	FindClientVPNEndpointByID                              = findClientVPNEndpointByID
	FindClientVPNNetworkAssociationByTwoPartKey            = findClientVPNNetworkAssociationByTwoPartKey
	FindClientVPNRouteByThreePartKey                       = findClientVPNRouteByThreePartKey
	FindCustomerGatewayByID                                = findCustomerGatewayByID
	FindEBSVolumeAttachment                                = findVolumeAttachment
	FindEIPByAllocationID                                  = findEIPByAllocationID
	FindEIPByAssociationID                                 = findEIPByAssociationID
	FindEIPDomainNameAttributeByAllocationID               = findEIPDomainNameAttributeByAllocationID
	FindFastSnapshotRestoreByTwoPartKey                    = findFastSnapshotRestoreByTwoPartKey
	FindInstanceMetadataDefaults                           = findInstanceMetadataDefaults
	FindIPAMByID                                           = findIPAMByID
	FindIPAMPoolAllocationByTwoPartKey                     = findIPAMPoolAllocationByTwoPartKey
	FindIPAMPoolByID                                       = findIPAMPoolByID
	FindIPAMPoolCIDRByTwoPartKey                           = findIPAMPoolCIDRByTwoPartKey
	FindIPAMResourceDiscoveryAssociationByID               = findIPAMResourceDiscoveryAssociationByID
	FindIPAMResourceDiscoveryByID                          = findIPAMResourceDiscoveryByID
	FindIPAMScopeByID                                      = findIPAMScopeByID
	FindKeyPairByName                                      = findKeyPairByName
	FindMainRouteTableAssociationByID                      = findMainRouteTableAssociationByID
	FindNetworkACLByIDV2                                   = findNetworkACLByIDV2
	FindNetworkInterfaceByIDV2                             = findNetworkInterfaceByIDV2
	FindRouteByIPv4DestinationV2                           = findRouteByIPv4Destination
	FindRouteByIPv6DestinationV2                           = findRouteByIPv6Destination
	FindRouteByPrefixListIDDestinationV2                   = findRouteByPrefixListIDDestination
	FindRouteTableAssociationByIDV2                        = findRouteTableAssociationByID
	FindRouteTableByIDV2                                   = findRouteTableByID
	FindTag                                                = findTag
	FindVolumeAttachmentInstanceByID                       = findVolumeAttachmentInstanceByID
	FindVPCEndpointConnectionByServiceIDAndVPCEndpointIDV2 = findVPCEndpointConnectionByServiceIDAndVPCEndpointIDV2
	FindVPCEndpointConnectionNotificationByIDV2            = findVPCEndpointConnectionNotificationByIDV2
	FindVPCEndpointRouteTableAssociationExistsV2           = findVPCEndpointRouteTableAssociationExistsV2
	FindVPCEndpointSecurityGroupAssociationExistsV2        = findVPCEndpointSecurityGroupAssociationExistsV2
	FindVPCEndpointServiceConfigurationByIDV2              = findVPCEndpointServiceConfigurationByIDV2
	FindVPCEndpointServicePermissionV2                     = findVPCEndpointServicePermissionV2
	FindVPCEndpointSubnetAssociationExistsV2               = findVPCEndpointSubnetAssociationExistsV2
	FindVPCIPv6CIDRBlockAssociationByIDV2                  = findVPCIPv6CIDRBlockAssociationByIDV2
	FindVPNConnectionByID                                  = findVPNConnectionByID
	FindVPNConnectionRouteByTwoPartKey                     = findVPNConnectionRouteByTwoPartKey
	FindVPNGatewayByID                                     = findVPNGatewayByID
	FindVPNGatewayVPCAttachmentByTwoPartKey                = findVPNGatewayVPCAttachmentByTwoPartKey
	FindVPNGatewayRoutePropagationExistsV2                 = findVPNGatewayRoutePropagationExists
	FlattenNetworkInterfacePrivateIPAddresses              = flattenNetworkInterfacePrivateIPAddresses
	IPAMServicePrincipal                                   = ipamServicePrincipal
	NewAttributeFilterList                                 = newAttributeFilterList
	NewAttributeFilterListV2                               = newAttributeFilterListV2
	NewCustomFilterList                                    = newCustomFilterList
	NewTagFilterList                                       = newTagFilterList
	ProtocolForValue                                       = protocolForValue
	StopInstance                                           = stopInstance
	StopEBSVolumeAttachmentInstance                        = stopVolumeAttachmentInstance
	UpdateTags                                             = updateTags
	UpdateTagsV2                                           = updateTagsV2
>>>>>>> 695458ac
)

type (
	IPProtocol = ipProtocol
)<|MERGE_RESOLUTION|>--- conflicted
+++ resolved
@@ -61,7 +61,6 @@
 	ResourceVPNGatewayAttachment                     = resourceVPNGatewayAttachment
 	ResourceVPNGatewayRoutePropagation               = resourceVPNGatewayRoutePropagation
 
-<<<<<<< HEAD
 	CustomFiltersSchema                                        = customFiltersSchema
 	ErrCodeDefaultSubnetAlreadyExistsInAvailabilityZone        = errCodeDefaultSubnetAlreadyExistsInAvailabilityZone
 	ErrCodeInvalidSpotDatafeedNotFound                         = errCodeInvalidSpotDatafeedNotFound
@@ -94,6 +93,7 @@
 	FindRouteByPrefixListIDDestinationV2                       = findRouteByPrefixListIDDestination
 	FindRouteTableAssociationByIDV2                            = findRouteTableAssociationByID
 	FindRouteTableByIDV2                                       = findRouteTableByID
+	FindTag                                                    = findTag
 	FindTransitGatewayByID                                     = findTransitGatewayByID
 	FindTransitGatewayConnectByID                              = findTransitGatewayConnectByID
 	FindTransitGatewayConnectPeerByID                          = findTransitGatewayConnectPeerByID
@@ -135,64 +135,6 @@
 	StopEBSVolumeAttachmentInstance                            = stopVolumeAttachmentInstance
 	UpdateTags                                                 = updateTags
 	UpdateTagsV2                                               = updateTagsV2
-=======
-	CustomFiltersSchema                                    = customFiltersSchema
-	FindAvailabilityZonesV2                                = findAvailabilityZonesV2
-	FindCarrierGatewayByID                                 = findCarrierGatewayByID
-	FindClientVPNAuthorizationRuleByThreePartKey           = findClientVPNAuthorizationRuleByThreePartKey
-	FindClientVPNEndpointByID                              = findClientVPNEndpointByID
-	FindClientVPNNetworkAssociationByTwoPartKey            = findClientVPNNetworkAssociationByTwoPartKey
-	FindClientVPNRouteByThreePartKey                       = findClientVPNRouteByThreePartKey
-	FindCustomerGatewayByID                                = findCustomerGatewayByID
-	FindEBSVolumeAttachment                                = findVolumeAttachment
-	FindEIPByAllocationID                                  = findEIPByAllocationID
-	FindEIPByAssociationID                                 = findEIPByAssociationID
-	FindEIPDomainNameAttributeByAllocationID               = findEIPDomainNameAttributeByAllocationID
-	FindFastSnapshotRestoreByTwoPartKey                    = findFastSnapshotRestoreByTwoPartKey
-	FindInstanceMetadataDefaults                           = findInstanceMetadataDefaults
-	FindIPAMByID                                           = findIPAMByID
-	FindIPAMPoolAllocationByTwoPartKey                     = findIPAMPoolAllocationByTwoPartKey
-	FindIPAMPoolByID                                       = findIPAMPoolByID
-	FindIPAMPoolCIDRByTwoPartKey                           = findIPAMPoolCIDRByTwoPartKey
-	FindIPAMResourceDiscoveryAssociationByID               = findIPAMResourceDiscoveryAssociationByID
-	FindIPAMResourceDiscoveryByID                          = findIPAMResourceDiscoveryByID
-	FindIPAMScopeByID                                      = findIPAMScopeByID
-	FindKeyPairByName                                      = findKeyPairByName
-	FindMainRouteTableAssociationByID                      = findMainRouteTableAssociationByID
-	FindNetworkACLByIDV2                                   = findNetworkACLByIDV2
-	FindNetworkInterfaceByIDV2                             = findNetworkInterfaceByIDV2
-	FindRouteByIPv4DestinationV2                           = findRouteByIPv4Destination
-	FindRouteByIPv6DestinationV2                           = findRouteByIPv6Destination
-	FindRouteByPrefixListIDDestinationV2                   = findRouteByPrefixListIDDestination
-	FindRouteTableAssociationByIDV2                        = findRouteTableAssociationByID
-	FindRouteTableByIDV2                                   = findRouteTableByID
-	FindTag                                                = findTag
-	FindVolumeAttachmentInstanceByID                       = findVolumeAttachmentInstanceByID
-	FindVPCEndpointConnectionByServiceIDAndVPCEndpointIDV2 = findVPCEndpointConnectionByServiceIDAndVPCEndpointIDV2
-	FindVPCEndpointConnectionNotificationByIDV2            = findVPCEndpointConnectionNotificationByIDV2
-	FindVPCEndpointRouteTableAssociationExistsV2           = findVPCEndpointRouteTableAssociationExistsV2
-	FindVPCEndpointSecurityGroupAssociationExistsV2        = findVPCEndpointSecurityGroupAssociationExistsV2
-	FindVPCEndpointServiceConfigurationByIDV2              = findVPCEndpointServiceConfigurationByIDV2
-	FindVPCEndpointServicePermissionV2                     = findVPCEndpointServicePermissionV2
-	FindVPCEndpointSubnetAssociationExistsV2               = findVPCEndpointSubnetAssociationExistsV2
-	FindVPCIPv6CIDRBlockAssociationByIDV2                  = findVPCIPv6CIDRBlockAssociationByIDV2
-	FindVPNConnectionByID                                  = findVPNConnectionByID
-	FindVPNConnectionRouteByTwoPartKey                     = findVPNConnectionRouteByTwoPartKey
-	FindVPNGatewayByID                                     = findVPNGatewayByID
-	FindVPNGatewayVPCAttachmentByTwoPartKey                = findVPNGatewayVPCAttachmentByTwoPartKey
-	FindVPNGatewayRoutePropagationExistsV2                 = findVPNGatewayRoutePropagationExists
-	FlattenNetworkInterfacePrivateIPAddresses              = flattenNetworkInterfacePrivateIPAddresses
-	IPAMServicePrincipal                                   = ipamServicePrincipal
-	NewAttributeFilterList                                 = newAttributeFilterList
-	NewAttributeFilterListV2                               = newAttributeFilterListV2
-	NewCustomFilterList                                    = newCustomFilterList
-	NewTagFilterList                                       = newTagFilterList
-	ProtocolForValue                                       = protocolForValue
-	StopInstance                                           = stopInstance
-	StopEBSVolumeAttachmentInstance                        = stopVolumeAttachmentInstance
-	UpdateTags                                             = updateTags
-	UpdateTagsV2                                           = updateTagsV2
->>>>>>> 695458ac
 )
 
 type (
