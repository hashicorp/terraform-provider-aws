// Copyright (c) HashiCorp, Inc.
// SPDX-License-Identifier: MPL-2.0

package ec2_test

import (
	"context"
	"crypto/sha1"
	"encoding/hex"
	"fmt"
	"reflect"
	"regexp"
	"strconv"
	"strings"
	"testing"
	"time"

	"github.com/YakDriver/regexache"
	"github.com/aws/aws-sdk-go-v2/aws"
	"github.com/aws/aws-sdk-go-v2/service/ec2"
	awstypes "github.com/aws/aws-sdk-go-v2/service/ec2/types"
	"github.com/hashicorp/aws-sdk-go-base/v2/endpoints"
	"github.com/hashicorp/terraform-plugin-sdk/v2/helper/schema"
	sdkacctest "github.com/hashicorp/terraform-plugin-testing/helper/acctest"
	"github.com/hashicorp/terraform-plugin-testing/helper/resource"
	"github.com/hashicorp/terraform-plugin-testing/knownvalue"
	"github.com/hashicorp/terraform-plugin-testing/plancheck"
	"github.com/hashicorp/terraform-plugin-testing/statecheck"
	"github.com/hashicorp/terraform-plugin-testing/terraform"
	"github.com/hashicorp/terraform-plugin-testing/tfjsonpath"
	"github.com/hashicorp/terraform-provider-aws/internal/acctest"
	tfstatecheck "github.com/hashicorp/terraform-provider-aws/internal/acctest/statecheck"
	"github.com/hashicorp/terraform-provider-aws/internal/conns"
	"github.com/hashicorp/terraform-provider-aws/internal/flex"
	tfec2 "github.com/hashicorp/terraform-provider-aws/internal/service/ec2"
	"github.com/hashicorp/terraform-provider-aws/internal/tfresource"
	"github.com/hashicorp/terraform-provider-aws/names"
)

// func TestFetchRootDevice(t *testing.T) {
// 	ctx := acctest.Context(t)
// 	t.Parallel()

// 	cases := []struct {
// 		label  string
// 		images []*awstypes.Image
// 		name   string
// 	}{
// 		{
// 			"device name in mappings",
// 			[]*awstypes.Image{{
// 				ImageId:        aws.String("ami-123"),
// 				RootDeviceType: awstypes.DeviceType("ebs"),
// 				RootDeviceName: aws.String("/dev/xvda"),
// 				BlockDeviceMappings: []awstypes.BlockDeviceMapping{
// 					{DeviceName: aws.String("/dev/xvdb")},
// 					{DeviceName: aws.String("/dev/xvda")},
// 				},
// 			}},
// 			"/dev/xvda",
// 		},
// 		{
// 			"device name not in mappings",
// 			[]*awstypes.Image{{
// 				ImageId:        aws.String("ami-123"),
// 				RootDeviceType: awstypes.DeviceType("ebs"),
// 				RootDeviceName: aws.String("/dev/xvda"),
// 				BlockDeviceMappings: []awstypes.BlockDeviceMapping{
// 					{DeviceName: aws.String("/dev/xvdb")},
// 					{DeviceName: aws.String("/dev/xvdc")},
// 				},
// 			}},
// 			"/dev/xvdb",
// 		},
// 		{
// 			"no images",
// 			[]*awstypes.Image{},
// 			"",
// 		},
// 	}

// 	sess, err := session.NewSession(nil)
// 	if err != nil {
// 		t.Errorf("Error new session: %s", err)
// 	}

// 	for _, tc := range cases {
// 		tc := tc
// 		t.Run(fmt.Sprintf(tc.label), func(t *testing.T) {

// 			t.Parallel()

// 			conn := ec2.New(sess)
// 			conn.Handlers.Clear()
// 			conn.Handlers.Send.PushBack(func(r *request.Request) {
// 				data := r.Data.(*ec2.DescribeImagesOutput)
// 				data.Images = tc.images
// 			})
// 			name, _ := tfec2.FetchRootDeviceName(ctx, conn, "ami-123")
// 			if tc.name != aws.ToString(name) {
// 				t.Errorf("Expected name %s, got %s", tc.name, aws.ToString(name))
// 			}
// 		})
// 	}
// }

func TestParseInstanceType(t *testing.T) {
	t.Parallel()

	invalidInstanceTypes := []string{
		"",
		"abc",
		"abc4",
		"abc4.",
		"abc.xlarge",
		"4g.3xlarge",
	}

	for _, v := range invalidInstanceTypes {
		if _, err := tfec2.ParseInstanceType(v); err == nil {
			t.Errorf("Expected error for %s", v)
		}
	}

	v, err := tfec2.ParseInstanceType("c4.large")

	if err != nil {
		t.Errorf("Unexpected error: %s", err)
	}

	if got, want := v.Type, "c4"; got != want {
		t.Errorf("Got: %s, want: %s", got, want)
	}

	if got, want := v.Family, "c"; got != want {
		t.Errorf("Got: %s, want: %s", got, want)
	}

	if got, want := v.Generation, 4; got != want {
		t.Errorf("Got: %d, want: %d", got, want)
	}

	if got, want := v.AdditionalCapabilities, ""; got != want {
		t.Errorf("Got: %s, want: %s", got, want)
	}

	if got, want := v.Size, "large"; got != want {
		t.Errorf("Got: %s, want: %s", got, want)
	}

	v, err = tfec2.ParseInstanceType("im4gn.16xlarge")

	if err != nil {
		t.Errorf("Unexpected error: %s", err)
	}

	if got, want := v.Type, "im4gn"; got != want {
		t.Errorf("Got: %s, want: %s", got, want)
	}

	if got, want := v.Family, "im"; got != want {
		t.Errorf("Got: %s, want: %s", got, want)
	}

	if got, want := v.Generation, 4; got != want {
		t.Errorf("Got: %d, want: %d", got, want)
	}

	if got, want := v.AdditionalCapabilities, "gn"; got != want {
		t.Errorf("Got: %s, want: %s", got, want)
	}

	if got, want := v.Size, "16xlarge"; got != want {
		t.Errorf("Got: %s, want: %s", got, want)
	}
}

func TestAccEC2Instance_basic(t *testing.T) {
	ctx := acctest.Context(t)
	var v awstypes.Instance
	resourceName := "aws_instance.test"

	resource.ParallelTest(t, resource.TestCase{
		// No subnet_id specified requires default VPC with default subnets.
		PreCheck: func() {
			acctest.PreCheck(ctx, t)
			testAccPreCheckHasDefaultVPCDefaultSubnets(ctx, t)
		},
		ErrorCheck:               acctest.ErrorCheck(t, names.EC2ServiceID),
		ProtoV5ProviderFactories: acctest.ProtoV5ProviderFactories,
		CheckDestroy:             testAccCheckInstanceDestroy(ctx),
		Steps: []resource.TestStep{
			{
				Config: testAccInstanceConfig_basic(),
				Check: resource.ComposeTestCheckFunc(
					testAccCheckInstanceExists(ctx, resourceName, &v),
					acctest.MatchResourceAttrRegionalARN(ctx, resourceName, names.AttrARN, "ec2", regexache.MustCompile(`instance/i-[0-9a-z]+`)),
					resource.TestCheckResourceAttr(resourceName, "instance_initiated_shutdown_behavior", "stop"),
				),
			},
			{
				ResourceName:            resourceName,
				ImportState:             true,
				ImportStateVerify:       true,
				ImportStateVerifyIgnore: []string{"user_data_replace_on_change"},
			},
		},
	})
}

func TestAccEC2Instance_disappears(t *testing.T) {
	ctx := acctest.Context(t)
	var v awstypes.Instance
	resourceName := "aws_instance.test"

	resource.ParallelTest(t, resource.TestCase{
		// No subnet_id specified requires default VPC with default subnets.
		PreCheck: func() {
			acctest.PreCheck(ctx, t)
			testAccPreCheckHasDefaultVPCDefaultSubnets(ctx, t)
		},
		ErrorCheck:               acctest.ErrorCheck(t, names.EC2ServiceID),
		ProtoV5ProviderFactories: acctest.ProtoV5ProviderFactories,
		CheckDestroy:             testAccCheckInstanceDestroy(ctx),
		Steps: []resource.TestStep{
			{
				Config: testAccInstanceConfig_basic(),
				Check: resource.ComposeTestCheckFunc(
					testAccCheckInstanceExists(ctx, resourceName, &v),
					acctest.CheckResourceDisappears(ctx, acctest.Provider, tfec2.ResourceInstance(), resourceName),
				),
				ExpectNonEmptyPlan: true,
			},
		},
	})
}

func TestAccEC2Instance_inDefaultVPCBySgName(t *testing.T) {
	ctx := acctest.Context(t)
	var v awstypes.Instance
	resourceName := "aws_instance.test"
	rName := sdkacctest.RandomWithPrefix(acctest.ResourcePrefix)

	resource.ParallelTest(t, resource.TestCase{
		PreCheck:                 func() { acctest.PreCheck(ctx, t) },
		ErrorCheck:               acctest.ErrorCheck(t, names.EC2ServiceID),
		ProtoV5ProviderFactories: acctest.ProtoV5ProviderFactories,
		CheckDestroy:             testAccCheckInstanceDestroy(ctx),
		Steps: []resource.TestStep{
			{
				Config: testAccInstanceConfig_inDefaultVPCBySgName(rName),
				Check: resource.ComposeTestCheckFunc(
					testAccCheckInstanceExists(ctx, resourceName, &v),
				),
			},
			{
				ResourceName:            resourceName,
				ImportState:             true,
				ImportStateVerify:       true,
				ImportStateVerifyIgnore: []string{"user_data_replace_on_change"},
			},
		},
	})
}

func TestAccEC2Instance_inDefaultVPCBySgID(t *testing.T) {
	ctx := acctest.Context(t)
	var v awstypes.Instance
	resourceName := "aws_instance.test"
	rName := sdkacctest.RandomWithPrefix(acctest.ResourcePrefix)

	resource.ParallelTest(t, resource.TestCase{
		PreCheck:                 func() { acctest.PreCheck(ctx, t) },
		ErrorCheck:               acctest.ErrorCheck(t, names.EC2ServiceID),
		ProtoV5ProviderFactories: acctest.ProtoV5ProviderFactories,
		CheckDestroy:             testAccCheckInstanceDestroy(ctx),
		Steps: []resource.TestStep{
			{
				Config: testAccInstanceConfig_inDefaultVPCBySGID(rName),
				Check: resource.ComposeTestCheckFunc(
					testAccCheckInstanceExists(ctx, resourceName, &v),
				),
			},
			{
				ResourceName:            resourceName,
				ImportState:             true,
				ImportStateVerify:       true,
				ImportStateVerifyIgnore: []string{"user_data_replace_on_change"},
			},
		},
	})
}

func TestAccEC2Instance_atLeastOneOtherEBSVolume(t *testing.T) {
	ctx := acctest.Context(t)
	var v awstypes.Instance
	resourceName := "aws_instance.test"
	rName := sdkacctest.RandomWithPrefix(acctest.ResourcePrefix)

	resource.ParallelTest(t, resource.TestCase{
		PreCheck:                 func() { acctest.PreCheck(ctx, t) },
		ErrorCheck:               acctest.ErrorCheck(t, names.EC2ServiceID),
		ProtoV5ProviderFactories: acctest.ProtoV5ProviderFactories,
		CheckDestroy:             testAccCheckInstanceDestroy(ctx),
		Steps: []resource.TestStep{
			{
				Config: testAccInstanceConfig_atLeastOneOtherEBSVolume(rName),
				Check: resource.ComposeTestCheckFunc(
					testAccCheckInstanceExists(ctx, resourceName, &v),
					resource.TestCheckResourceAttr(resourceName, "user_data", "foo:-with-character's"),
					resource.TestCheckResourceAttr(resourceName, "root_block_device.#", "0"), // This is an instance store AMI
					resource.TestCheckResourceAttr(resourceName, "ebs_block_device.#", "0"),
					resource.TestCheckResourceAttr(resourceName, "outpost_arn", ""),
					acctest.MatchResourceAttrRegionalARN(ctx, resourceName, names.AttrARN, "ec2", regexache.MustCompile(`instance/i-[0-9a-z]+`)),
				),
			},
			{
				ResourceName:            resourceName,
				ImportState:             true,
				ImportStateVerify:       true,
				ImportStateVerifyIgnore: []string{"user_data_replace_on_change"},
			},
			// We repeat the exact same test so that we can be sure
			// that the user data hash stuff is working without generating
			// an incorrect diff.
			{
				Config: testAccInstanceConfig_atLeastOneOtherEBSVolume(rName),
				Check: resource.ComposeTestCheckFunc(
					testAccCheckInstanceExists(ctx, resourceName, &v),
					resource.TestCheckResourceAttr(resourceName, "user_data", "foo:-with-character's"),
					resource.TestCheckResourceAttr(resourceName, "ebs_block_device.#", "0"),
				),
			},
		},
	})
}

func TestAccEC2Instance_EBSBlockDevice_kmsKeyARN(t *testing.T) {
	ctx := acctest.Context(t)
	var instance awstypes.Instance
	kmsKeyResourceName := "aws_kms_key.test"
	resourceName := "aws_instance.test"
	rName := sdkacctest.RandomWithPrefix(acctest.ResourcePrefix)

	resource.ParallelTest(t, resource.TestCase{
		PreCheck:                 func() { acctest.PreCheck(ctx, t) },
		ErrorCheck:               acctest.ErrorCheck(t, names.EC2ServiceID),
		ProtoV5ProviderFactories: acctest.ProtoV5ProviderFactories,
		CheckDestroy:             testAccCheckInstanceDestroy(ctx),
		Steps: []resource.TestStep{
			{
				Config: testAccInstanceConfig_ebsKMSKeyARN(rName),
				Check: resource.ComposeTestCheckFunc(
					testAccCheckInstanceExists(ctx, resourceName, &instance),
					resource.TestCheckResourceAttr(resourceName, "ebs_block_device.#", "1"),
					resource.TestCheckTypeSetElemNestedAttrs(resourceName, "ebs_block_device.*", map[string]string{
						names.AttrEncrypted: acctest.CtTrue,
					}),
					resource.TestCheckTypeSetElemAttrPair(resourceName, "ebs_block_device.*.kms_key_id", kmsKeyResourceName, names.AttrARN),
				),
			},
		},
	})
}

// Reference: https://github.com/hashicorp/terraform-provider-aws/issues/12667
func TestAccEC2Instance_EBSBlockDevice_invalidIopsForVolumeType(t *testing.T) {
	ctx := acctest.Context(t)
	resource.ParallelTest(t, resource.TestCase{
		PreCheck:                 func() { acctest.PreCheck(ctx, t) },
		ErrorCheck:               acctest.ErrorCheck(t, names.EC2ServiceID),
		ProtoV5ProviderFactories: acctest.ProtoV5ProviderFactories,
		CheckDestroy:             testAccCheckInstanceDestroy(ctx),
		Steps: []resource.TestStep{
			{
				Config:      testAccInstanceConfig_ebsBlockDeviceInvalidIOPS,
				ExpectError: regexache.MustCompile(`creating resource: iops attribute not supported for ebs_block_device with volume_type gp2`),
			},
		},
	})
}

func TestAccEC2Instance_EBSBlockDevice_invalidThroughputForVolumeType(t *testing.T) {
	ctx := acctest.Context(t)
	resource.ParallelTest(t, resource.TestCase{
		PreCheck:                 func() { acctest.PreCheck(ctx, t) },
		ErrorCheck:               acctest.ErrorCheck(t, names.EC2ServiceID),
		ProtoV5ProviderFactories: acctest.ProtoV5ProviderFactories,
		CheckDestroy:             testAccCheckInstanceDestroy(ctx),
		Steps: []resource.TestStep{
			{
				Config:      testAccInstanceConfig_ebsBlockDeviceInvalidThroughput,
				ExpectError: regexache.MustCompile(`creating resource: throughput attribute not supported for ebs_block_device with volume_type gp2`),
			},
		},
	})
}

// TestAccEC2Instance_EBSBlockDevice_RootBlockDevice_removed verifies block device mappings
// removed outside terraform no longer result in a panic.
// Reference: https://github.com/hashicorp/terraform-provider-aws/issues/20821
func TestAccEC2Instance_EBSBlockDevice_RootBlockDevice_removed(t *testing.T) {
	ctx := acctest.Context(t)
	var instance awstypes.Instance
	resourceName := "aws_instance.test"
	rName := sdkacctest.RandomWithPrefix(acctest.ResourcePrefix)

	resource.ParallelTest(t, resource.TestCase{
		PreCheck:                 func() { acctest.PreCheck(ctx, t) },
		ErrorCheck:               acctest.ErrorCheck(t, names.EC2ServiceID),
		ProtoV5ProviderFactories: acctest.ProtoV5ProviderFactories,
		CheckDestroy:             testAccCheckInstanceDestroy(ctx),
		Steps: []resource.TestStep{
			{
				Config: testAccInstanceConfig_ebsAndRootBlockDevice(rName),
				Check: resource.ComposeTestCheckFunc(
					testAccCheckInstanceExists(ctx, resourceName, &instance),
					// Instance must be stopped before detaching a root block device
					testAccCheckStopInstance(ctx, &instance),
					testAccCheckDetachVolumes(ctx, &instance),
				),
				ExpectNonEmptyPlan: true,
			},
		},
	})
}

func TestAccEC2Instance_RootBlockDevice_kmsKeyARN(t *testing.T) {
	ctx := acctest.Context(t)
	var instance awstypes.Instance
	kmsKeyResourceName := "aws_kms_key.test"
	resourceName := "aws_instance.test"
	rName := sdkacctest.RandomWithPrefix(acctest.ResourcePrefix)

	resource.ParallelTest(t, resource.TestCase{
		PreCheck:                 func() { acctest.PreCheck(ctx, t) },
		ErrorCheck:               acctest.ErrorCheck(t, names.EC2ServiceID),
		ProtoV5ProviderFactories: acctest.ProtoV5ProviderFactories,
		CheckDestroy:             testAccCheckInstanceDestroy(ctx),
		Steps: []resource.TestStep{
			{
				Config: testAccInstanceConfig_rootBlockDeviceKMSKeyARN(rName),
				Check: resource.ComposeTestCheckFunc(
					testAccCheckInstanceExists(ctx, resourceName, &instance),
					resource.TestCheckResourceAttr(resourceName, "root_block_device.#", "1"),
					resource.TestCheckResourceAttr(resourceName, "root_block_device.0.encrypted", acctest.CtTrue),
					resource.TestCheckResourceAttrPair(resourceName, "root_block_device.0.kms_key_id", kmsKeyResourceName, names.AttrARN),
				),
			},
			{
				ResourceName:            resourceName,
				ImportState:             true,
				ImportStateVerify:       true,
				ImportStateVerifyIgnore: []string{"user_data_replace_on_change"},
			},
		},
	})
}

func TestAccEC2Instance_userDataBase64(t *testing.T) {
	ctx := acctest.Context(t)
	var v awstypes.Instance
	resourceName := "aws_instance.test"
	rName := sdkacctest.RandomWithPrefix(acctest.ResourcePrefix)

	resource.ParallelTest(t, resource.TestCase{
		PreCheck:                 func() { acctest.PreCheck(ctx, t) },
		ErrorCheck:               acctest.ErrorCheck(t, names.EC2ServiceID),
		ProtoV5ProviderFactories: acctest.ProtoV5ProviderFactories,
		CheckDestroy:             testAccCheckInstanceDestroy(ctx),
		Steps: []resource.TestStep{
			{
				Config: testAccInstanceConfig_userDataBase64(rName, "hello world"),
				Check: resource.ComposeTestCheckFunc(
					testAccCheckInstanceExists(ctx, resourceName, &v),
					resource.TestCheckResourceAttr(resourceName, "user_data_base64", "aGVsbG8gd29ybGQ="),
				),
			},
			{
				ResourceName:            resourceName,
				ImportState:             true,
				ImportStateVerify:       true,
				ImportStateVerifyIgnore: []string{"user_data", "user_data_replace_on_change"},
			},
		},
	})
}

func TestAccEC2Instance_userDataBase64_updateWithBashFile(t *testing.T) {
	ctx := acctest.Context(t)
	var v awstypes.Instance
	resourceName := "aws_instance.test"
	rName := sdkacctest.RandomWithPrefix(acctest.ResourcePrefix)

	resource.ParallelTest(t, resource.TestCase{
		PreCheck:                 func() { acctest.PreCheck(ctx, t) },
		ErrorCheck:               acctest.ErrorCheck(t, names.EC2ServiceID),
		ProtoV5ProviderFactories: acctest.ProtoV5ProviderFactories,
		CheckDestroy:             testAccCheckInstanceDestroy(ctx),
		Steps: []resource.TestStep{
			{
				Config: testAccInstanceConfig_userDataBase64(rName, "hello world"),
				Check: resource.ComposeTestCheckFunc(
					testAccCheckInstanceExists(ctx, resourceName, &v),
					resource.TestCheckResourceAttr(resourceName, "user_data_base64", "aGVsbG8gd29ybGQ="),
				),
			},
			{
				Config: testAccInstanceConfig_userDataBase64Base64EncodedFile(rName, "test-fixtures/userdata-test.sh"),
				Check: resource.ComposeTestCheckFunc(
					testAccCheckInstanceExists(ctx, resourceName, &v),
				),
			},
			{
				ResourceName:            resourceName,
				ImportState:             true,
				ImportStateVerify:       true,
				ImportStateVerifyIgnore: []string{"user_data", "user_data_replace_on_change"},
			},
		},
	})
}

func TestAccEC2Instance_userDataBase64_updateWithZipFile(t *testing.T) {
	ctx := acctest.Context(t)
	var v awstypes.Instance
	resourceName := "aws_instance.test"
	rName := sdkacctest.RandomWithPrefix(acctest.ResourcePrefix)

	resource.ParallelTest(t, resource.TestCase{
		PreCheck:                 func() { acctest.PreCheck(ctx, t) },
		ErrorCheck:               acctest.ErrorCheck(t, names.EC2ServiceID),
		ProtoV5ProviderFactories: acctest.ProtoV5ProviderFactories,
		CheckDestroy:             testAccCheckInstanceDestroy(ctx),
		Steps: []resource.TestStep{
			{
				Config: testAccInstanceConfig_userDataBase64(rName, "hello world"),
				Check: resource.ComposeTestCheckFunc(
					testAccCheckInstanceExists(ctx, resourceName, &v),
					resource.TestCheckResourceAttr(resourceName, "user_data_base64", "aGVsbG8gd29ybGQ="),
				),
			},
			{
				Config: testAccInstanceConfig_userDataBase64Base64EncodedFile(rName, "test-fixtures/userdata-test.zip"),
				Check: resource.ComposeTestCheckFunc(
					testAccCheckInstanceExists(ctx, resourceName, &v),
				),
			},
			{
				ResourceName:            resourceName,
				ImportState:             true,
				ImportStateVerify:       true,
				ImportStateVerifyIgnore: []string{"user_data", "user_data_replace_on_change"},
			},
		},
	})
}

func TestAccEC2Instance_userDataBase64_update(t *testing.T) {
	ctx := acctest.Context(t)
	var v awstypes.Instance
	resourceName := "aws_instance.test"
	rName := sdkacctest.RandomWithPrefix(acctest.ResourcePrefix)

	resource.ParallelTest(t, resource.TestCase{
		PreCheck:                 func() { acctest.PreCheck(ctx, t) },
		ErrorCheck:               acctest.ErrorCheck(t, names.EC2ServiceID),
		ProtoV5ProviderFactories: acctest.ProtoV5ProviderFactories,
		CheckDestroy:             testAccCheckInstanceDestroy(ctx),
		Steps: []resource.TestStep{
			{
				Config: testAccInstanceConfig_userDataBase64(rName, "hello world"),
				Check: resource.ComposeTestCheckFunc(
					testAccCheckInstanceExists(ctx, resourceName, &v),
					resource.TestCheckResourceAttr(resourceName, "user_data_base64", "aGVsbG8gd29ybGQ="),
				),
			},
			{
				Config: testAccInstanceConfig_userDataBase64(rName, "new world"),
				Check: resource.ComposeTestCheckFunc(
					testAccCheckInstanceExists(ctx, resourceName, &v),
					resource.TestCheckResourceAttr(resourceName, "user_data_base64", "bmV3IHdvcmxk"),
				),
			},
			{
				ResourceName:            resourceName,
				ImportState:             true,
				ImportStateVerify:       true,
				ImportStateVerifyIgnore: []string{"user_data", "user_data_replace_on_change"},
			},
		},
	})
}

func TestAccEC2Instance_gp2IopsDevice(t *testing.T) {
	ctx := acctest.Context(t)
	var v awstypes.Instance
	resourceName := "aws_instance.test"
	rName := sdkacctest.RandomWithPrefix(acctest.ResourcePrefix)

	testCheck := func() resource.TestCheckFunc {
		return func(*terraform.State) error {
			// Map out the block devices by name, which should be unique.
			blockDevices := make(map[string]awstypes.InstanceBlockDeviceMapping)
			for _, blockDevice := range v.BlockDeviceMappings {
				blockDevices[aws.ToString(blockDevice.DeviceName)] = blockDevice
			}

			// Check if the root block device exists.
			if _, ok := blockDevices["/dev/xvda"]; !ok {
				return fmt.Errorf("block device doesn't exist: /dev/xvda")
			}

			return nil
		}
	}

	resource.ParallelTest(t, resource.TestCase{
		PreCheck:                 func() { acctest.PreCheck(ctx, t) },
		ErrorCheck:               acctest.ErrorCheck(t, names.EC2ServiceID),
		ProtoV5ProviderFactories: acctest.ProtoV5ProviderFactories,
		CheckDestroy:             testAccCheckInstanceDestroy(ctx),
		Steps: []resource.TestStep{
			{
				Config: testAccInstanceConfig_gp2IOPSDevice(rName),
				Check: resource.ComposeTestCheckFunc(
					testAccCheckInstanceExists(ctx, resourceName, &v),
					resource.TestCheckResourceAttr(resourceName, "root_block_device.#", "1"),
					resource.TestCheckResourceAttr(resourceName, "root_block_device.0.volume_size", "11"),
					resource.TestCheckResourceAttr(resourceName, "root_block_device.0.volume_type", "gp2"),
					resource.TestCheckResourceAttr(resourceName, "root_block_device.0.iops", "100"),
					testCheck(),
				),
			},
			{
				ResourceName:            resourceName,
				ImportState:             true,
				ImportStateVerify:       true,
				ImportStateVerifyIgnore: []string{"user_data_replace_on_change"},
			},
		},
	})
}

// TestAccEC2Instance_gp2WithIopsValue updated in v3.0.0
// to account for apply-time validation of the root_block_device.iops attribute for supported volume types
// Reference: https://github.com/hashicorp/terraform-provider-aws/pull/14310
func TestAccEC2Instance_gp2WithIopsValue(t *testing.T) {
	ctx := acctest.Context(t)
	rName := sdkacctest.RandomWithPrefix(acctest.ResourcePrefix)

	resource.ParallelTest(t, resource.TestCase{
		PreCheck:                 func() { acctest.PreCheck(ctx, t) },
		ErrorCheck:               acctest.ErrorCheck(t, names.EC2ServiceID),
		ProtoV5ProviderFactories: acctest.ProtoV5ProviderFactories,
		CheckDestroy:             testAccCheckInstanceDestroy(ctx),
		Steps: []resource.TestStep{
			{
				Config:      testAccInstanceConfig_gp2IOPSValue(rName),
				ExpectError: regexache.MustCompile(`creating resource: iops attribute not supported for root_block_device with volume_type gp2`),
			},
		},
	})
}

func TestAccEC2Instance_blockDevices(t *testing.T) {
	ctx := acctest.Context(t)
	var v awstypes.Instance
	resourceName := "aws_instance.test"
	rName := sdkacctest.RandomWithPrefix(acctest.ResourcePrefix)

	testCheck := func() resource.TestCheckFunc {
		return func(*terraform.State) error {
			// Map out the block devices by name, which should be unique.
			blockDevices := make(map[string]awstypes.InstanceBlockDeviceMapping)
			for _, blockDevice := range v.BlockDeviceMappings {
				blockDevices[aws.ToString(blockDevice.DeviceName)] = blockDevice
			}

			// Check if the root block device exists.
			if _, ok := blockDevices["/dev/xvda"]; !ok {
				return fmt.Errorf("block device doesn't exist: /dev/xvda")
			}

			// Check if the secondary block device exists.
			if _, ok := blockDevices["/dev/sdb"]; !ok {
				return fmt.Errorf("block device doesn't exist: /dev/sdb")
			}

			// Check if the third block device exists.
			if _, ok := blockDevices["/dev/sdc"]; !ok {
				return fmt.Errorf("block device doesn't exist: /dev/sdc")
			}

			// Check if the encrypted block device exists
			if _, ok := blockDevices["/dev/sdd"]; !ok {
				return fmt.Errorf("block device doesn't exist: /dev/sdd")
			}

			if _, ok := blockDevices["/dev/sdf"]; !ok {
				return fmt.Errorf("block device doesn't exist: /dev/sdf")
			}

			if _, ok := blockDevices["/dev/sdg"]; !ok {
				return fmt.Errorf("block device doesn't exist: /dev/sdg")
			}

			return nil
		}
	}

	rootVolumeSize := "11"

	resource.ParallelTest(t, resource.TestCase{
		PreCheck:                 func() { acctest.PreCheck(ctx, t) },
		ErrorCheck:               acctest.ErrorCheck(t, names.EC2ServiceID),
		ProtoV5ProviderFactories: acctest.ProtoV5ProviderFactories,
		CheckDestroy:             testAccCheckInstanceDestroy(ctx),
		Steps: []resource.TestStep{
			{
				Config: testAccInstanceConfig_blockDevices(rName, rootVolumeSize),
				Check: resource.ComposeTestCheckFunc(
					testAccCheckInstanceExists(ctx, resourceName, &v),
					resource.TestCheckResourceAttr(resourceName, "root_block_device.#", "1"),
					resource.TestMatchResourceAttr(resourceName, "root_block_device.0.volume_id", regexache.MustCompile("vol-[0-9a-z]+")),
					resource.TestCheckResourceAttr(resourceName, "root_block_device.0.volume_size", rootVolumeSize),
					resource.TestCheckResourceAttr(resourceName, "root_block_device.0.volume_type", "gp2"),
					resource.TestCheckResourceAttr(resourceName, "ebs_block_device.#", "5"),
					resource.TestCheckTypeSetElemNestedAttrs(resourceName, "ebs_block_device.*", map[string]string{
						names.AttrDeviceName: "/dev/sdb",
						names.AttrVolumeSize: "9",
						names.AttrVolumeType: "gp2",
					}),
					resource.TestMatchTypeSetElemNestedAttrs(resourceName, "ebs_block_device.*", map[string]*regexp.Regexp{
						"volume_id": regexache.MustCompile("vol-[0-9a-z]+"),
					}),
					resource.TestCheckTypeSetElemNestedAttrs(resourceName, "ebs_block_device.*", map[string]string{
						names.AttrDeviceName: "/dev/sdc",
						names.AttrVolumeSize: "10",
						names.AttrVolumeType: "io1",
						names.AttrIOPS:       "100",
					}),
					resource.TestCheckTypeSetElemNestedAttrs(resourceName, "ebs_block_device.*", map[string]string{
						names.AttrDeviceName: "/dev/sdf",
						names.AttrVolumeSize: "10",
						names.AttrVolumeType: "gp3",
						names.AttrThroughput: "300",
					}),
					resource.TestCheckTypeSetElemNestedAttrs(resourceName, "ebs_block_device.*", map[string]string{
						names.AttrDeviceName: "/dev/sdg",
						names.AttrVolumeSize: "10",
						names.AttrVolumeType: "gp3",
						names.AttrThroughput: "300",
						names.AttrIOPS:       "4000",
					}),
					resource.TestMatchTypeSetElemNestedAttrs(resourceName, "ebs_block_device.*", map[string]*regexp.Regexp{
						"volume_id": regexache.MustCompile("vol-[0-9a-z]+"),
					}),
					resource.TestCheckTypeSetElemNestedAttrs(resourceName, "ebs_block_device.*", map[string]string{
						names.AttrDeviceName: "/dev/sdd",
						names.AttrEncrypted:  acctest.CtTrue,
						names.AttrVolumeSize: "12",
					}),
					resource.TestMatchTypeSetElemNestedAttrs(resourceName, "ebs_block_device.*", map[string]*regexp.Regexp{
						"volume_id": regexache.MustCompile("vol-[0-9a-z]+"),
					}),
					resource.TestCheckResourceAttr(resourceName, "ephemeral_block_device.#", "1"),
					resource.TestCheckTypeSetElemNestedAttrs(resourceName, "ephemeral_block_device.*", map[string]string{
						names.AttrDeviceName:  "/dev/sde",
						names.AttrVirtualName: "ephemeral0",
					}),
					testCheck(),
				),
			},
			{
				ResourceName:            resourceName,
				ImportState:             true,
				ImportStateVerify:       true,
				ImportStateVerifyIgnore: []string{"ephemeral_block_device", "user_data_replace_on_change"},
			},
		},
	})
}

func TestAccEC2Instance_rootInstanceStore(t *testing.T) {
	ctx := acctest.Context(t)
	var v awstypes.Instance
	resourceName := "aws_instance.test"
	rName := sdkacctest.RandomWithPrefix(acctest.ResourcePrefix)

	resource.ParallelTest(t, resource.TestCase{
		PreCheck:                 func() { acctest.PreCheck(ctx, t) },
		ErrorCheck:               acctest.ErrorCheck(t, names.EC2ServiceID),
		ProtoV5ProviderFactories: acctest.ProtoV5ProviderFactories,
		CheckDestroy:             testAccCheckInstanceDestroy(ctx),
		Steps: []resource.TestStep{
			{
				Config: testAccInstanceConfig_rootStore(rName),
				Check: resource.ComposeTestCheckFunc(
					testAccCheckInstanceExists(ctx, resourceName, &v),
					resource.TestCheckResourceAttr(resourceName, "ebs_block_device.#", "0"),
					resource.TestCheckResourceAttr(resourceName, "ebs_optimized", acctest.CtFalse),
					resource.TestCheckResourceAttr(resourceName, "root_block_device.#", "0"),
				),
			},
			{
				ResourceName:            resourceName,
				ImportState:             true,
				ImportStateVerify:       true,
				ImportStateVerifyIgnore: []string{"user_data_replace_on_change"},
			},
		},
	})
}

func TestAccEC2Instance_noAMIEphemeralDevices(t *testing.T) {
	ctx := acctest.Context(t)
	var v awstypes.Instance
	resourceName := "aws_instance.test"
	rName := sdkacctest.RandomWithPrefix(acctest.ResourcePrefix)

	testCheck := func() resource.TestCheckFunc {
		return func(*terraform.State) error {
			// Map out the block devices by name, which should be unique.
			blockDevices := make(map[string]awstypes.InstanceBlockDeviceMapping)
			for _, blockDevice := range v.BlockDeviceMappings {
				blockDevices[aws.ToString(blockDevice.DeviceName)] = blockDevice
			}

			// Check if the root block device exists.
			if _, ok := blockDevices["/dev/xvda"]; !ok {
				return fmt.Errorf("block device doesn't exist: /dev/xvda")
			}

			// Check if the secondary block not exists.
			if _, ok := blockDevices["/dev/sdb"]; ok {
				return fmt.Errorf("block device exist: /dev/sdb")
			}

			// Check if the third block device not exists.
			if _, ok := blockDevices["/dev/sdc"]; ok {
				return fmt.Errorf("block device exist: /dev/sdc")
			}
			return nil
		}
	}

	resource.ParallelTest(t, resource.TestCase{
		PreCheck:                 func() { acctest.PreCheck(ctx, t) },
		ErrorCheck:               acctest.ErrorCheck(t, names.EC2ServiceID),
		ProtoV5ProviderFactories: acctest.ProtoV5ProviderFactories,
		CheckDestroy:             testAccCheckInstanceDestroy(ctx),
		Steps: []resource.TestStep{
			{
				Config: testAccInstanceConfig_noAMIEphemeralDevices(rName),
				Check: resource.ComposeTestCheckFunc(
					testAccCheckInstanceExists(ctx, resourceName, &v),
					resource.TestCheckResourceAttr(resourceName, "ebs_optimized", acctest.CtFalse),
					resource.TestCheckResourceAttr(resourceName, "root_block_device.#", "1"),
					resource.TestCheckResourceAttr(resourceName, "root_block_device.0.volume_size", "11"),
					resource.TestCheckResourceAttr(resourceName, "root_block_device.0.volume_type", "gp2"),
					resource.TestCheckResourceAttr(resourceName, "ebs_block_device.#", "0"),
					resource.TestCheckResourceAttr(resourceName, "ephemeral_block_device.#", "2"),
					resource.TestCheckTypeSetElemNestedAttrs(resourceName, "ephemeral_block_device.*", map[string]string{
						names.AttrDeviceName: "/dev/sdb",
						"no_device":          acctest.CtTrue,
					}),
					resource.TestCheckTypeSetElemNestedAttrs(resourceName, "ephemeral_block_device.*", map[string]string{
						names.AttrDeviceName: "/dev/sdc",
						"no_device":          acctest.CtTrue,
					}),
					testCheck(),
				),
			},
			{
				ResourceName:            resourceName,
				ImportState:             true,
				ImportStateVerify:       true,
				ImportStateVerifyIgnore: []string{"ephemeral_block_device", "user_data_replace_on_change"},
			},
		},
	})
}

func TestAccEC2Instance_sourceDestCheck(t *testing.T) {
	ctx := acctest.Context(t)
	var v awstypes.Instance
	resourceName := "aws_instance.test"
	rName := sdkacctest.RandomWithPrefix(acctest.ResourcePrefix)

	testCheck := func(enabled bool) resource.TestCheckFunc {
		return func(*terraform.State) error {
			if v.SourceDestCheck == nil {
				return fmt.Errorf("bad source_dest_check: got nil")
			}
			if *v.SourceDestCheck != enabled {
				return fmt.Errorf("bad source_dest_check: %#v", *v.SourceDestCheck)
			}

			return nil
		}
	}

	resource.ParallelTest(t, resource.TestCase{
		PreCheck:                 func() { acctest.PreCheck(ctx, t) },
		ErrorCheck:               acctest.ErrorCheck(t, names.EC2ServiceID),
		ProtoV5ProviderFactories: acctest.ProtoV5ProviderFactories,
		CheckDestroy:             testAccCheckInstanceDestroy(ctx),
		Steps: []resource.TestStep{
			{
				Config: testAccInstanceConfig_sourceDestDisable(rName),
				Check: resource.ComposeTestCheckFunc(
					testAccCheckInstanceExists(ctx, resourceName, &v),
					testCheck(false),
				),
			},
			{
				ResourceName:            resourceName,
				ImportState:             true,
				ImportStateVerify:       true,
				ImportStateVerifyIgnore: []string{"user_data_replace_on_change"},
			},
			{
				Config: testAccInstanceConfig_sourceDestEnable(rName),
				Check: resource.ComposeTestCheckFunc(
					testAccCheckInstanceExists(ctx, resourceName, &v),
					testCheck(true),
				),
			},
			{
				Config: testAccInstanceConfig_sourceDestDisable(rName),
				Check: resource.ComposeTestCheckFunc(
					testAccCheckInstanceExists(ctx, resourceName, &v),
					testCheck(false),
				),
			},
		},
	})
}

func TestAccEC2Instance_autoRecovery(t *testing.T) {
	ctx := acctest.Context(t)
	var v awstypes.Instance
	resourceName := "aws_instance.test"
	rName := sdkacctest.RandomWithPrefix(acctest.ResourcePrefix)

	resource.ParallelTest(t, resource.TestCase{
		PreCheck:                 func() { acctest.PreCheck(ctx, t) },
		ErrorCheck:               acctest.ErrorCheck(t, names.EC2ServiceID),
		ProtoV5ProviderFactories: acctest.ProtoV5ProviderFactories,
		CheckDestroy:             testAccCheckInstanceDestroy(ctx),
		Steps: []resource.TestStep{
			{
				Config: testAccInstanceConfig_autoRecovery(rName, "default"),
				Check: resource.ComposeTestCheckFunc(
					testAccCheckInstanceExists(ctx, resourceName, &v),
					resource.TestCheckResourceAttr(resourceName, "maintenance_options.#", "1"),
					resource.TestCheckResourceAttr(resourceName, "maintenance_options.0.auto_recovery", "default"),
				),
			},
			{
				ResourceName:            resourceName,
				ImportState:             true,
				ImportStateVerify:       true,
				ImportStateVerifyIgnore: []string{"user_data_replace_on_change"},
			},
			{
				Config: testAccInstanceConfig_autoRecovery(rName, "disabled"),
				Check: resource.ComposeTestCheckFunc(
					testAccCheckInstanceExists(ctx, resourceName, &v),
					resource.TestCheckResourceAttr(resourceName, "maintenance_options.#", "1"),
					resource.TestCheckResourceAttr(resourceName, "maintenance_options.0.auto_recovery", "disabled"),
				),
			},
		},
	})
}

func TestAccEC2Instance_disableAPIStop(t *testing.T) {
	ctx := acctest.Context(t)
	var v awstypes.Instance
	resourceName := "aws_instance.test"
	rName := sdkacctest.RandomWithPrefix(acctest.ResourcePrefix)

	resource.ParallelTest(t, resource.TestCase{
		PreCheck:                 func() { acctest.PreCheck(ctx, t) },
		ErrorCheck:               acctest.ErrorCheck(t, names.EC2ServiceID),
		ProtoV5ProviderFactories: acctest.ProtoV5ProviderFactories,
		CheckDestroy:             testAccCheckInstanceDestroy(ctx),
		Steps: []resource.TestStep{
			{
				Config: testAccInstanceConfig_disableAPIStop(rName, true),
				Check: resource.ComposeTestCheckFunc(
					testAccCheckInstanceExists(ctx, resourceName, &v),
					resource.TestCheckResourceAttr(resourceName, "disable_api_stop", acctest.CtTrue),
				),
			},
			{
				ResourceName:            resourceName,
				ImportState:             true,
				ImportStateVerify:       true,
				ImportStateVerifyIgnore: []string{"user_data_replace_on_change"},
			},
			{
				Config: testAccInstanceConfig_disableAPIStop(rName, false),
				Check: resource.ComposeTestCheckFunc(
					testAccCheckInstanceExists(ctx, resourceName, &v),
					resource.TestCheckResourceAttr(resourceName, "disable_api_stop", acctest.CtFalse),
				),
			},
		},
	})
}

func TestAccEC2Instance_disableAPITerminationFinalFalse(t *testing.T) {
	ctx := acctest.Context(t)
	var v awstypes.Instance
	resourceName := "aws_instance.test"
	rName := sdkacctest.RandomWithPrefix(acctest.ResourcePrefix)

	resource.ParallelTest(t, resource.TestCase{
		PreCheck:                 func() { acctest.PreCheck(ctx, t) },
		ErrorCheck:               acctest.ErrorCheck(t, names.EC2ServiceID),
		ProtoV5ProviderFactories: acctest.ProtoV5ProviderFactories,
		CheckDestroy:             testAccCheckInstanceDestroy(ctx),
		Steps: []resource.TestStep{
			{
				Config: testAccInstanceConfig_disableAPITermination(rName, true),
				Check: resource.ComposeTestCheckFunc(
					testAccCheckInstanceExists(ctx, resourceName, &v),
					resource.TestCheckResourceAttr(resourceName, "disable_api_termination", acctest.CtTrue),
				),
			},
			{
				ResourceName:            resourceName,
				ImportState:             true,
				ImportStateVerify:       true,
				ImportStateVerifyIgnore: []string{"user_data_replace_on_change"},
			},
			{
				Config: testAccInstanceConfig_disableAPITermination(rName, false),
				Check: resource.ComposeTestCheckFunc(
					testAccCheckInstanceExists(ctx, resourceName, &v),
					resource.TestCheckResourceAttr(resourceName, "disable_api_termination", acctest.CtFalse),
				),
			},
		},
	})
}

func TestAccEC2Instance_disableAPITerminationFinalTrue(t *testing.T) {
	ctx := acctest.Context(t)
	var v awstypes.Instance
	resourceName := "aws_instance.test"
	rName := sdkacctest.RandomWithPrefix(acctest.ResourcePrefix)

	resource.ParallelTest(t, resource.TestCase{
		PreCheck:                 func() { acctest.PreCheck(ctx, t) },
		ErrorCheck:               acctest.ErrorCheck(t, names.EC2ServiceID),
		ProtoV5ProviderFactories: acctest.ProtoV5ProviderFactories,
		CheckDestroy:             testAccCheckInstanceDestroy(ctx),
		Steps: []resource.TestStep{
			{
				Config: testAccInstanceConfig_disableAPITermination(rName, true),
				Check: resource.ComposeTestCheckFunc(
					testAccCheckInstanceExists(ctx, resourceName, &v),
					resource.TestCheckResourceAttr(resourceName, "disable_api_termination", acctest.CtTrue),
				),
			},
			{
				ResourceName:            resourceName,
				ImportState:             true,
				ImportStateVerify:       true,
				ImportStateVerifyIgnore: []string{"user_data_replace_on_change"},
			},
		},
	})
}

func TestAccEC2Instance_dedicatedInstance(t *testing.T) {
	ctx := acctest.Context(t)
	var v awstypes.Instance
	resourceName := "aws_instance.test"
	rName := sdkacctest.RandomWithPrefix(acctest.ResourcePrefix)

	resource.ParallelTest(t, resource.TestCase{
		PreCheck:                 func() { acctest.PreCheck(ctx, t) },
		ErrorCheck:               acctest.ErrorCheck(t, names.EC2ServiceID),
		ProtoV5ProviderFactories: acctest.ProtoV5ProviderFactories,
		CheckDestroy:             testAccCheckInstanceDestroy(ctx),
		Steps: []resource.TestStep{
			{
				Config: testAccInstanceConfig_dedicated(rName),
				Check: resource.ComposeTestCheckFunc(
					testAccCheckInstanceExists(ctx, resourceName, &v),
					resource.TestCheckResourceAttr(resourceName, "tenancy", "dedicated"),
				),
			},
			{
				ResourceName:      resourceName,
				ImportState:       true,
				ImportStateVerify: true,
				ImportStateVerifyIgnore: []string{
					"associate_public_ip_address",
					"user_data",
					"user_data_replace_on_change",
				},
			},
		},
	})
}

func TestAccEC2Instance_outpost(t *testing.T) {
	ctx := acctest.Context(t)
	var v awstypes.Instance
	outpostDataSourceName := "data.aws_outposts_outpost.test"
	resourceName := "aws_instance.test"
	rName := sdkacctest.RandomWithPrefix(acctest.ResourcePrefix)

	resource.ParallelTest(t, resource.TestCase{
		PreCheck:                 func() { acctest.PreCheck(ctx, t); acctest.PreCheckOutpostsOutposts(ctx, t) },
		ErrorCheck:               acctest.ErrorCheck(t, names.EC2ServiceID),
		ProtoV5ProviderFactories: acctest.ProtoV5ProviderFactories,
		CheckDestroy:             testAccCheckInstanceDestroy(ctx),
		Steps: []resource.TestStep{
			{
				Config: testAccInstanceConfig_outpost(rName),
				Check: resource.ComposeTestCheckFunc(
					testAccCheckInstanceExists(ctx, resourceName, &v),
					resource.TestCheckResourceAttrPair(resourceName, "outpost_arn", outpostDataSourceName, names.AttrARN),
				),
			},
			{
				ResourceName:            resourceName,
				ImportState:             true,
				ImportStateVerify:       true,
				ImportStateVerifyIgnore: []string{"user_data_replace_on_change"},
			},
		},
	})
}

func TestAccEC2Instance_placementGroup(t *testing.T) {
	ctx := acctest.Context(t)
	var v awstypes.Instance
	resourceName := "aws_instance.test"
	rName := sdkacctest.RandomWithPrefix(acctest.ResourcePrefix)

	resource.ParallelTest(t, resource.TestCase{
		PreCheck:                 func() { acctest.PreCheck(ctx, t) },
		ErrorCheck:               acctest.ErrorCheck(t, names.EC2ServiceID),
		ProtoV5ProviderFactories: acctest.ProtoV5ProviderFactories,
		CheckDestroy:             testAccCheckInstanceDestroy(ctx),
		Steps: []resource.TestStep{
			{
				Config: testAccInstanceConfig_placementGroup(rName),
				Check: resource.ComposeTestCheckFunc(
					testAccCheckInstanceExists(ctx, resourceName, &v),
					resource.TestCheckResourceAttr(resourceName, "placement_group", rName),
				),
			},
			{
				ResourceName:            resourceName,
				ImportState:             true,
				ImportStateVerify:       true,
				ImportStateVerifyIgnore: []string{"user_data_replace_on_change", "user_data"},
			},
		},
	})
}

func TestAccEC2Instance_placementPartitionNumber(t *testing.T) {
	ctx := acctest.Context(t)
	var v awstypes.Instance
	resourceName := "aws_instance.test"
	rName := sdkacctest.RandomWithPrefix(acctest.ResourcePrefix)

	resource.ParallelTest(t, resource.TestCase{
		PreCheck:                 func() { acctest.PreCheck(ctx, t) },
		ErrorCheck:               acctest.ErrorCheck(t, names.EC2ServiceID),
		ProtoV5ProviderFactories: acctest.ProtoV5ProviderFactories,
		CheckDestroy:             testAccCheckInstanceDestroy(ctx),
		Steps: []resource.TestStep{
			{
				Config: testAccInstanceConfig_placementPartitionNumber(rName),
				Check: resource.ComposeTestCheckFunc(
					testAccCheckInstanceExists(ctx, resourceName, &v),
					resource.TestCheckResourceAttr(resourceName, "placement_group", rName),
					resource.TestCheckResourceAttr(resourceName, "placement_partition_number", "3"),
				),
			},
			{
				ResourceName:            resourceName,
				ImportState:             true,
				ImportStateVerify:       true,
				ImportStateVerifyIgnore: []string{"user_data_replace_on_change", "user_data"},
			},
		},
	})
}

func TestAccEC2Instance_IPv6_supportAddressCount(t *testing.T) {
	ctx := acctest.Context(t)
	var v awstypes.Instance
	resourceName := "aws_instance.test"
	rName := sdkacctest.RandomWithPrefix(acctest.ResourcePrefix)

	resource.ParallelTest(t, resource.TestCase{
		PreCheck:                 func() { acctest.PreCheck(ctx, t) },
		ErrorCheck:               acctest.ErrorCheck(t, names.EC2ServiceID),
		ProtoV5ProviderFactories: acctest.ProtoV5ProviderFactories,
		CheckDestroy:             testAccCheckInstanceDestroy(ctx),
		Steps: []resource.TestStep{
			{
				Config: testAccInstanceConfig_ipv6Support(rName),
				Check: resource.ComposeTestCheckFunc(
					testAccCheckInstanceExists(ctx, resourceName, &v),
					resource.TestCheckResourceAttr(resourceName, "ipv6_address_count", "1"),
				),
			},
			{
				ResourceName:            resourceName,
				ImportState:             true,
				ImportStateVerify:       true,
				ImportStateVerifyIgnore: []string{"user_data_replace_on_change"},
			},
		},
	})
}

func TestAccEC2Instance_IPv6AddressCountAndSingleAddressCausesError(t *testing.T) {
	ctx := acctest.Context(t)
	rName := sdkacctest.RandomWithPrefix(acctest.ResourcePrefix)

	resource.ParallelTest(t, resource.TestCase{
		PreCheck:                 func() { acctest.PreCheck(ctx, t) },
		ErrorCheck:               acctest.ErrorCheck(t, names.EC2ServiceID),
		ProtoV5ProviderFactories: acctest.ProtoV5ProviderFactories,
		CheckDestroy:             testAccCheckInstanceDestroy(ctx),
		Steps: []resource.TestStep{
			{
				Config:      testAccInstanceConfig_ipv6Error(rName),
				ExpectError: regexache.MustCompile("Conflicting configuration arguments"),
			},
		},
	})
}

func TestAccEC2Instance_IPv6_primaryEnable(t *testing.T) {
	ctx := acctest.Context(t)
	var original, updated awstypes.Instance
	resourceName := "aws_instance.test"
	rName := sdkacctest.RandomWithPrefix(acctest.ResourcePrefix)

	resource.ParallelTest(t, resource.TestCase{
		PreCheck:                 func() { acctest.PreCheck(ctx, t) },
		ErrorCheck:               acctest.ErrorCheck(t, names.EC2ServiceID),
		ProtoV5ProviderFactories: acctest.ProtoV5ProviderFactories,
		CheckDestroy:             testAccCheckInstanceDestroy(ctx),
		Steps: []resource.TestStep{
			{
				Config: testAccInstanceConfig_enablePrimaryIPv6(rName, false),
				Check: resource.ComposeTestCheckFunc(
					testAccCheckInstanceExists(ctx, resourceName, &original),
					resource.TestCheckResourceAttr(resourceName, "ipv6_address_count", "1"),
				),
			},
			{
				Config: testAccInstanceConfig_enablePrimaryIPv6(rName, true),
				Check: resource.ComposeTestCheckFunc(
					testAccCheckInstanceExists(ctx, resourceName, &updated),
					testAccCheckInstanceNotRecreated(&original, &updated),
					resource.TestCheckResourceAttr(resourceName, "ipv6_address_count", "1"),
				),
			},
			{
				ResourceName:            resourceName,
				ImportState:             true,
				ImportStateVerify:       true,
				ImportStateVerifyIgnore: []string{"user_data_replace_on_change"},
			},
		},
	})
}

func TestAccEC2Instance_IPv6_primaryDisable(t *testing.T) {
	ctx := acctest.Context(t)
	var original, updated awstypes.Instance
	resourceName := "aws_instance.test"
	rName := sdkacctest.RandomWithPrefix(acctest.ResourcePrefix)

	resource.ParallelTest(t, resource.TestCase{
		PreCheck:                 func() { acctest.PreCheck(ctx, t) },
		ErrorCheck:               acctest.ErrorCheck(t, names.EC2ServiceID),
		ProtoV5ProviderFactories: acctest.ProtoV5ProviderFactories,
		CheckDestroy:             testAccCheckInstanceDestroy(ctx),
		Steps: []resource.TestStep{
			{
				Config: testAccInstanceConfig_enablePrimaryIPv6(rName, true),
				Check: resource.ComposeTestCheckFunc(
					testAccCheckInstanceExists(ctx, resourceName, &original),
					resource.TestCheckResourceAttr(resourceName, "ipv6_address_count", "1"),
				),
			},
			{
				Config: testAccInstanceConfig_enablePrimaryIPv6(rName, false),
				Check: resource.ComposeTestCheckFunc(
					testAccCheckInstanceExists(ctx, resourceName, &updated),
					testAccCheckInstanceRecreated(&original, &updated),
					resource.TestCheckResourceAttr(resourceName, "ipv6_address_count", "1"),
				),
			},
			{
				ResourceName:            resourceName,
				ImportState:             true,
				ImportStateVerify:       true,
				ImportStateVerifyIgnore: []string{"user_data_replace_on_change"},
			},
		},
	})
}

func TestAccEC2Instance_IPv6_supportAddressCountWithIPv4(t *testing.T) {
	ctx := acctest.Context(t)
	var v awstypes.Instance
	resourceName := "aws_instance.test"
	rName := sdkacctest.RandomWithPrefix(acctest.ResourcePrefix)

	resource.ParallelTest(t, resource.TestCase{
		PreCheck:                 func() { acctest.PreCheck(ctx, t) },
		ErrorCheck:               acctest.ErrorCheck(t, names.EC2ServiceID),
		ProtoV5ProviderFactories: acctest.ProtoV5ProviderFactories,
		CheckDestroy:             testAccCheckInstanceDestroy(ctx),
		Steps: []resource.TestStep{
			{
				Config: testAccInstanceConfig_ipv6Supportv4(rName),
				Check: resource.ComposeTestCheckFunc(
					testAccCheckInstanceExists(ctx, resourceName, &v),
					resource.TestCheckResourceAttr(resourceName, "ipv6_address_count", "1"),
				),
			},
			{
				ResourceName:            resourceName,
				ImportState:             true,
				ImportStateVerify:       true,
				ImportStateVerifyIgnore: []string{"user_data_replace_on_change"},
			},
		},
	})
}

func TestAccEC2Instance_IPv6AddressCount(t *testing.T) {
	ctx := acctest.Context(t)
	var original, updated awstypes.Instance
	resourceName := "aws_instance.test"
	rName := sdkacctest.RandomWithPrefix(acctest.ResourcePrefix)

	originalCount := 0
	updatedCount := 2
	shrunkenCount := 1

	resource.ParallelTest(t, resource.TestCase{
		PreCheck:                 func() { acctest.PreCheck(ctx, t) },
		ErrorCheck:               acctest.ErrorCheck(t, names.EC2ServiceID),
		ProtoV5ProviderFactories: acctest.ProtoV5ProviderFactories,
		CheckDestroy:             testAccCheckInstanceDestroy(ctx),
		Steps: []resource.TestStep{
			{
				Config: testAccInstance_ipv6AddressCount(rName, originalCount),
				Check: resource.ComposeTestCheckFunc(
					testAccCheckInstanceExists(ctx, resourceName, &original),
					resource.TestCheckResourceAttr(resourceName, "ipv6_address_count", strconv.Itoa(originalCount)),
					resource.TestCheckResourceAttr(resourceName, "ipv6_addresses.#", strconv.Itoa(originalCount)),
				),
			},
			{
				Config: testAccInstance_ipv6AddressCount(rName, updatedCount),
				Check: resource.ComposeTestCheckFunc(
					testAccCheckInstanceExists(ctx, resourceName, &updated),
					testAccCheckInstanceNotRecreated(&original, &updated),
					resource.TestCheckResourceAttr(resourceName, "ipv6_address_count", strconv.Itoa(updatedCount)),
					resource.TestCheckResourceAttr(resourceName, "ipv6_addresses.#", strconv.Itoa(updatedCount)),
				),
			},
			{
				Config: testAccInstance_ipv6AddressCount(rName, shrunkenCount),
				Check: resource.ComposeTestCheckFunc(
					testAccCheckInstanceExists(ctx, resourceName, &updated),
					testAccCheckInstanceNotRecreated(&original, &updated),
					resource.TestCheckResourceAttr(resourceName, "ipv6_address_count", strconv.Itoa(shrunkenCount)),
					resource.TestCheckResourceAttr(resourceName, "ipv6_addresses.#", strconv.Itoa(shrunkenCount)),
				),
			},
		},
	})
}

func TestAccEC2Instance_IPv6AddressesExplicit(t *testing.T) {
	ctx := acctest.Context(t)
	var original, updated awstypes.Instance
	resourceName := "aws_instance.test"
	rName := sdkacctest.RandomWithPrefix(acctest.ResourcePrefix)

	resource.ParallelTest(t, resource.TestCase{
		PreCheck:                 func() { acctest.PreCheck(ctx, t) },
		ErrorCheck:               acctest.ErrorCheck(t, names.EC2ServiceID),
		ProtoV5ProviderFactories: acctest.ProtoV5ProviderFactories,
		CheckDestroy:             testAccCheckInstanceDestroy(ctx),
		Steps: []resource.TestStep{
			{
				Config: testAccInstance_ipv6AddressesExplicit(rName, 1),
				Check: resource.ComposeTestCheckFunc(
					testAccCheckInstanceExists(ctx, resourceName, &original),
					resource.TestCheckResourceAttr(resourceName, "ipv6_addresses.#", "1"),
					resource.TestCheckResourceAttr(resourceName, "ipv6_address_count", "1"),
				),
			},
			{
				Config: testAccInstance_ipv6AddressesExplicit(rName, 3),
				Check: resource.ComposeTestCheckFunc(
					testAccCheckInstanceExists(ctx, resourceName, &updated),
					testAccCheckInstanceRecreated(&original, &updated),
					resource.TestCheckResourceAttr(resourceName, "ipv6_addresses.#", "3"),
					resource.TestCheckResourceAttr(resourceName, "ipv6_address_count", "3"),
				),
			},
			{
				Config: testAccInstance_ipv6AddressesExplicit(rName, 2),
				Check: resource.ComposeTestCheckFunc(
					testAccCheckInstanceExists(ctx, resourceName, &updated),
					testAccCheckInstanceRecreated(&original, &updated),
					resource.TestCheckResourceAttr(resourceName, "ipv6_addresses.#", "2"),
					resource.TestCheckResourceAttr(resourceName, "ipv6_address_count", "2"),
				),
			},
			{
				ResourceName:            resourceName,
				ImportState:             true,
				ImportStateVerify:       true,
				ImportStateVerifyIgnore: []string{"user_data_replace_on_change"},
			},
		},
	})
}

func TestAccEC2Instance_publicDNSNames(t *testing.T) {
	ctx := acctest.Context(t)
	resourceName := "aws_instance.test"
	rName := sdkacctest.RandomWithPrefix(acctest.ResourcePrefix)

	resource.ParallelTest(t, resource.TestCase{
		PreCheck:                 func() { acctest.PreCheck(ctx, t) },
		ErrorCheck:               acctest.ErrorCheck(t, names.EC2ServiceID),
		ProtoV5ProviderFactories: acctest.ProtoV5ProviderFactories,
		CheckDestroy:             testAccCheckInstanceDestroy(ctx),
		Steps: []resource.TestStep{
			{
				Config: testAccInstanceConfig_IPv6Dualstack(rName, false),
				ConfigStateChecks: []statecheck.StateCheck{
					// dual-stack: all DNS names present (!= null, != "")
					statecheck.ExpectKnownValue(resourceName, tfjsonpath.New("public_dns_name_dualstack"), knownvalue.NotNull()),
					statecheck.ExpectKnownValue(resourceName, tfjsonpath.New("public_dns_name_ipv4"), knownvalue.NotNull()),
					statecheck.ExpectKnownValue(resourceName, tfjsonpath.New("public_dns_name_ipv6"), knownvalue.NotNull()),
					tfstatecheck.ExpectNotKnownValue(resourceName, tfjsonpath.New("public_dns_name_dualstack"), knownvalue.StringExact("")),
					tfstatecheck.ExpectNotKnownValue(resourceName, tfjsonpath.New("public_dns_name_ipv4"), knownvalue.StringExact("")),
					tfstatecheck.ExpectNotKnownValue(resourceName, tfjsonpath.New("public_dns_name_ipv6"), knownvalue.StringExact("")),
				},
			},
			{
				Config: testAccInstanceConfig_IPv6Dualstack(rName, true),
				ConfigStateChecks: []statecheck.StateCheck{
					// IPv6-only: only IPv6-based name present
					statecheck.ExpectKnownValue(resourceName, tfjsonpath.New("public_dns_name_dualstack"), knownvalue.StringExact("")),
					statecheck.ExpectKnownValue(resourceName, tfjsonpath.New("public_dns_name_ipv4"), knownvalue.StringExact("")),
					statecheck.ExpectKnownValue(resourceName, tfjsonpath.New("public_dns_name_ipv6"), knownvalue.NotNull()),
					tfstatecheck.ExpectNotKnownValue(resourceName, tfjsonpath.New("public_dns_name_ipv6"), knownvalue.StringExact("")),
				},
			},
		},
	})
}

func TestAccEC2Instance_networkInstanceSecurityGroups(t *testing.T) {
	ctx := acctest.Context(t)
	var v awstypes.Instance
	resourceName := "aws_instance.test"
	rName := sdkacctest.RandomWithPrefix(acctest.ResourcePrefix)

	resource.ParallelTest(t, resource.TestCase{
		PreCheck:                 func() { acctest.PreCheck(ctx, t) },
		ErrorCheck:               acctest.ErrorCheck(t, names.EC2ServiceID),
		ProtoV5ProviderFactories: acctest.ProtoV5ProviderFactories,
		CheckDestroy:             testAccCheckInstanceDestroy(ctx),
		Steps: []resource.TestStep{
			{
				Config: testAccInstanceConfig_networkSecurityGroups(rName),
				Check: resource.ComposeTestCheckFunc(
					testAccCheckInstanceExists(ctx, resourceName, &v),
				),
			},
			{
				ResourceName:            resourceName,
				ImportState:             true,
				ImportStateVerify:       true,
				ImportStateVerifyIgnore: []string{"public_ip", "user_data_replace_on_change"},
			},
		},
	})
}

func TestAccEC2Instance_networkInstanceRemovingAllSecurityGroups(t *testing.T) {
	ctx := acctest.Context(t)
	var v awstypes.Instance
	resourceName := "aws_instance.test"
	rName := sdkacctest.RandomWithPrefix(acctest.ResourcePrefix)

	resource.ParallelTest(t, resource.TestCase{
		PreCheck:                 func() { acctest.PreCheck(ctx, t) },
		ErrorCheck:               acctest.ErrorCheck(t, names.EC2ServiceID),
		ProtoV5ProviderFactories: acctest.ProtoV5ProviderFactories,
		CheckDestroy:             testAccCheckInstanceDestroy(ctx),
		Steps: []resource.TestStep{
			{
				Config: testAccInstanceConfig_networkVPCSecurityGroupIDs(rName),
				Check: resource.ComposeTestCheckFunc(
					testAccCheckInstanceExists(ctx, resourceName, &v),
					resource.TestCheckResourceAttr(resourceName, "security_groups.#", "0"),
					resource.TestCheckResourceAttr(resourceName, "vpc_security_group_ids.#", "1"),
				),
			},
			{
				ResourceName:      resourceName,
				ImportState:       true,
				ImportStateVerify: true,
				ImportStateVerifyIgnore: []string{
					"associate_public_ip_address",
					"public_ip",
					"user_data_replace_on_change",
				},
			},
			{
				Config:      testAccInstanceConfig_networkVPCRemoveSecurityGroupIDs(rName),
				ExpectError: regexache.MustCompile(`VPC-based instances require at least one security group to be attached`),
			},
		},
	})
}

func TestAccEC2Instance_networkInstanceVPCSecurityGroupIDs(t *testing.T) {
	ctx := acctest.Context(t)
	var v awstypes.Instance
	resourceName := "aws_instance.test"
	rName := sdkacctest.RandomWithPrefix(acctest.ResourcePrefix)

	resource.ParallelTest(t, resource.TestCase{
		PreCheck:                 func() { acctest.PreCheck(ctx, t) },
		ErrorCheck:               acctest.ErrorCheck(t, names.EC2ServiceID),
		ProtoV5ProviderFactories: acctest.ProtoV5ProviderFactories,
		CheckDestroy:             testAccCheckInstanceDestroy(ctx),
		Steps: []resource.TestStep{
			{
				Config: testAccInstanceConfig_networkVPCSecurityGroupIDs(rName),
				Check: resource.ComposeTestCheckFunc(
					testAccCheckInstanceExists(ctx, resourceName, &v),
					resource.TestCheckResourceAttr(resourceName, "security_groups.#", "0"),
					resource.TestCheckResourceAttr(resourceName, "vpc_security_group_ids.#", "1"),
				),
			},
			{
				ResourceName:      resourceName,
				ImportState:       true,
				ImportStateVerify: true,
				ImportStateVerifyIgnore: []string{
					"associate_public_ip_address",
					"public_ip",
					"user_data_replace_on_change",
				},
			},
		},
	})
}

func TestAccEC2Instance_BlockDeviceTags_volumeTags(t *testing.T) {
	ctx := acctest.Context(t)
	var v awstypes.Instance
	resourceName := "aws_instance.test"
	rName := sdkacctest.RandomWithPrefix(acctest.ResourcePrefix)

	resource.ParallelTest(t, resource.TestCase{
		PreCheck:                 func() { acctest.PreCheck(ctx, t) },
		ErrorCheck:               acctest.ErrorCheck(t, names.EC2ServiceID),
		ProtoV5ProviderFactories: acctest.ProtoV5ProviderFactories,
		CheckDestroy:             testAccCheckInstanceDestroy(ctx),
		Steps: []resource.TestStep{
			{
				Config: testAccInstanceConfig_blockDeviceTagsNoVolumeTags(rName),
				Check: resource.ComposeTestCheckFunc(
					testAccCheckInstanceExists(ctx, resourceName, &v),
					resource.TestCheckNoResourceAttr(resourceName, "volume_tags"),
				),
			},
			{
				ResourceName:            resourceName,
				ImportState:             true,
				ImportStateVerify:       true,
				ImportStateVerifyIgnore: []string{"ephemeral_block_device", "user_data_replace_on_change"},
			},
			{
				Config: testAccInstanceConfig_blockDeviceTagsVolumeTags(rName),
				Check: resource.ComposeTestCheckFunc(
					testAccCheckInstanceExists(ctx, resourceName, &v),
					resource.TestCheckResourceAttr(resourceName, "volume_tags.%", "1"),
					resource.TestCheckResourceAttr(resourceName, "volume_tags.Name", "acceptance-test-volume-tag"),
				),
			},
			{
				Config: testAccInstanceConfig_blockDeviceTagsVolumeTagsUpdate(rName),
				Check: resource.ComposeTestCheckFunc(
					testAccCheckInstanceExists(ctx, resourceName, &v),
					resource.TestCheckResourceAttr(resourceName, "volume_tags.%", "2"),
					resource.TestCheckResourceAttr(resourceName, "volume_tags.Name", "acceptance-test-volume-tag"),
					resource.TestCheckResourceAttr(resourceName, "volume_tags.Environment", "dev"),
				),
			},
			{
				Config: testAccInstanceConfig_blockDeviceTagsNoVolumeTags(rName),
				Check: resource.ComposeTestCheckFunc(
					testAccCheckInstanceExists(ctx, resourceName, &v),
					resource.TestCheckResourceAttr(resourceName, "volume_tags.%", "0"),
				),
			},
		},
	})
}

func TestAccEC2Instance_BlockDeviceTags_attachedVolume(t *testing.T) {
	ctx := acctest.Context(t)
	var v awstypes.Instance
	resourceName := "aws_instance.test"
	ebsVolumeName := "aws_ebs_volume.test"
	rName := sdkacctest.RandomWithPrefix(acctest.ResourcePrefix)

	resource.ParallelTest(t, resource.TestCase{
		PreCheck:                 func() { acctest.PreCheck(ctx, t) },
		ErrorCheck:               acctest.ErrorCheck(t, names.EC2ServiceID),
		ProtoV5ProviderFactories: acctest.ProtoV5ProviderFactories,
		CheckDestroy:             testAccCheckInstanceDestroy(ctx),
		Steps: []resource.TestStep{
			{
				Config: testAccInstanceConfig_blockDeviceTagsAttachedVolumeTags(rName),
				Check: resource.ComposeTestCheckFunc(
					testAccCheckInstanceExists(ctx, resourceName, &v),
					resource.TestCheckResourceAttr(ebsVolumeName, acctest.CtTagsPercent, "2"),
					resource.TestCheckResourceAttr(ebsVolumeName, "tags.Name", rName),
					resource.TestCheckResourceAttr(ebsVolumeName, "tags.Factum", "PerAsperaAdAstra"),
				),
			},
			{
				//https://github.com/hashicorp/terraform-provider-aws/issues/17074
				Config: testAccInstanceConfig_blockDeviceTagsAttachedVolumeTags(rName),
				Check: resource.ComposeTestCheckFunc(
					testAccCheckInstanceExists(ctx, resourceName, &v),
					resource.TestCheckResourceAttr(ebsVolumeName, acctest.CtTagsPercent, "2"),
					resource.TestCheckResourceAttr(ebsVolumeName, "tags.Name", rName),
					resource.TestCheckResourceAttr(ebsVolumeName, "tags.Factum", "PerAsperaAdAstra"),
				),
			},
			{
				Config: testAccInstanceConfig_blockDeviceTagsAttachedVolumeTagsUpdate(rName),
				Check: resource.ComposeTestCheckFunc(
					testAccCheckInstanceExists(ctx, resourceName, &v),
					resource.TestCheckResourceAttr(ebsVolumeName, acctest.CtTagsPercent, "2"),
					resource.TestCheckResourceAttr(ebsVolumeName, "tags.Name", rName),
					resource.TestCheckResourceAttr(ebsVolumeName, "tags.Factum", "VincitQuiSeVincit"),
				),
			},
			{
				ResourceName:            resourceName,
				ImportState:             true,
				ImportStateVerify:       true,
				ImportStateVerifyIgnore: []string{"ebs_block_device.0.tags", "user_data_replace_on_change"},
			},
		},
	})
}

func TestAccEC2Instance_BlockDeviceTags_ebsAndRoot(t *testing.T) {
	ctx := acctest.Context(t)
	var v awstypes.Instance
	resourceName := "aws_instance.test"
	rName := sdkacctest.RandomWithPrefix(acctest.ResourcePrefix)

	resource.ParallelTest(t, resource.TestCase{
		PreCheck:                 func() { acctest.PreCheck(ctx, t) },
		ErrorCheck:               acctest.ErrorCheck(t, names.EC2ServiceID),
		ProtoV5ProviderFactories: acctest.ProtoV5ProviderFactories,
		CheckDestroy:             testAccCheckInstanceDestroy(ctx),
		Steps: []resource.TestStep{
			{
				Config:      testAccInstanceConfig_blockDeviceTagsRootTagsConflict(rName),
				ExpectError: regexache.MustCompile(`"root_block_device\.0\.tags": conflicts with volume_tags`),
			},
			{
				Config:      testAccInstanceConfig_blockDeviceTagsEBSTagsConflict(rName),
				ExpectError: regexache.MustCompile(`"ebs_block_device\.0\.tags": conflicts with volume_tags`),
			},
			{
				Config: testAccInstanceConfig_blockDeviceTagsEBSTags(rName),
				Check: resource.ComposeTestCheckFunc(
					testAccCheckInstanceExists(ctx, resourceName, &v),
					resource.TestCheckResourceAttr(resourceName, "root_block_device.0.tags.%", "0"),
					resource.TestCheckResourceAttr(resourceName, "ebs_block_device.0.tags.%", "1"),
					resource.TestCheckResourceAttr(resourceName, "ebs_block_device.0.tags.Name", rName),
					resource.TestCheckResourceAttr(resourceName, "ebs_block_device.1.tags.%", "0"),
				),
			},
			{
				Config: testAccInstanceConfig_blockDeviceTagsEBSAndRootTags(rName),
				Check: resource.ComposeTestCheckFunc(
					testAccCheckInstanceExists(ctx, resourceName, &v),
					resource.TestCheckResourceAttr(resourceName, "root_block_device.0.tags.%", "2"),
					resource.TestCheckResourceAttr(resourceName, "root_block_device.0.tags.Name", rName),
					resource.TestCheckResourceAttr(resourceName, "root_block_device.0.tags.Purpose", "test"),
				),
			},
			{
				Config: testAccInstanceConfig_blockDeviceTagsEBSAndRootTagsUpdate(rName),
				Check: resource.ComposeTestCheckFunc(
					testAccCheckInstanceExists(ctx, resourceName, &v),
					resource.TestCheckResourceAttr(resourceName, "root_block_device.0.tags.%", "2"),
					resource.TestCheckResourceAttr(resourceName, "root_block_device.0.tags.Name", rName),
					resource.TestCheckResourceAttr(resourceName, "root_block_device.0.tags.Env", "dev"),
				),
			},
			{
				ResourceName:            resourceName,
				ImportState:             true,
				ImportStateVerify:       true,
				ImportStateVerifyIgnore: []string{"ephemeral_block_device", "user_data_replace_on_change"},
			},
		},
	})
}

func TestAccEC2Instance_BlockDeviceTags_defaultTagsVolumeTags(t *testing.T) {
	ctx := acctest.Context(t)
	var v awstypes.Instance
	resourceName := "aws_instance.test"

	emptyMap := map[string]string{}
	mapWithOneKey1 := map[string]string{"brodo": "baggins"}
	mapWithOneKey2 := map[string]string{"every": "gnomesie"}
	mapWithTwoKeys := map[string]string{"brodo": "baggins", "jelly": "bean"}

	resource.ParallelTest(t, resource.TestCase{
		PreCheck:                 func() { acctest.PreCheck(ctx, t) },
		ErrorCheck:               acctest.ErrorCheck(t, names.EC2ServiceID),
		ProtoV5ProviderFactories: acctest.ProtoV5ProviderFactories,
		CheckDestroy:             testAccCheckInstanceDestroy(ctx),
		Steps: []resource.TestStep{
			{ // 1 defaultTags
				Config: testAccInstanceConfig_blockDeviceTagsDefaultVolumeRBDEBS(mapWithOneKey2, emptyMap, emptyMap, emptyMap),
				Check: resource.ComposeTestCheckFunc(
					testAccCheckInstanceExists(ctx, resourceName, &v),
					resource.TestCheckResourceAttr(resourceName, acctest.CtTagsPercent, "0"),
					resource.TestCheckResourceAttr(resourceName, acctest.CtTagsAllPercent, "1"),
					resource.TestCheckResourceAttr(resourceName, "volume_tags.%", "0"),
					resource.TestCheckResourceAttr(resourceName, "root_block_device.0.tags.%", "0"),
					resource.TestCheckResourceAttr(resourceName, "root_block_device.0.tags_all.%", "1"),
					resource.TestCheckResourceAttr(resourceName, "root_block_device.0.tags_all.every", "gnomesie"),
					resource.TestCheckResourceAttr(resourceName, "ebs_block_device.0.tags.%", "0"),
					resource.TestCheckResourceAttr(resourceName, "ebs_block_device.0.tags_all.%", "1"),
					resource.TestCheckResourceAttr(resourceName, "ebs_block_device.0.tags_all.every", "gnomesie"),
				),
			},
			{ // 1 defaultTags + 1 volumeTags (no overlap)
				Config: testAccInstanceConfig_blockDeviceTagsDefaultVolumeRBDEBS(mapWithOneKey2, mapWithOneKey1, emptyMap, emptyMap),
				Check: resource.ComposeTestCheckFunc(
					testAccCheckInstanceExists(ctx, resourceName, &v),
					resource.TestCheckResourceAttr(resourceName, acctest.CtTagsPercent, "0"),
					resource.TestCheckResourceAttr(resourceName, acctest.CtTagsAllPercent, "1"),
					resource.TestCheckResourceAttr(resourceName, "volume_tags.%", "1"),
					resource.TestCheckResourceAttr(resourceName, "volume_tags.brodo", "baggins"),
				),
			},
			{ // 1 defaultTags + 2 volumeTags (no overlap)
				Config: testAccInstanceConfig_blockDeviceTagsDefaultVolumeRBDEBS(mapWithOneKey2, mapWithTwoKeys, emptyMap, emptyMap),
				Check: resource.ComposeTestCheckFunc(
					testAccCheckInstanceExists(ctx, resourceName, &v),
					resource.TestCheckResourceAttr(resourceName, acctest.CtTagsPercent, "0"),
					resource.TestCheckResourceAttr(resourceName, acctest.CtTagsAllPercent, "1"),
					resource.TestCheckResourceAttr(resourceName, "volume_tags.%", "2"),
					resource.TestCheckResourceAttr(resourceName, "volume_tags.brodo", "baggins"),
					resource.TestCheckResourceAttr(resourceName, "volume_tags.jelly", "bean"),
				),
			},
			{ // 1 defaultTags (no overlap)
				Config: testAccInstanceConfig_blockDeviceTagsDefaultVolumeRBDEBS(mapWithOneKey2, emptyMap, emptyMap, emptyMap),
				Check: resource.ComposeTestCheckFunc(
					testAccCheckInstanceExists(ctx, resourceName, &v),
					resource.TestCheckResourceAttr(resourceName, acctest.CtTagsPercent, "0"),
					resource.TestCheckResourceAttr(resourceName, acctest.CtTagsAllPercent, "1"),
					resource.TestCheckResourceAttr(resourceName, "volume_tags.%", "0"),
				),
			},
			{ // no tags (no overlap)
				Config: testAccInstanceConfig_blockDeviceTagsDefaultVolumeRBDEBS(emptyMap, emptyMap, emptyMap, emptyMap),
				Check: resource.ComposeTestCheckFunc(
					testAccCheckInstanceExists(ctx, resourceName, &v),
					resource.TestCheckResourceAttr(resourceName, acctest.CtTagsPercent, "0"),
					resource.TestCheckResourceAttr(resourceName, acctest.CtTagsAllPercent, "0"),
					resource.TestCheckResourceAttr(resourceName, "volume_tags.%", "0"),
					resource.TestCheckResourceAttr(resourceName, "root_block_device.0.tags.%", "0"),
				),
			},
		},
	})
}

func TestAccEC2Instance_BlockDeviceTags_defaultTagsEBSRoot(t *testing.T) {
	ctx := acctest.Context(t)
	var v awstypes.Instance
	resourceName := "aws_instance.test"

	emptyMap := map[string]string{}
	mapWithOneKey1 := map[string]string{"gigi": "kitty"}
	mapWithOneKey2 := map[string]string{"every": "gnomesie"}
	mapWithTwoKeys1 := map[string]string{"brodo": "baggins", "jelly": "bean"}
	mapWithTwoKeys2 := map[string]string{"brodo": "baggins", "jelly": "andrew"}

	resource.ParallelTest(t, resource.TestCase{
		PreCheck:                 func() { acctest.PreCheck(ctx, t) },
		ErrorCheck:               acctest.ErrorCheck(t, names.EC2ServiceID),
		ProtoV5ProviderFactories: acctest.ProtoV5ProviderFactories,
		CheckDestroy:             testAccCheckInstanceDestroy(ctx),
		Steps: []resource.TestStep{
			{ // 1 defaultTags + 0 rootTags + 1 ebsTags
				Config: testAccInstanceConfig_blockDeviceTagsDefaultVolumeRBDEBS(mapWithOneKey2, emptyMap, emptyMap, mapWithOneKey1),
				Check: resource.ComposeTestCheckFunc(
					testAccCheckInstanceExists(ctx, resourceName, &v),
					resource.TestCheckResourceAttr(resourceName, acctest.CtTagsPercent, "0"),
					resource.TestCheckResourceAttr(resourceName, acctest.CtTagsAllPercent, "1"),
					resource.TestCheckResourceAttr(resourceName, "volume_tags.%", "0"),
					resource.TestCheckResourceAttr(resourceName, "root_block_device.0.tags.%", "0"),
					resource.TestCheckResourceAttr(resourceName, "root_block_device.0.tags_all.%", "1"),
					resource.TestCheckResourceAttr(resourceName, "ebs_block_device.0.tags.%", "1"),
					resource.TestCheckResourceAttr(resourceName, "ebs_block_device.0.tags_all.%", "2"),
					resource.TestCheckResourceAttr(resourceName, "ebs_block_device.0.tags_all.gigi", "kitty"),
					resource.TestCheckResourceAttr(resourceName, "ebs_block_device.0.tags_all.every", "gnomesie"),
				),
			},
			{ // 1 defaultTags + 2 rootTags + 1 ebsTags
				Config: testAccInstanceConfig_blockDeviceTagsDefaultVolumeRBDEBS(mapWithOneKey2, emptyMap, mapWithTwoKeys1, mapWithOneKey1),
				Check: resource.ComposeTestCheckFunc(
					testAccCheckInstanceExists(ctx, resourceName, &v),
					resource.TestCheckResourceAttr(resourceName, acctest.CtTagsPercent, "0"),
					resource.TestCheckResourceAttr(resourceName, acctest.CtTagsAllPercent, "1"),
					resource.TestCheckResourceAttr(resourceName, "volume_tags.%", "0"),
					resource.TestCheckResourceAttr(resourceName, "root_block_device.0.tags.%", "2"),
					resource.TestCheckResourceAttr(resourceName, "root_block_device.0.tags_all.%", "3"),
					resource.TestCheckResourceAttr(resourceName, "root_block_device.0.tags_all.every", "gnomesie"),
					resource.TestCheckResourceAttr(resourceName, "root_block_device.0.tags_all.brodo", "baggins"),
					resource.TestCheckResourceAttr(resourceName, "root_block_device.0.tags_all.jelly", "bean"),
				),
			},
			{ // 1 defaultTags + 2 rootTags (1 update) + 1 ebsTags
				Config: testAccInstanceConfig_blockDeviceTagsDefaultVolumeRBDEBS(mapWithOneKey2, emptyMap, mapWithTwoKeys2, mapWithOneKey1),
				Check: resource.ComposeTestCheckFunc(
					testAccCheckInstanceExists(ctx, resourceName, &v),
					resource.TestCheckResourceAttr(resourceName, acctest.CtTagsPercent, "0"),
					resource.TestCheckResourceAttr(resourceName, acctest.CtTagsAllPercent, "1"),
					resource.TestCheckResourceAttr(resourceName, "volume_tags.%", "0"),
					resource.TestCheckResourceAttr(resourceName, "root_block_device.0.tags.%", "2"),
					resource.TestCheckResourceAttr(resourceName, "root_block_device.0.tags_all.%", "3"),
					resource.TestCheckResourceAttr(resourceName, "root_block_device.0.tags_all.every", "gnomesie"),
					resource.TestCheckResourceAttr(resourceName, "root_block_device.0.tags_all.brodo", "baggins"),
					resource.TestCheckResourceAttr(resourceName, "root_block_device.0.tags_all.jelly", "andrew"),
				),
			},
			{ // 0 defaultTags + 2 rootTags + 1 ebsTags
				Config: testAccInstanceConfig_blockDeviceTagsDefaultVolumeRBDEBS(emptyMap, emptyMap, mapWithTwoKeys2, mapWithOneKey1),
				Check: resource.ComposeTestCheckFunc(
					testAccCheckInstanceExists(ctx, resourceName, &v),
					resource.TestCheckResourceAttr(resourceName, acctest.CtTagsPercent, "0"),
					resource.TestCheckResourceAttr(resourceName, acctest.CtTagsAllPercent, "0"),
					resource.TestCheckResourceAttr(resourceName, "volume_tags.%", "0"),
					resource.TestCheckResourceAttr(resourceName, "root_block_device.0.tags.%", "2"),
					resource.TestCheckResourceAttr(resourceName, "root_block_device.0.tags_all.%", "2"),
					resource.TestCheckResourceAttr(resourceName, "root_block_device.0.tags_all.brodo", "baggins"),
					resource.TestCheckResourceAttr(resourceName, "root_block_device.0.tags_all.jelly", "andrew"),
				),
			},
		},
	})
}

func TestAccEC2Instance_BlockDeviceTags_defaultTagsRBDOverlap(t *testing.T) {
	ctx := acctest.Context(t)
	var v awstypes.Instance
	resourceName := "aws_instance.test"

	emptyMap := map[string]string{}

	// default tags and root tags overlapping is causing perpetual diffs
	defTags := map[string]string{"every": "gnomesie", "iz": "paws", "gigi": "kitty", "brodo": "baggins"}
	rbdTags := map[string]string{"gigi": "kitty", "brodo": "baggins", "tristy": "boo", "jelly": "bean"}

	resource.ParallelTest(t, resource.TestCase{
		PreCheck:                 func() { acctest.PreCheck(ctx, t) },
		ErrorCheck:               acctest.ErrorCheck(t, names.EC2ServiceID),
		ProtoV5ProviderFactories: acctest.ProtoV5ProviderFactories,
		CheckDestroy:             testAccCheckInstanceDestroy(ctx),
		Steps: []resource.TestStep{
			{ // 4 defaultTags + 4 rbdTags with 2 in common
				Config: testAccInstanceConfig_blockDeviceTagsDefaultVolumeRBDEBS(defTags, emptyMap, rbdTags, emptyMap),
				Check: resource.ComposeTestCheckFunc(
					testAccCheckInstanceExists(ctx, resourceName, &v),
					resource.TestCheckResourceAttr(resourceName, acctest.CtTagsPercent, "0"),
					resource.TestCheckResourceAttr(resourceName, acctest.CtTagsAllPercent, "4"),
					resource.TestCheckResourceAttr(resourceName, "volume_tags.%", "0"),
					resource.TestCheckResourceAttr(resourceName, "root_block_device.0.tags.%", "4"),
					resource.TestCheckResourceAttr(resourceName, "root_block_device.0.tags_all.%", "6"),
					resource.TestCheckResourceAttr(resourceName, "ebs_block_device.0.tags.%", "0"),
					resource.TestCheckResourceAttr(resourceName, "ebs_block_device.0.tags_all.%", "4"),
				),
				ConfigPlanChecks: resource.ConfigPlanChecks{
					PreApply: []plancheck.PlanCheck{
						plancheck.ExpectResourceAction(resourceName, plancheck.ResourceActionCreate),
					},
				},
			},
			{ // 4 defaultTags + 4 rbdTags with 2 in common
				Config: testAccInstanceConfig_blockDeviceTagsDefaultVolumeRBDEBS(defTags, emptyMap, rbdTags, emptyMap),
				ConfigPlanChecks: resource.ConfigPlanChecks{
					PreApply: []plancheck.PlanCheck{
						plancheck.ExpectResourceAction(resourceName, plancheck.ResourceActionNoop),
					},
					PostApplyPostRefresh: []plancheck.PlanCheck{
						plancheck.ExpectResourceAction(resourceName, plancheck.ResourceActionNoop),
					},
				},
			},
		},
	})
}

func TestAccEC2Instance_BlockDeviceTags_defaultTagsEBDOverlaps(t *testing.T) {
	ctx := acctest.Context(t)
	var v awstypes.Instance
	resourceName := "aws_instance.test"

	emptyMap := map[string]string{}

	// default tags and root tags overlapping is causing perpetual diffs
	defTags := map[string]string{"every": "gnomesie", "iz": "paws", "gigi": "kitty", "brodo": "baggins"}
	ebdTags2 := map[string]string{"gigi": "kitty", "brodo": "baggins", "tristy": "boo", "jelly": "bean"}
	ebdTags3 := map[string]string{"gigi": "kitty", "brodo": "baggins"}

	resource.ParallelTest(t, resource.TestCase{
		PreCheck:                 func() { acctest.PreCheck(ctx, t) },
		ErrorCheck:               acctest.ErrorCheck(t, names.EC2ServiceID),
		ProtoV5ProviderFactories: acctest.ProtoV5ProviderFactories,
		CheckDestroy:             testAccCheckInstanceDestroy(ctx),
		Steps: []resource.TestStep{
			{ // 4 defaultTags + 4 rbdTags with 2 in common
				Config: testAccInstanceConfig_blockDeviceTagsDefault3EBS(defTags, emptyMap, ebdTags2, ebdTags3),
				Check: resource.ComposeTestCheckFunc(
					testAccCheckInstanceExists(ctx, resourceName, &v),
					resource.TestCheckResourceAttr(resourceName, acctest.CtTagsPercent, "0"),
					resource.TestCheckResourceAttr(resourceName, acctest.CtTagsAllPercent, "4"),
					resource.TestCheckResourceAttr(resourceName, "volume_tags.%", "0"),
					resource.TestCheckResourceAttr(resourceName, "ebs_block_device.0.tags.%", "0"),
					resource.TestCheckResourceAttr(resourceName, "ebs_block_device.0.tags_all.%", "4"),
					resource.TestCheckResourceAttr(resourceName, "ebs_block_device.1.tags.%", "4"),
					resource.TestCheckResourceAttr(resourceName, "ebs_block_device.1.tags_all.%", "6"),
					resource.TestCheckResourceAttr(resourceName, "ebs_block_device.2.tags.%", "2"),
					resource.TestCheckResourceAttr(resourceName, "ebs_block_device.2.tags_all.%", "4"),
				),
			},
		},
	})
}

func TestAccEC2Instance_BlockDeviceTags_defaultTagsVolumeTagsOverlap(t *testing.T) {
	ctx := acctest.Context(t)
	var v awstypes.Instance
	resourceName := "aws_instance.test"

	emptyMap := map[string]string{}
	defTags := map[string]string{"brodo": "baggins", "jelly": "bean"}
	volTags1 := map[string]string{"every": "gnomesie"}
	volTags2 := map[string]string{"brodo": "baggins"}
	volTags3 := map[string]string{"every": "gnomesie", "iz": "paws", "gigi": "kitty", "brodo": "baggins", "jelly": "bean"}

	resource.ParallelTest(t, resource.TestCase{
		PreCheck:                 func() { acctest.PreCheck(ctx, t) },
		ErrorCheck:               acctest.ErrorCheck(t, names.EC2ServiceID),
		ProtoV5ProviderFactories: acctest.ProtoV5ProviderFactories,
		CheckDestroy:             testAccCheckInstanceDestroy(ctx),
		Steps: []resource.TestStep{
			{ // 2 defaultTags + 1 volumeTags (no overlap)
				Config: testAccInstanceConfig_blockDeviceTagsDefaultVolumeRBDEBS(defTags, volTags1, emptyMap, emptyMap),
				Check: resource.ComposeTestCheckFunc(
					testAccCheckInstanceExists(ctx, resourceName, &v),
					resource.TestCheckResourceAttr(resourceName, acctest.CtTagsPercent, "0"),
					resource.TestCheckResourceAttr(resourceName, acctest.CtTagsAllPercent, "2"),
					resource.TestCheckResourceAttr(resourceName, "volume_tags.%", "1"),
					resource.TestCheckResourceAttr(resourceName, "volume_tags.every", "gnomesie"),
				),
				ConfigPlanChecks: resource.ConfigPlanChecks{
					PreApply: []plancheck.PlanCheck{
						plancheck.ExpectResourceAction(resourceName, plancheck.ResourceActionCreate),
					},
				},
			},
			{ // 2 defaultTags + 1 volumeTags (overlap)
				Config: testAccInstanceConfig_blockDeviceTagsDefaultVolumeRBDEBS(defTags, volTags2, emptyMap, emptyMap),
				Check: resource.ComposeTestCheckFunc(
					testAccCheckInstanceExists(ctx, resourceName, &v),
					resource.TestCheckResourceAttr(resourceName, acctest.CtTagsPercent, "0"),
					resource.TestCheckResourceAttr(resourceName, acctest.CtTagsAllPercent, "2"),
					resource.TestCheckResourceAttr(resourceName, "volume_tags.%", "1"),
					resource.TestCheckResourceAttr(resourceName, "volume_tags.brodo", "baggins"),
				),
				ConfigPlanChecks: resource.ConfigPlanChecks{
					PreApply: []plancheck.PlanCheck{
						plancheck.ExpectResourceAction(resourceName, plancheck.ResourceActionUpdate),
					},
				},
			},
			{ // 2 defaultTags + 5 volumeTags (overlap)
				Config: testAccInstanceConfig_blockDeviceTagsDefaultVolumeRBDEBS(defTags, volTags3, emptyMap, emptyMap),
				Check: resource.ComposeTestCheckFunc(
					testAccCheckInstanceExists(ctx, resourceName, &v),
					resource.TestCheckResourceAttr(resourceName, acctest.CtTagsPercent, "0"),
					resource.TestCheckResourceAttr(resourceName, acctest.CtTagsAllPercent, "2"),
					resource.TestCheckResourceAttr(resourceName, "volume_tags.%", "5"),
					resource.TestCheckResourceAttr(resourceName, "volume_tags.brodo", "baggins"),  // overlap
					resource.TestCheckResourceAttr(resourceName, "volume_tags.jelly", "bean"),     // overlap
					resource.TestCheckResourceAttr(resourceName, "volume_tags.every", "gnomesie"), // non-overlap
					resource.TestCheckResourceAttr(resourceName, "volume_tags.iz", "paws"),        // non-overlap
					resource.TestCheckResourceAttr(resourceName, "volume_tags.gigi", "kitty"),     // non-overlap
				),
				ConfigPlanChecks: resource.ConfigPlanChecks{
					PreApply: []plancheck.PlanCheck{
						plancheck.ExpectResourceAction(resourceName, plancheck.ResourceActionUpdate),
					},
				},
			},
			{ // 2 defaultTags + 5 volumeTags (overlap)
				Config: testAccInstanceConfig_blockDeviceTagsDefaultVolumeRBDEBS(defTags, volTags3, emptyMap, emptyMap),
				ConfigPlanChecks: resource.ConfigPlanChecks{
					PreApply: []plancheck.PlanCheck{
						plancheck.ExpectResourceAction(resourceName, plancheck.ResourceActionNoop),
					},
					PostApplyPostRefresh: []plancheck.PlanCheck{
						plancheck.ExpectResourceAction(resourceName, plancheck.ResourceActionNoop),
					},
				},
			},
		},
	})
}

func TestAccEC2Instance_instanceProfileChange(t *testing.T) {
	ctx := acctest.Context(t)
	var v awstypes.Instance
	resourceName := "aws_instance.test"
	rName1 := sdkacctest.RandomWithPrefix(acctest.ResourcePrefix)
	rName2 := sdkacctest.RandomWithPrefix(acctest.ResourcePrefix)

	testCheckInstanceProfile := func() resource.TestCheckFunc {
		return func(*terraform.State) error {
			if v.IamInstanceProfile == nil {
				return fmt.Errorf("Instance Profile is nil - we expected an InstanceProfile associated with the Instance")
			}

			return nil
		}
	}

	resource.ParallelTest(t, resource.TestCase{
		PreCheck:                 func() { acctest.PreCheck(ctx, t) },
		ErrorCheck:               acctest.ErrorCheck(t, names.EC2ServiceID),
		ProtoV5ProviderFactories: acctest.ProtoV5ProviderFactories,
		CheckDestroy:             testAccCheckInstanceDestroy(ctx),
		Steps: []resource.TestStep{
			{
				Config: testAccInstanceConfig_noProfile(rName1),
				Check: resource.ComposeTestCheckFunc(
					testAccCheckInstanceExists(ctx, resourceName, &v),
				),
			},
			{
				ResourceName:            resourceName,
				ImportState:             true,
				ImportStateVerify:       true,
				ImportStateVerifyIgnore: []string{"user_data_replace_on_change"},
			},
			{
				Config: testAccInstanceConfig_profile(rName1),
				Check: resource.ComposeTestCheckFunc(
					testAccCheckInstanceExists(ctx, resourceName, &v),
					testCheckInstanceProfile(),
				),
			},
			{
				Config: testAccInstanceConfig_profile(rName1),
				Check: resource.ComposeTestCheckFunc(
					testAccCheckStopInstance(ctx, &v), // GH-8262: Error on EC2 instance role change when stopped
				),
			},
			{
				Config: testAccInstanceConfig_profile(rName2),
				Check: resource.ComposeTestCheckFunc(
					testAccCheckInstanceExists(ctx, resourceName, &v),
					testCheckInstanceProfile(),
				),
			},
		},
	})
}

func TestAccEC2Instance_iamInstanceProfile(t *testing.T) {
	ctx := acctest.Context(t)
	var v awstypes.Instance
	resourceName := "aws_instance.test"
	rName := sdkacctest.RandomWithPrefix(acctest.ResourcePrefix)

	testCheckInstanceProfile := func() resource.TestCheckFunc {
		return func(*terraform.State) error {
			if v.IamInstanceProfile == nil {
				return fmt.Errorf("Instance Profile is nil - we expected an InstanceProfile associated with the Instance")
			}

			return nil
		}
	}

	resource.ParallelTest(t, resource.TestCase{
		PreCheck:                 func() { acctest.PreCheck(ctx, t) },
		ErrorCheck:               acctest.ErrorCheck(t, names.EC2ServiceID),
		ProtoV5ProviderFactories: acctest.ProtoV5ProviderFactories,
		CheckDestroy:             testAccCheckInstanceDestroy(ctx),
		Steps: []resource.TestStep{
			{
				Config: testAccInstanceConfig_profile(rName),
				Check: resource.ComposeTestCheckFunc(
					testAccCheckInstanceExists(ctx, resourceName, &v),
					testCheckInstanceProfile(),
				),
			},
			{
				ResourceName:            resourceName,
				ImportState:             true,
				ImportStateVerify:       true,
				ImportStateVerifyIgnore: []string{"user_data_replace_on_change"},
			},
		},
	})
}

// Reference: https://github.com/hashicorp/terraform-provider-aws/issues/17719
func TestAccEC2Instance_iamInstanceProfilePath(t *testing.T) {
	ctx := acctest.Context(t)
	var instance awstypes.Instance
	resourceName := "aws_instance.test"
	rName := sdkacctest.RandomWithPrefix(acctest.ResourcePrefix)

	resource.ParallelTest(t, resource.TestCase{
		PreCheck:                 func() { acctest.PreCheck(ctx, t) },
		ErrorCheck:               acctest.ErrorCheck(t, names.EC2ServiceID),
		ProtoV5ProviderFactories: acctest.ProtoV5ProviderFactories,
		CheckDestroy:             testAccCheckInstanceDestroy(ctx),
		Steps: []resource.TestStep{
			{
				Config: testAccInstanceConfig_profilePath(rName),
				Check: resource.ComposeTestCheckFunc(
					testAccCheckInstanceExists(ctx, resourceName, &instance),
				),
			},
			{
				ResourceName:            resourceName,
				ImportState:             true,
				ImportStateVerify:       true,
				ImportStateVerifyIgnore: []string{"user_data_replace_on_change"},
			},
		},
	})
}

func TestAccEC2Instance_privateIP(t *testing.T) {
	ctx := acctest.Context(t)
	var v awstypes.Instance
	resourceName := "aws_instance.test"
	rName := sdkacctest.RandomWithPrefix(acctest.ResourcePrefix)

	testCheckPrivateIP := func() resource.TestCheckFunc {
		return func(*terraform.State) error {
			if *v.PrivateIpAddress != "10.1.1.42" {
				return fmt.Errorf("bad private IP: %s", *v.PrivateIpAddress)
			}

			return nil
		}
	}

	resource.ParallelTest(t, resource.TestCase{
		PreCheck:                 func() { acctest.PreCheck(ctx, t) },
		ErrorCheck:               acctest.ErrorCheck(t, names.EC2ServiceID),
		ProtoV5ProviderFactories: acctest.ProtoV5ProviderFactories,
		CheckDestroy:             testAccCheckInstanceDestroy(ctx),
		Steps: []resource.TestStep{
			{
				Config: testAccInstanceConfig_privateIP(rName),
				Check: resource.ComposeTestCheckFunc(
					testAccCheckInstanceExists(ctx, resourceName, &v),
					testCheckPrivateIP(),
				),
			},
			{
				ResourceName:            resourceName,
				ImportState:             true,
				ImportStateVerify:       true,
				ImportStateVerifyIgnore: []string{"user_data_replace_on_change"},
			},
		},
	})
}

func TestAccEC2Instance_associatePublicIPAndPrivateIP(t *testing.T) {
	ctx := acctest.Context(t)
	var v awstypes.Instance
	resourceName := "aws_instance.test"
	rName := sdkacctest.RandomWithPrefix(acctest.ResourcePrefix)

	testCheckPrivateIP := func() resource.TestCheckFunc {
		return func(*terraform.State) error {
			if *v.PrivateIpAddress != "10.1.1.42" {
				return fmt.Errorf("bad private IP: %s", *v.PrivateIpAddress)
			}

			return nil
		}
	}

	resource.ParallelTest(t, resource.TestCase{
		PreCheck:                 func() { acctest.PreCheck(ctx, t) },
		ErrorCheck:               acctest.ErrorCheck(t, names.EC2ServiceID),
		ProtoV5ProviderFactories: acctest.ProtoV5ProviderFactories,
		CheckDestroy:             testAccCheckInstanceDestroy(ctx),
		Steps: []resource.TestStep{
			{
				Config: testAccInstanceConfig_associatePublicIPAndPrivateIP(rName),
				Check: resource.ComposeTestCheckFunc(
					testAccCheckInstanceExists(ctx, resourceName, &v),
					testCheckPrivateIP(),
				),
			},
			{
				ResourceName:            resourceName,
				ImportState:             true,
				ImportStateVerify:       true,
				ImportStateVerifyIgnore: []string{"user_data_replace_on_change"},
			},
		},
	})
}

// Allow Empty Private IP
// https://github.com/hashicorp/terraform-provider-aws/issues/13626
func TestAccEC2Instance_Empty_privateIP(t *testing.T) {
	ctx := acctest.Context(t)
	var v awstypes.Instance
	resourceName := "aws_instance.test"
	rName := sdkacctest.RandomWithPrefix(acctest.ResourcePrefix)

	testCheckPrivateIP := func() resource.TestCheckFunc {
		return func(*terraform.State) error {
			if aws.ToString(v.PrivateIpAddress) == "" {
				return fmt.Errorf("bad computed private IP: %s", aws.ToString(v.PrivateIpAddress))
			}

			return nil
		}
	}

	resource.ParallelTest(t, resource.TestCase{
		PreCheck:                 func() { acctest.PreCheck(ctx, t) },
		ErrorCheck:               acctest.ErrorCheck(t, names.EC2ServiceID),
		ProtoV5ProviderFactories: acctest.ProtoV5ProviderFactories,
		CheckDestroy:             testAccCheckInstanceDestroy(ctx),
		Steps: []resource.TestStep{
			{
				Config: testAccInstanceConfig_emptyPrivateIP(rName),
				Check: resource.ComposeTestCheckFunc(
					testAccCheckInstanceExists(ctx, resourceName, &v),
					testCheckPrivateIP(),
				),
			},
			{
				ResourceName:            resourceName,
				ImportState:             true,
				ImportStateVerify:       true,
				ImportStateVerifyIgnore: []string{"user_data_replace_on_change"},
			},
		},
	})
}

func TestAccEC2Instance_PrivateDNSNameOptions_computed(t *testing.T) {
	ctx := acctest.Context(t)
	var v awstypes.Instance
	resourceName := "aws_instance.test"
	rName := sdkacctest.RandomWithPrefix(acctest.ResourcePrefix)

	resource.ParallelTest(t, resource.TestCase{
		PreCheck:                 func() { acctest.PreCheck(ctx, t) },
		ErrorCheck:               acctest.ErrorCheck(t, names.EC2ServiceID),
		ProtoV5ProviderFactories: acctest.ProtoV5ProviderFactories,
		CheckDestroy:             testAccCheckInstanceDestroy(ctx),
		Steps: []resource.TestStep{
			{
				Config: testAccInstanceConfig_PrivateDNSNameOptions_computed(rName),
				Check: resource.ComposeTestCheckFunc(
					testAccCheckInstanceExists(ctx, resourceName, &v),
					resource.TestCheckResourceAttr(resourceName, "private_dns_name_options.#", "1"),
					resource.TestCheckResourceAttr(resourceName, "private_dns_name_options.0.enable_resource_name_dns_aaaa_record", acctest.CtTrue),
					resource.TestCheckResourceAttr(resourceName, "private_dns_name_options.0.enable_resource_name_dns_a_record", acctest.CtTrue),
					resource.TestCheckResourceAttr(resourceName, "private_dns_name_options.0.hostname_type", "resource-name"),
				),
			},
			{
				ResourceName:            resourceName,
				ImportState:             true,
				ImportStateVerify:       true,
				ImportStateVerifyIgnore: []string{"user_data_replace_on_change"},
			},
		},
	})
}

func TestAccEC2Instance_PrivateDNSNameOptions_configured(t *testing.T) {
	ctx := acctest.Context(t)
	var v1, v2, v3 awstypes.Instance
	resourceName := "aws_instance.test"
	rName := sdkacctest.RandomWithPrefix(acctest.ResourcePrefix)

	resource.ParallelTest(t, resource.TestCase{
		PreCheck:                 func() { acctest.PreCheck(ctx, t) },
		ErrorCheck:               acctest.ErrorCheck(t, names.EC2ServiceID),
		ProtoV5ProviderFactories: acctest.ProtoV5ProviderFactories,
		CheckDestroy:             testAccCheckInstanceDestroy(ctx),
		Steps: []resource.TestStep{
			{
				Config: testAccInstanceConfig_PrivateDNSNameOptions_configured(rName, false, true, "ip-name"),
				Check: resource.ComposeTestCheckFunc(
					testAccCheckInstanceExists(ctx, resourceName, &v1),
					resource.TestCheckResourceAttr(resourceName, "private_dns_name_options.#", "1"),
					resource.TestCheckResourceAttr(resourceName, "private_dns_name_options.0.enable_resource_name_dns_aaaa_record", acctest.CtFalse),
					resource.TestCheckResourceAttr(resourceName, "private_dns_name_options.0.enable_resource_name_dns_a_record", acctest.CtTrue),
					resource.TestCheckResourceAttr(resourceName, "private_dns_name_options.0.hostname_type", "ip-name"),
				),
			},
			{
				ResourceName:            resourceName,
				ImportState:             true,
				ImportStateVerify:       true,
				ImportStateVerifyIgnore: []string{"user_data_replace_on_change"},
			},
			{
				Config: testAccInstanceConfig_PrivateDNSNameOptions_configured(rName, true, true, "ip-name"),
				Check: resource.ComposeTestCheckFunc(
					testAccCheckInstanceExists(ctx, resourceName, &v2),
					testAccCheckInstanceNotRecreated(&v1, &v2),
					resource.TestCheckResourceAttr(resourceName, "private_dns_name_options.#", "1"),
					resource.TestCheckResourceAttr(resourceName, "private_dns_name_options.0.enable_resource_name_dns_aaaa_record", acctest.CtTrue),
					resource.TestCheckResourceAttr(resourceName, "private_dns_name_options.0.enable_resource_name_dns_a_record", acctest.CtTrue),
					resource.TestCheckResourceAttr(resourceName, "private_dns_name_options.0.hostname_type", "ip-name"),
				),
			},
			// "InvalidParameterValue: Cannot modify hostname-type for running instances".
			{
				Config: testAccInstanceConfig_PrivateDNSNameOptions_configured(rName, true, true, "ip-name"),
				Check: resource.ComposeTestCheckFunc(
					testAccCheckStopInstance(ctx, &v2),
				),
			},
			{
				Config: testAccInstanceConfig_PrivateDNSNameOptions_configured(rName, true, true, "resource-name"),
				Check: resource.ComposeTestCheckFunc(
					testAccCheckInstanceExists(ctx, resourceName, &v3),
					testAccCheckInstanceNotRecreated(&v2, &v3),
					resource.TestCheckResourceAttr(resourceName, "private_dns_name_options.#", "1"),
					resource.TestCheckResourceAttr(resourceName, "private_dns_name_options.0.enable_resource_name_dns_aaaa_record", acctest.CtTrue),
					resource.TestCheckResourceAttr(resourceName, "private_dns_name_options.0.enable_resource_name_dns_a_record", acctest.CtTrue),
					resource.TestCheckResourceAttr(resourceName, "private_dns_name_options.0.hostname_type", "resource-name"),
				),
			},
		},
	})
}

// Guard against regression with KeyPairs
// https://github.com/hashicorp/terraform/issues/2302
func TestAccEC2Instance_keyPairCheck(t *testing.T) {
	ctx := acctest.Context(t)
	var v awstypes.Instance
	resourceName := "aws_instance.test"
	keyPairResourceName := "aws_key_pair.test"
	rName := sdkacctest.RandomWithPrefix(acctest.ResourcePrefix)

	publicKey, _, err := sdkacctest.RandSSHKeyPair(acctest.DefaultEmailAddress)
	if err != nil {
		t.Fatalf("error generating random SSH key: %s", err)
	}

	resource.ParallelTest(t, resource.TestCase{
		PreCheck:                 func() { acctest.PreCheck(ctx, t) },
		ErrorCheck:               acctest.ErrorCheck(t, names.EC2ServiceID),
		ProtoV5ProviderFactories: acctest.ProtoV5ProviderFactories,
		CheckDestroy:             testAccCheckInstanceDestroy(ctx),
		Steps: []resource.TestStep{
			{
				Config: testAccInstanceConfig_keyPair(rName, publicKey),
				Check: resource.ComposeTestCheckFunc(
					testAccCheckInstanceExists(ctx, resourceName, &v),
					resource.TestCheckResourceAttrPair(resourceName, "key_name", keyPairResourceName, "key_name"),
				),
			},
		},
	})
}

// This test reproduces the bug here:
//
//	https://github.com/hashicorp/terraform/issues/1752
//
// I wish there were a way to exercise resources built with helper.Schema in a
// unit context, in which case this test could be moved there, but for now this
// will cover the bugfix.
//
// The following triggers "diffs didn't match during apply" without the fix in to
// set NewRemoved on the .# field when it changes to 0.
func TestAccEC2Instance_forceNewAndTagsDrift(t *testing.T) {
	ctx := acctest.Context(t)
	var v awstypes.Instance
	resourceName := "aws_instance.test"
	rName := sdkacctest.RandomWithPrefix(acctest.ResourcePrefix)

	resource.ParallelTest(t, resource.TestCase{
		PreCheck:                 func() { acctest.PreCheck(ctx, t) },
		ErrorCheck:               acctest.ErrorCheck(t, names.EC2ServiceID),
		ProtoV5ProviderFactories: acctest.ProtoV5ProviderFactories,
		CheckDestroy:             testAccCheckInstanceDestroy(ctx),
		Steps: []resource.TestStep{
			{
				Config: testAccInstanceConfig_forceNewAndTagsDrift(rName),
				Check: resource.ComposeTestCheckFunc(
					testAccCheckInstanceExists(ctx, resourceName, &v),
					driftTags(ctx, &v),
				),
				ExpectNonEmptyPlan: true,
			},
			{
				Config: testAccInstanceConfig_forceNewAndTagsDriftUpdate(rName),
				Check: resource.ComposeTestCheckFunc(
					testAccCheckInstanceExists(ctx, resourceName, &v),
				),
			},
			{
				ResourceName:            resourceName,
				ImportState:             true,
				ImportStateVerify:       true,
				ImportStateVerifyIgnore: []string{"user_data_replace_on_change"},
			},
		},
	})
}

func TestAccEC2Instance_changeInstanceType(t *testing.T) {
	ctx := acctest.Context(t)
	var before, after awstypes.Instance
	resourceName := "aws_instance.test"
	rName := sdkacctest.RandomWithPrefix(acctest.ResourcePrefix)

	resource.ParallelTest(t, resource.TestCase{
		PreCheck:                 func() { acctest.PreCheck(ctx, t) },
		ErrorCheck:               acctest.ErrorCheck(t, names.EC2ServiceID),
		ProtoV5ProviderFactories: acctest.ProtoV5ProviderFactories,
		CheckDestroy:             testAccCheckInstanceDestroy(ctx),
		Steps: []resource.TestStep{
			{
				Config: testAccInstanceConfig_instanceType(rName, "t2.medium"),
				Check: resource.ComposeTestCheckFunc(
					testAccCheckInstanceExists(ctx, resourceName, &before),
				),
				ConfigPlanChecks: resource.ConfigPlanChecks{
					PreApply: []plancheck.PlanCheck{
						plancheck.ExpectResourceAction(resourceName, plancheck.ResourceActionCreate),
					},
					PostApplyPreRefresh: []plancheck.PlanCheck{
						plancheck.ExpectEmptyPlan(),
					},
					PostApplyPostRefresh: []plancheck.PlanCheck{
						plancheck.ExpectEmptyPlan(),
					},
				},
				ConfigStateChecks: []statecheck.StateCheck{
					statecheck.ExpectKnownValue(resourceName, tfjsonpath.New(names.AttrInstanceType), knownvalue.StringExact("t2.medium")),
					statecheck.ExpectKnownValue(resourceName, tfjsonpath.New("public_dns"), knownvalue.NotNull()),
					tfstatecheck.ExpectNotKnownValue(resourceName, tfjsonpath.New("public_dns"), knownvalue.StringExact("")),
					statecheck.ExpectKnownValue(resourceName, tfjsonpath.New("public_ip"), knownvalue.NotNull()),
					tfstatecheck.ExpectNotKnownValue(resourceName, tfjsonpath.New("public_ip"), knownvalue.StringExact("")),
				},
			},
			{
				ResourceName:            resourceName,
				ImportState:             true,
				ImportStateVerify:       true,
				ImportStateVerifyIgnore: []string{"user_data_replace_on_change"},
			},
			{
				Config: testAccInstanceConfig_instanceType(rName, "t2.large"),
				Check: resource.ComposeTestCheckFunc(
					testAccCheckInstanceExists(ctx, resourceName, &after),
					testAccCheckInstanceNotRecreated(&before, &after),
				),
				ConfigPlanChecks: resource.ConfigPlanChecks{
					PreApply: []plancheck.PlanCheck{
						plancheck.ExpectResourceAction(resourceName, plancheck.ResourceActionUpdate),
						plancheck.ExpectUnknownValue(resourceName, tfjsonpath.New("public_dns")),
						plancheck.ExpectUnknownValue(resourceName, tfjsonpath.New("public_ip")),
					},
					PostApplyPreRefresh: []plancheck.PlanCheck{
						plancheck.ExpectEmptyPlan(),
					},
					PostApplyPostRefresh: []plancheck.PlanCheck{
						plancheck.ExpectEmptyPlan(),
					},
				},
				ConfigStateChecks: []statecheck.StateCheck{
					statecheck.ExpectKnownValue(resourceName, tfjsonpath.New(names.AttrInstanceType), knownvalue.StringExact("t2.large")),
					statecheck.ExpectKnownValue(resourceName, tfjsonpath.New("public_dns"), knownvalue.NotNull()),
					tfstatecheck.ExpectNotKnownValue(resourceName, tfjsonpath.New("public_dns"), knownvalue.StringExact("")),
					statecheck.ExpectKnownValue(resourceName, tfjsonpath.New("public_ip"), knownvalue.NotNull()),
					tfstatecheck.ExpectNotKnownValue(resourceName, tfjsonpath.New("public_ip"), knownvalue.StringExact("")),
				},
			},
		},
	})
}

func TestAccEC2Instance_changeInstanceTypeReplace(t *testing.T) {
	ctx := acctest.Context(t)
	var before, after awstypes.Instance
	resourceName := "aws_instance.test"
	rName := sdkacctest.RandomWithPrefix(acctest.ResourcePrefix)

	resource.ParallelTest(t, resource.TestCase{
		PreCheck:                 func() { acctest.PreCheck(ctx, t) },
		ErrorCheck:               acctest.ErrorCheck(t, names.EC2ServiceID),
		ProtoV5ProviderFactories: acctest.ProtoV5ProviderFactories,
		CheckDestroy:             testAccCheckInstanceDestroy(ctx),
		Steps: []resource.TestStep{
			{
				Config: testAccInstanceConfig_typeReplace(rName, "m5.2xlarge"),
				Check: resource.ComposeTestCheckFunc(
					testAccCheckInstanceExists(ctx, resourceName, &before),
				),
				ConfigPlanChecks: resource.ConfigPlanChecks{
					PreApply: []plancheck.PlanCheck{
						plancheck.ExpectResourceAction(resourceName, plancheck.ResourceActionCreate),
					},
					PostApplyPreRefresh: []plancheck.PlanCheck{
						plancheck.ExpectEmptyPlan(),
					},
					PostApplyPostRefresh: []plancheck.PlanCheck{
						plancheck.ExpectEmptyPlan(),
					},
				},
				ConfigStateChecks: []statecheck.StateCheck{
					statecheck.ExpectKnownValue(resourceName, tfjsonpath.New(names.AttrInstanceType), knownvalue.StringExact("m5.2xlarge")),
					statecheck.ExpectKnownValue(resourceName, tfjsonpath.New("public_dns"), knownvalue.StringExact("")),
					statecheck.ExpectKnownValue(resourceName, tfjsonpath.New("public_ip"), knownvalue.StringExact("")),
				},
			},
			{
				Config: testAccInstanceConfig_typeReplace(rName, "m6g.2xlarge"),
				Check: resource.ComposeTestCheckFunc(
					testAccCheckInstanceExists(ctx, resourceName, &after),
					testAccCheckInstanceRecreated(&before, &after),
				),
				ConfigPlanChecks: resource.ConfigPlanChecks{
					PreApply: []plancheck.PlanCheck{
						plancheck.ExpectResourceAction(resourceName, plancheck.ResourceActionDestroyBeforeCreate),
					},
					PostApplyPreRefresh: []plancheck.PlanCheck{
						plancheck.ExpectEmptyPlan(),
					},
					PostApplyPostRefresh: []plancheck.PlanCheck{
						plancheck.ExpectEmptyPlan(),
					},
				},
				ConfigStateChecks: []statecheck.StateCheck{
					statecheck.ExpectKnownValue(resourceName, tfjsonpath.New(names.AttrInstanceType), knownvalue.StringExact("m6g.2xlarge")),
					statecheck.ExpectKnownValue(resourceName, tfjsonpath.New("public_dns"), knownvalue.StringExact("")),
					statecheck.ExpectKnownValue(resourceName, tfjsonpath.New("public_ip"), knownvalue.StringExact("")),
				},
			},
		},
	})
}

func TestAccEC2Instance_changeInstanceTypeAndUserData(t *testing.T) {
	ctx := acctest.Context(t)
	var v awstypes.Instance
	resourceName := "aws_instance.test"
	rName := sdkacctest.RandomWithPrefix(acctest.ResourcePrefix)

	resource.ParallelTest(t, resource.TestCase{
		PreCheck:                 func() { acctest.PreCheck(ctx, t) },
		ErrorCheck:               acctest.ErrorCheck(t, names.EC2ServiceID),
		ProtoV5ProviderFactories: acctest.ProtoV5ProviderFactories,
		CheckDestroy:             testAccCheckInstanceDestroy(ctx),
		Steps: []resource.TestStep{
			{
				Config: testAccInstanceConfig_typeAndUserData(rName, "t2.medium", "hello world"),
				Check: resource.ComposeTestCheckFunc(
					testAccCheckInstanceExists(ctx, resourceName, &v),
				),
				ConfigPlanChecks: resource.ConfigPlanChecks{
					PreApply: []plancheck.PlanCheck{
						plancheck.ExpectResourceAction(resourceName, plancheck.ResourceActionCreate),
					},
					PostApplyPreRefresh: []plancheck.PlanCheck{
						plancheck.ExpectEmptyPlan(),
					},
					PostApplyPostRefresh: []plancheck.PlanCheck{
						plancheck.ExpectEmptyPlan(),
					},
				},
				ConfigStateChecks: []statecheck.StateCheck{
					statecheck.ExpectKnownValue(resourceName, tfjsonpath.New(names.AttrInstanceType), knownvalue.StringExact("t2.medium")),
					statecheck.ExpectKnownValue(resourceName, tfjsonpath.New("public_dns"), knownvalue.StringExact("")),
					statecheck.ExpectKnownValue(resourceName, tfjsonpath.New("public_ip"), knownvalue.StringExact("")),
					statecheck.ExpectKnownValue(resourceName, tfjsonpath.New("user_data"), knownvalue.StringExact("hello world")),
				},
			},
			{
				Config: testAccInstanceConfig_typeAndUserData(rName, "t2.large", "new world"),
				Check: resource.ComposeTestCheckFunc(
					testAccCheckInstanceExists(ctx, resourceName, &v),
				),
				ConfigPlanChecks: resource.ConfigPlanChecks{
					PreApply: []plancheck.PlanCheck{
						plancheck.ExpectResourceAction(resourceName, plancheck.ResourceActionUpdate),
						plancheck.ExpectKnownValue(resourceName, tfjsonpath.New("public_dns"), knownvalue.StringExact("")),
						plancheck.ExpectKnownValue(resourceName, tfjsonpath.New("public_ip"), knownvalue.StringExact("")),
					},
					PostApplyPreRefresh: []plancheck.PlanCheck{
						plancheck.ExpectEmptyPlan(),
					},
					PostApplyPostRefresh: []plancheck.PlanCheck{
						plancheck.ExpectEmptyPlan(),
					},
				},
				ConfigStateChecks: []statecheck.StateCheck{
					statecheck.ExpectKnownValue(resourceName, tfjsonpath.New(names.AttrInstanceType), knownvalue.StringExact("t2.large")),
					statecheck.ExpectKnownValue(resourceName, tfjsonpath.New("public_dns"), knownvalue.StringExact("")),
					statecheck.ExpectKnownValue(resourceName, tfjsonpath.New("public_ip"), knownvalue.StringExact("")),
					statecheck.ExpectKnownValue(resourceName, tfjsonpath.New("user_data"), knownvalue.StringExact("new world")),
				},
			},
			{
				ResourceName:            resourceName,
				ImportState:             true,
				ImportStateVerify:       true,
				ImportStateVerifyIgnore: []string{"user_data", "user_data_replace_on_change"},
			},
		},
	})
}

func TestAccEC2Instance_changeInstanceTypeAndUserDataBase64(t *testing.T) {
	ctx := acctest.Context(t)
	var v awstypes.Instance
	resourceName := "aws_instance.test"
	rName := sdkacctest.RandomWithPrefix(acctest.ResourcePrefix)

	resource.ParallelTest(t, resource.TestCase{
		PreCheck:                 func() { acctest.PreCheck(ctx, t) },
		ErrorCheck:               acctest.ErrorCheck(t, names.EC2ServiceID),
		ProtoV5ProviderFactories: acctest.ProtoV5ProviderFactories,
		CheckDestroy:             testAccCheckInstanceDestroy(ctx),
		Steps: []resource.TestStep{
			{
				Config: testAccInstanceConfig_typeAndUserDataBase64(rName, "t2.medium", "hello world"),
				Check: resource.ComposeTestCheckFunc(
					testAccCheckInstanceExists(ctx, resourceName, &v),
					resource.TestCheckResourceAttr(resourceName, names.AttrInstanceType, "t2.medium"),
					resource.TestCheckResourceAttr(resourceName, "user_data_base64", "aGVsbG8gd29ybGQ="),
				),
			},
			{
				Config: testAccInstanceConfig_typeAndUserDataBase64(rName, "t2.large", "new world"),
				Check: resource.ComposeTestCheckFunc(
					testAccCheckInstanceExists(ctx, resourceName, &v),
					resource.TestCheckResourceAttr(resourceName, names.AttrInstanceType, "t2.large"),
					resource.TestCheckResourceAttr(resourceName, "user_data_base64", "bmV3IHdvcmxk"),
				),
			},
			{
				ResourceName:            resourceName,
				ImportState:             true,
				ImportStateVerify:       true,
				ImportStateVerifyIgnore: []string{"user_data", "user_data_replace_on_change"},
			},
		},
	})
}

func TestAccEC2Instance_EBSRootDevice_basic(t *testing.T) {
	ctx := acctest.Context(t)
	var instance awstypes.Instance
	resourceName := "aws_instance.test"
	rName := sdkacctest.RandomWithPrefix(acctest.ResourcePrefix)

	resource.ParallelTest(t, resource.TestCase{
		PreCheck:                 func() { acctest.PreCheck(ctx, t) },
		ErrorCheck:               acctest.ErrorCheck(t, names.EC2ServiceID),
		ProtoV5ProviderFactories: acctest.ProtoV5ProviderFactories,
		CheckDestroy:             testAccCheckInstanceDestroy(ctx),
		Steps: []resource.TestStep{
			{
				Config: testAccInstanceConfig_ebsRootDeviceBasic(rName),
				Check: resource.ComposeTestCheckFunc(
					testAccCheckInstanceExists(ctx, resourceName, &instance),
					resource.TestCheckResourceAttr(resourceName, "root_block_device.#", "1"),
					resource.TestCheckResourceAttrSet(resourceName, "root_block_device.0.delete_on_termination"),
					resource.TestCheckResourceAttrSet(resourceName, "root_block_device.0.encrypted"),
					resource.TestCheckResourceAttrSet(resourceName, "root_block_device.0.iops"),
					resource.TestCheckResourceAttrSet(resourceName, "root_block_device.0.volume_size"),
					resource.TestCheckResourceAttrSet(resourceName, "root_block_device.0.volume_type"),
					resource.TestCheckResourceAttrSet(resourceName, "root_block_device.0.volume_id"),
					resource.TestCheckResourceAttrSet(resourceName, "root_block_device.0.device_name"),
				),
			},
		},
	})
}

func TestAccEC2Instance_EBSRootDevice_modifySize(t *testing.T) {
	ctx := acctest.Context(t)
	var original, updated awstypes.Instance
	resourceName := "aws_instance.test"
	rName := sdkacctest.RandomWithPrefix(acctest.ResourcePrefix)

	volumeType := "gp2"

	originalSize := "30"
	updatedSize := "32"

	resource.ParallelTest(t, resource.TestCase{
		PreCheck:                 func() { acctest.PreCheck(ctx, t) },
		ErrorCheck:               acctest.ErrorCheck(t, names.EC2ServiceID),
		ProtoV5ProviderFactories: acctest.ProtoV5ProviderFactories,
		CheckDestroy:             testAccCheckInstanceDestroy(ctx),
		Steps: []resource.TestStep{
			{
				Config: testAccInstanceConfig_rootBlockDevice(rName, originalSize, acctest.CtTrue, volumeType),
				Check: resource.ComposeTestCheckFunc(
					testAccCheckInstanceExists(ctx, resourceName, &original),
					resource.TestCheckResourceAttr(resourceName, "root_block_device.0.volume_size", originalSize),
					resource.TestCheckResourceAttr(resourceName, "root_block_device.0.delete_on_termination", acctest.CtTrue),
					resource.TestCheckResourceAttr(resourceName, "root_block_device.0.volume_type", volumeType),
				),
			},
			{
				Config: testAccInstanceConfig_rootBlockDevice(rName, updatedSize, acctest.CtTrue, volumeType),
				Check: resource.ComposeTestCheckFunc(
					testAccCheckInstanceExists(ctx, resourceName, &updated),
					testAccCheckInstanceNotRecreated(&original, &updated),
					resource.TestCheckResourceAttr(resourceName, "root_block_device.0.volume_size", updatedSize),
					resource.TestCheckResourceAttr(resourceName, "root_block_device.0.delete_on_termination", acctest.CtTrue),
					resource.TestCheckResourceAttr(resourceName, "root_block_device.0.volume_type", volumeType),
				),
			},
		},
	})
}

func TestAccEC2Instance_EBSRootDevice_modifyType(t *testing.T) {
	ctx := acctest.Context(t)
	var original, updated awstypes.Instance
	resourceName := "aws_instance.test"
	rName := sdkacctest.RandomWithPrefix(acctest.ResourcePrefix)

	volumeSize := "30"

	originalType := "gp2"
	updatedType := "standard"

	resource.ParallelTest(t, resource.TestCase{
		PreCheck:                 func() { acctest.PreCheck(ctx, t) },
		ErrorCheck:               acctest.ErrorCheck(t, names.EC2ServiceID),
		ProtoV5ProviderFactories: acctest.ProtoV5ProviderFactories,
		CheckDestroy:             testAccCheckInstanceDestroy(ctx),
		Steps: []resource.TestStep{
			{
				Config: testAccInstanceConfig_rootBlockDevice(rName, volumeSize, acctest.CtTrue, originalType),
				Check: resource.ComposeTestCheckFunc(
					testAccCheckInstanceExists(ctx, resourceName, &original),
					resource.TestCheckResourceAttr(resourceName, "root_block_device.0.volume_size", volumeSize),
					resource.TestCheckResourceAttr(resourceName, "root_block_device.0.delete_on_termination", acctest.CtTrue),
					resource.TestCheckResourceAttr(resourceName, "root_block_device.0.volume_type", originalType),
				),
			},
			{
				Config: testAccInstanceConfig_rootBlockDevice(rName, volumeSize, acctest.CtTrue, updatedType),
				Check: resource.ComposeTestCheckFunc(
					testAccCheckInstanceExists(ctx, resourceName, &updated),
					testAccCheckInstanceNotRecreated(&original, &updated),
					resource.TestCheckResourceAttr(resourceName, "root_block_device.0.volume_size", volumeSize),
					resource.TestCheckResourceAttr(resourceName, "root_block_device.0.delete_on_termination", acctest.CtTrue),
					resource.TestCheckResourceAttr(resourceName, "root_block_device.0.volume_type", updatedType),
				),
			},
		},
	})
}

func TestAccEC2Instance_EBSRootDeviceModifyIOPS_io1(t *testing.T) {
	ctx := acctest.Context(t)
	var original, updated awstypes.Instance
	resourceName := "aws_instance.test"
	rName := sdkacctest.RandomWithPrefix(acctest.ResourcePrefix)

	volumeSize := "30"

	volumeType := "io1"

	originalIOPS := "100"
	updatedIOPS := "200"

	resource.ParallelTest(t, resource.TestCase{
		PreCheck:                 func() { acctest.PreCheck(ctx, t) },
		ErrorCheck:               acctest.ErrorCheck(t, names.EC2ServiceID),
		ProtoV5ProviderFactories: acctest.ProtoV5ProviderFactories,
		CheckDestroy:             testAccCheckInstanceDestroy(ctx),
		Steps: []resource.TestStep{
			{
				Config: testAccInstanceConfig_rootBlockDeviceIOPS(rName, volumeSize, acctest.CtTrue, volumeType, originalIOPS),
				Check: resource.ComposeTestCheckFunc(
					testAccCheckInstanceExists(ctx, resourceName, &original),
					resource.TestCheckResourceAttr(resourceName, "root_block_device.0.volume_size", volumeSize),
					resource.TestCheckResourceAttr(resourceName, "root_block_device.0.delete_on_termination", acctest.CtTrue),
					resource.TestCheckResourceAttr(resourceName, "root_block_device.0.volume_type", volumeType),
					resource.TestCheckResourceAttr(resourceName, "root_block_device.0.iops", originalIOPS),
				),
			},
			{
				Config: testAccInstanceConfig_rootBlockDeviceIOPS(rName, volumeSize, acctest.CtTrue, volumeType, updatedIOPS),
				Check: resource.ComposeTestCheckFunc(
					testAccCheckInstanceExists(ctx, resourceName, &updated),
					testAccCheckInstanceNotRecreated(&original, &updated),
					resource.TestCheckResourceAttr(resourceName, "root_block_device.0.volume_size", volumeSize),
					resource.TestCheckResourceAttr(resourceName, "root_block_device.0.delete_on_termination", acctest.CtTrue),
					resource.TestCheckResourceAttr(resourceName, "root_block_device.0.volume_type", volumeType),
					resource.TestCheckResourceAttr(resourceName, "root_block_device.0.iops", updatedIOPS),
				),
			},
		},
	})
}

func TestAccEC2Instance_EBSRootDeviceModifyIOPS_io2(t *testing.T) {
	ctx := acctest.Context(t)
	var original, updated awstypes.Instance
	resourceName := "aws_instance.test"
	rName := sdkacctest.RandomWithPrefix(acctest.ResourcePrefix)

	volumeSize := "30"
	volumeType := "io2"

	originalIOPS := "100"
	updatedIOPS := "200"

	resource.ParallelTest(t, resource.TestCase{
		PreCheck:                 func() { acctest.PreCheck(ctx, t) },
		ErrorCheck:               acctest.ErrorCheck(t, names.EC2ServiceID),
		ProtoV5ProviderFactories: acctest.ProtoV5ProviderFactories,
		CheckDestroy:             testAccCheckInstanceDestroy(ctx),
		Steps: []resource.TestStep{
			{
				Config: testAccInstanceConfig_rootBlockDeviceIOPS(rName, volumeSize, acctest.CtTrue, volumeType, originalIOPS),
				Check: resource.ComposeTestCheckFunc(
					testAccCheckInstanceExists(ctx, resourceName, &original),
					resource.TestCheckResourceAttr(resourceName, "root_block_device.0.volume_size", volumeSize),
					resource.TestCheckResourceAttr(resourceName, "root_block_device.0.delete_on_termination", acctest.CtTrue),
					resource.TestCheckResourceAttr(resourceName, "root_block_device.0.volume_type", volumeType),
					resource.TestCheckResourceAttr(resourceName, "root_block_device.0.iops", originalIOPS),
				),
			},
			{
				Config: testAccInstanceConfig_rootBlockDeviceIOPS(rName, volumeSize, acctest.CtTrue, volumeType, updatedIOPS),
				Check: resource.ComposeTestCheckFunc(
					testAccCheckInstanceExists(ctx, resourceName, &updated),
					testAccCheckInstanceNotRecreated(&original, &updated),
					resource.TestCheckResourceAttr(resourceName, "root_block_device.0.volume_size", volumeSize),
					resource.TestCheckResourceAttr(resourceName, "root_block_device.0.delete_on_termination", acctest.CtTrue),
					resource.TestCheckResourceAttr(resourceName, "root_block_device.0.volume_type", volumeType),
					resource.TestCheckResourceAttr(resourceName, "root_block_device.0.iops", updatedIOPS),
				),
			},
		},
	})
}

func TestAccEC2Instance_EBSRootDeviceModifyThroughput_gp3(t *testing.T) {
	ctx := acctest.Context(t)
	var original, updated awstypes.Instance
	resourceName := "aws_instance.test"
	rName := sdkacctest.RandomWithPrefix(acctest.ResourcePrefix)

	volumeSize := "30"

	volumeType := "gp3"

	originalThroughput := "250"
	updatedThroughput := "300"

	resource.ParallelTest(t, resource.TestCase{
		PreCheck:                 func() { acctest.PreCheck(ctx, t) },
		ErrorCheck:               acctest.ErrorCheck(t, names.EC2ServiceID),
		ProtoV5ProviderFactories: acctest.ProtoV5ProviderFactories,
		CheckDestroy:             testAccCheckInstanceDestroy(ctx),
		Steps: []resource.TestStep{
			{
				Config: testAccInstanceConfig_rootBlockDeviceThroughput(rName, volumeSize, acctest.CtTrue, volumeType, originalThroughput),
				Check: resource.ComposeTestCheckFunc(
					testAccCheckInstanceExists(ctx, resourceName, &original),
					resource.TestCheckResourceAttr(resourceName, "root_block_device.0.volume_size", volumeSize),
					resource.TestCheckResourceAttr(resourceName, "root_block_device.0.delete_on_termination", acctest.CtTrue),
					resource.TestCheckResourceAttr(resourceName, "root_block_device.0.volume_type", volumeType),
					resource.TestCheckResourceAttr(resourceName, "root_block_device.0.throughput", originalThroughput),
				),
			},
			{
				Config: testAccInstanceConfig_rootBlockDeviceThroughput(rName, volumeSize, acctest.CtTrue, volumeType, updatedThroughput),
				Check: resource.ComposeTestCheckFunc(
					testAccCheckInstanceExists(ctx, resourceName, &updated),
					testAccCheckInstanceNotRecreated(&original, &updated),
					resource.TestCheckResourceAttr(resourceName, "root_block_device.0.volume_size", volumeSize),
					resource.TestCheckResourceAttr(resourceName, "root_block_device.0.delete_on_termination", acctest.CtTrue),
					resource.TestCheckResourceAttr(resourceName, "root_block_device.0.volume_type", volumeType),
					resource.TestCheckResourceAttr(resourceName, "root_block_device.0.throughput", updatedThroughput),
				),
			},
		},
	})
}

func TestAccEC2Instance_EBSRootDevice_modifyDeleteOnTermination(t *testing.T) {
	ctx := acctest.Context(t)
	var original, updated awstypes.Instance
	resourceName := "aws_instance.test"
	rName := sdkacctest.RandomWithPrefix(acctest.ResourcePrefix)

	volumeSize := "30"
	volumeType := "gp2"

	resource.ParallelTest(t, resource.TestCase{
		PreCheck:                 func() { acctest.PreCheck(ctx, t) },
		ErrorCheck:               acctest.ErrorCheck(t, names.EC2ServiceID),
		ProtoV5ProviderFactories: acctest.ProtoV5ProviderFactories,
		CheckDestroy:             testAccCheckInstanceDestroy(ctx),
		Steps: []resource.TestStep{
			{
				Config: testAccInstanceConfig_rootBlockDevice(rName, volumeSize, acctest.CtFalse, volumeType),
				Check: resource.ComposeTestCheckFunc(
					testAccCheckInstanceExists(ctx, resourceName, &original),
					resource.TestCheckResourceAttr(resourceName, "root_block_device.0.volume_size", volumeSize),
					resource.TestCheckResourceAttr(resourceName, "root_block_device.0.delete_on_termination", acctest.CtFalse),
					resource.TestCheckResourceAttr(resourceName, "root_block_device.0.volume_type", volumeType),
				),
			},
			{
				Config: testAccInstanceConfig_rootBlockDevice(rName, volumeSize, acctest.CtTrue, volumeType),
				Check: resource.ComposeTestCheckFunc(
					testAccCheckInstanceExists(ctx, resourceName, &updated),
					testAccCheckInstanceNotRecreated(&original, &updated),
					resource.TestCheckResourceAttr(resourceName, "root_block_device.0.volume_size", volumeSize),
					resource.TestCheckResourceAttr(resourceName, "root_block_device.0.delete_on_termination", acctest.CtTrue),
					resource.TestCheckResourceAttr(resourceName, "root_block_device.0.volume_type", volumeType),
				),
			},
		},
	})
}

func TestAccEC2Instance_EBSRootDevice_modifyAll(t *testing.T) {
	ctx := acctest.Context(t)
	var original, updated awstypes.Instance
	resourceName := "aws_instance.test"
	rName := sdkacctest.RandomWithPrefix(acctest.ResourcePrefix)

	originalSize := "30"
	updatedSize := "32"

	originalType := "gp2"
	updatedType := "io1"

	updatedIOPS := "200"

	resource.ParallelTest(t, resource.TestCase{
		PreCheck:                 func() { acctest.PreCheck(ctx, t) },
		ErrorCheck:               acctest.ErrorCheck(t, names.EC2ServiceID),
		ProtoV5ProviderFactories: acctest.ProtoV5ProviderFactories,
		CheckDestroy:             testAccCheckInstanceDestroy(ctx),
		Steps: []resource.TestStep{
			{
				Config: testAccInstanceConfig_rootBlockDevice(rName, originalSize, acctest.CtFalse, originalType),
				Check: resource.ComposeTestCheckFunc(
					testAccCheckInstanceExists(ctx, resourceName, &original),
					resource.TestCheckResourceAttr(resourceName, "root_block_device.0.volume_size", originalSize),
					resource.TestCheckResourceAttr(resourceName, "root_block_device.0.delete_on_termination", acctest.CtFalse),
					resource.TestCheckResourceAttr(resourceName, "root_block_device.0.volume_type", originalType),
				),
			},
			{
				Config: testAccInstanceConfig_rootBlockDeviceIOPS(rName, updatedSize, acctest.CtTrue, updatedType, updatedIOPS),
				Check: resource.ComposeTestCheckFunc(
					testAccCheckInstanceExists(ctx, resourceName, &updated),
					testAccCheckInstanceNotRecreated(&original, &updated),
					resource.TestCheckResourceAttr(resourceName, "root_block_device.0.volume_size", updatedSize),
					resource.TestCheckResourceAttr(resourceName, "root_block_device.0.delete_on_termination", acctest.CtTrue),
					resource.TestCheckResourceAttr(resourceName, "root_block_device.0.volume_type", updatedType),
					resource.TestCheckResourceAttr(resourceName, "root_block_device.0.iops", updatedIOPS),
				),
			},
		},
	})
}

func TestAccEC2Instance_EBSRootDeviceMultipleBlockDevices_modifySize(t *testing.T) {
	ctx := acctest.Context(t)
	var before, after awstypes.Instance
	resourceName := "aws_instance.test"
	rName := sdkacctest.RandomWithPrefix(acctest.ResourcePrefix)

	updatedRootVolumeSize := "14"

	resource.ParallelTest(t, resource.TestCase{
		PreCheck:                 func() { acctest.PreCheck(ctx, t) },
		ErrorCheck:               acctest.ErrorCheck(t, names.EC2ServiceID),
		ProtoV5ProviderFactories: acctest.ProtoV5ProviderFactories,
		CheckDestroy:             testAccCheckInstanceDestroy(ctx),
		Steps: []resource.TestStep{
			{
				Config: testAccInstanceConfig_blockDevicesDeleteOnTerminate(rName, "10", acctest.CtTrue),
				Check: resource.ComposeTestCheckFunc(
					testAccCheckInstanceExists(ctx, resourceName, &before),
					resource.TestCheckResourceAttr(resourceName, "root_block_device.0.volume_size", "10"),
					resource.TestCheckTypeSetElemNestedAttrs(resourceName, "ebs_block_device.*", map[string]string{
						names.AttrVolumeSize: "9",
					}),
					resource.TestCheckTypeSetElemNestedAttrs(resourceName, "ebs_block_device.*", map[string]string{
						names.AttrVolumeSize: "10",
					}),
					resource.TestCheckTypeSetElemNestedAttrs(resourceName, "ebs_block_device.*", map[string]string{
						names.AttrVolumeSize: "12",
					}),
				),
			},
			{
				Config: testAccInstanceConfig_blockDevicesDeleteOnTerminate(rName, updatedRootVolumeSize, acctest.CtTrue),
				Check: resource.ComposeTestCheckFunc(
					testAccCheckInstanceExists(ctx, resourceName, &after),
					testAccCheckInstanceNotRecreated(&before, &after),
					resource.TestCheckResourceAttr(resourceName, "root_block_device.0.volume_size", updatedRootVolumeSize),
					resource.TestCheckTypeSetElemNestedAttrs(resourceName, "ebs_block_device.*", map[string]string{
						names.AttrVolumeSize: "9",
					}),
					resource.TestCheckTypeSetElemNestedAttrs(resourceName, "ebs_block_device.*", map[string]string{
						names.AttrVolumeSize: "10",
					}),
					resource.TestCheckTypeSetElemNestedAttrs(resourceName, "ebs_block_device.*", map[string]string{
						names.AttrVolumeSize: "12",
					}),
				),
			},
		},
	})
}

func TestAccEC2Instance_EBSRootDeviceMultipleBlockDevices_modifyDeleteOnTermination(t *testing.T) {
	ctx := acctest.Context(t)
	var before, after awstypes.Instance
	resourceName := "aws_instance.test"
	rName := sdkacctest.RandomWithPrefix(acctest.ResourcePrefix)

	resource.ParallelTest(t, resource.TestCase{
		PreCheck:                 func() { acctest.PreCheck(ctx, t) },
		ErrorCheck:               acctest.ErrorCheck(t, names.EC2ServiceID),
		ProtoV5ProviderFactories: acctest.ProtoV5ProviderFactories,
		CheckDestroy:             testAccCheckInstanceDestroy(ctx),
		Steps: []resource.TestStep{
			{
				Config: testAccInstanceConfig_blockDevicesDeleteOnTerminate(rName, "10", acctest.CtFalse),
				Check: resource.ComposeTestCheckFunc(
					testAccCheckInstanceExists(ctx, resourceName, &before),
					resource.TestCheckResourceAttr(resourceName, "root_block_device.0.volume_size", "10"),
					resource.TestCheckResourceAttr(resourceName, "root_block_device.0.delete_on_termination", acctest.CtFalse),
					resource.TestCheckTypeSetElemNestedAttrs(resourceName, "ebs_block_device.*", map[string]string{
						names.AttrVolumeSize: "9",
					}),
					resource.TestCheckTypeSetElemNestedAttrs(resourceName, "ebs_block_device.*", map[string]string{
						names.AttrVolumeSize: "10",
					}),
					resource.TestCheckTypeSetElemNestedAttrs(resourceName, "ebs_block_device.*", map[string]string{
						names.AttrVolumeSize: "12",
					}),
				),
			},
			{
				Config: testAccInstanceConfig_blockDevicesDeleteOnTerminate(rName, "10", acctest.CtTrue),
				Check: resource.ComposeTestCheckFunc(
					testAccCheckInstanceExists(ctx, resourceName, &after),
					testAccCheckInstanceNotRecreated(&before, &after),
					resource.TestCheckResourceAttr(resourceName, "root_block_device.0.volume_size", "10"),
					resource.TestCheckResourceAttr(resourceName, "root_block_device.0.delete_on_termination", acctest.CtTrue),
					resource.TestCheckTypeSetElemNestedAttrs(resourceName, "ebs_block_device.*", map[string]string{
						names.AttrVolumeSize: "9",
					}),
					resource.TestCheckTypeSetElemNestedAttrs(resourceName, "ebs_block_device.*", map[string]string{
						names.AttrVolumeSize: "10",
					}),
					resource.TestCheckTypeSetElemNestedAttrs(resourceName, "ebs_block_device.*", map[string]string{
						names.AttrVolumeSize: "12",
					}),
				),
			},
		},
	})
}

// Test to validate fix for GH-ISSUE #1318 (dynamic ebs_block_devices forcing replacement after state refresh)
func TestAccEC2Instance_EBSRootDevice_multipleDynamicEBSBlockDevices(t *testing.T) {
	ctx := acctest.Context(t)
	var instance awstypes.Instance
	resourceName := "aws_instance.test"
	rName := sdkacctest.RandomWithPrefix(acctest.ResourcePrefix)

	resource.ParallelTest(t, resource.TestCase{
		PreCheck:                 func() { acctest.PreCheck(ctx, t) },
		ErrorCheck:               acctest.ErrorCheck(t, names.EC2ServiceID),
		ProtoV5ProviderFactories: acctest.ProtoV5ProviderFactories,
		CheckDestroy:             testAccCheckInstanceDestroy(ctx),
		Steps: []resource.TestStep{
			{
				Config: testAccInstanceConfig_dynamicEBSBlockDevices(rName),
				Check: resource.ComposeTestCheckFunc(
					testAccCheckInstanceExists(ctx, resourceName, &instance),
					resource.TestCheckResourceAttr(resourceName, "ebs_block_device.#", "3"),
					resource.TestCheckTypeSetElemNestedAttrs(resourceName, "ebs_block_device.*", map[string]string{
						names.AttrDeleteOnTermination: acctest.CtTrue,
						names.AttrDeviceName:          "/dev/sdd",
						names.AttrEncrypted:           acctest.CtFalse,
						names.AttrIOPS:                "100",
						names.AttrVolumeSize:          "10",
						names.AttrVolumeType:          "gp2",
					}),
					resource.TestCheckTypeSetElemNestedAttrs(resourceName, "ebs_block_device.*", map[string]string{
						names.AttrDeleteOnTermination: acctest.CtTrue,
						names.AttrDeviceName:          "/dev/sdc",
						names.AttrEncrypted:           acctest.CtFalse,
						names.AttrIOPS:                "100",
						names.AttrVolumeSize:          "10",
						names.AttrVolumeType:          "gp2",
					}),
					resource.TestCheckTypeSetElemNestedAttrs(resourceName, "ebs_block_device.*", map[string]string{
						names.AttrDeleteOnTermination: acctest.CtTrue,
						names.AttrDeviceName:          "/dev/sdb",
						names.AttrEncrypted:           acctest.CtFalse,
						names.AttrIOPS:                "100",
						names.AttrVolumeSize:          "10",
						names.AttrVolumeType:          "gp2",
					}),
				),
			},
			{
				ResourceName:            resourceName,
				ImportState:             true,
				ImportStateVerify:       true,
				ImportStateVerifyIgnore: []string{"user_data_replace_on_change"},
			},
		},
	})
}

func TestAccEC2Instance_gp3RootBlockDevice(t *testing.T) {
	ctx := acctest.Context(t)
	var v awstypes.Instance
	resourceName := "aws_instance.test"
	rName := sdkacctest.RandomWithPrefix(acctest.ResourcePrefix)

	testCheck := func() resource.TestCheckFunc {
		return func(*terraform.State) error {
			// Map out the block devices by name, which should be unique.
			blockDevices := make(map[string]awstypes.InstanceBlockDeviceMapping)
			for _, blockDevice := range v.BlockDeviceMappings {
				blockDevices[aws.ToString(blockDevice.DeviceName)] = blockDevice
			}

			// Check if the root block device exists.
			if _, ok := blockDevices["/dev/xvda"]; !ok {
				return fmt.Errorf("block device doesn't exist: /dev/xvda")
			}

			return nil
		}
	}

	resource.ParallelTest(t, resource.TestCase{
		PreCheck:                 func() { acctest.PreCheck(ctx, t) },
		ErrorCheck:               acctest.ErrorCheck(t, names.EC2ServiceID),
		ProtoV5ProviderFactories: acctest.ProtoV5ProviderFactories,
		CheckDestroy:             testAccCheckInstanceDestroy(ctx),
		Steps: []resource.TestStep{
			{
				Config: testAccInstanceConfig_gp3RootBlockDevice(rName),
				Check: resource.ComposeTestCheckFunc(
					testAccCheckInstanceExists(ctx, resourceName, &v),
					resource.TestCheckResourceAttr(resourceName, "root_block_device.#", "1"),
					resource.TestCheckResourceAttr(resourceName, "root_block_device.0.volume_size", "10"),
					resource.TestCheckResourceAttr(resourceName, "root_block_device.0.volume_type", "gp3"),
					resource.TestCheckResourceAttr(resourceName, "root_block_device.0.iops", "4000"),
					resource.TestCheckResourceAttr(resourceName, "root_block_device.0.throughput", "300"),
					testCheck(),
				),
			},
			{
				ResourceName:            resourceName,
				ImportState:             true,
				ImportStateVerify:       true,
				ImportStateVerifyIgnore: []string{"user_data_replace_on_change"},
			},
		},
	})
}

func TestAccEC2Instance_primaryNetworkInterface(t *testing.T) {
	ctx := acctest.Context(t)
	var instance awstypes.Instance
	var eni awstypes.NetworkInterface
	resourceName := "aws_instance.test"
	eniResourceName := "aws_network_interface.test"
	rName := sdkacctest.RandomWithPrefix(acctest.ResourcePrefix)

	resource.ParallelTest(t, resource.TestCase{
		PreCheck:                 func() { acctest.PreCheck(ctx, t) },
		ErrorCheck:               acctest.ErrorCheck(t, names.EC2ServiceID),
		ProtoV5ProviderFactories: acctest.ProtoV5ProviderFactories,
		CheckDestroy:             testAccCheckInstanceDestroy(ctx),
		Steps: []resource.TestStep{
			{
				Config: testAccInstanceConfig_primaryNetworkInterface(rName),
				Check: resource.ComposeTestCheckFunc(
					testAccCheckInstanceExists(ctx, resourceName, &instance),
					testAccCheckENIExists(ctx, eniResourceName, &eni),
					resource.TestCheckResourceAttr(resourceName, "network_interface.#", "1"),
					resource.TestCheckTypeSetElemNestedAttrs(resourceName, "network_interface.*", map[string]string{
						"device_index":       "0",
						"network_card_index": "0",
					}),
				),
			},
			{
				ResourceName:            resourceName,
				ImportState:             true,
				ImportStateVerify:       true,
				ImportStateVerifyIgnore: []string{"network_interface", "user_data_replace_on_change"},
			},
		},
	})
}

func TestAccEC2Instance_networkCardIndex(t *testing.T) {
	ctx := acctest.Context(t)
	var instance awstypes.Instance
	resourceName := "aws_instance.test"
	rName := sdkacctest.RandomWithPrefix(acctest.ResourcePrefix)

	// https://docs.aws.amazon.com/AWSEC2/latest/UserGuide/using-eni.html#network-cards.
	// Only specialized (and expensive) instance types support multiple network cards (and hence network_card_index > 0).
	// Don't attempt to test with such instance types.
	resource.ParallelTest(t, resource.TestCase{
		PreCheck:                 func() { acctest.PreCheck(ctx, t) },
		ErrorCheck:               acctest.ErrorCheck(t, names.EC2ServiceID),
		ProtoV5ProviderFactories: acctest.ProtoV5ProviderFactories,
		CheckDestroy:             testAccCheckInstanceDestroy(ctx),
		Steps: []resource.TestStep{
			{
				Config: testAccInstanceConfig_networkCardIndex(rName),
				Check: resource.ComposeTestCheckFunc(
					testAccCheckInstanceExists(ctx, resourceName, &instance),
					resource.TestCheckResourceAttr(resourceName, "network_interface.#", "1"),
					resource.TestCheckTypeSetElemNestedAttrs(resourceName, "network_interface.*", map[string]string{
						"device_index":       "0",
						"network_card_index": "0",
					}),
				),
			},
			{
				ResourceName:            resourceName,
				ImportState:             true,
				ImportStateVerify:       true,
				ImportStateVerifyIgnore: []string{"network_interface", "user_data_replace_on_change"},
			},
		},
	})
}

func TestAccEC2Instance_primaryNetworkInterfaceSourceDestCheck(t *testing.T) {
	ctx := acctest.Context(t)
	var instance awstypes.Instance
	var eni awstypes.NetworkInterface
	resourceName := "aws_instance.test"
	eniResourceName := "aws_network_interface.test"
	rName := sdkacctest.RandomWithPrefix(acctest.ResourcePrefix)

	resource.ParallelTest(t, resource.TestCase{
		PreCheck:                 func() { acctest.PreCheck(ctx, t) },
		ErrorCheck:               acctest.ErrorCheck(t, names.EC2ServiceID),
		ProtoV5ProviderFactories: acctest.ProtoV5ProviderFactories,
		CheckDestroy:             testAccCheckInstanceDestroy(ctx),
		Steps: []resource.TestStep{
			{
				Config: testAccInstanceConfig_primaryNetworkInterfaceSourceDestCheck(rName),
				Check: resource.ComposeTestCheckFunc(
					testAccCheckInstanceExists(ctx, resourceName, &instance),
					testAccCheckENIExists(ctx, eniResourceName, &eni),
					resource.TestCheckResourceAttr(resourceName, "source_dest_check", acctest.CtFalse),
				),
			},
			{
				ResourceName:            resourceName,
				ImportState:             true,
				ImportStateVerify:       true,
				ImportStateVerifyIgnore: []string{"network_interface", "user_data_replace_on_change"},
			},
		},
	})
}

func TestAccEC2Instance_addSecondaryInterface(t *testing.T) {
	ctx := acctest.Context(t)
	var before, after awstypes.Instance
	var eniPrimary awstypes.NetworkInterface
	var eniSecondary awstypes.NetworkInterface
	resourceName := "aws_instance.test"
	eniPrimaryResourceName := "aws_network_interface.primary"
	eniSecondaryResourceName := "aws_network_interface.secondary"
	rName := sdkacctest.RandomWithPrefix(acctest.ResourcePrefix)

	resource.ParallelTest(t, resource.TestCase{
		PreCheck:                 func() { acctest.PreCheck(ctx, t) },
		ErrorCheck:               acctest.ErrorCheck(t, names.EC2ServiceID),
		ProtoV5ProviderFactories: acctest.ProtoV5ProviderFactories,
		CheckDestroy:             testAccCheckInstanceDestroy(ctx),
		Steps: []resource.TestStep{
			{
				Config: testAccInstanceConfig_addSecondaryNetworkInterfaceBefore(rName),
				Check: resource.ComposeTestCheckFunc(
					testAccCheckInstanceExists(ctx, resourceName, &before),
					testAccCheckENIExists(ctx, eniPrimaryResourceName, &eniPrimary),
					resource.TestCheckResourceAttr(resourceName, "network_interface.#", "1"),
				),
			},
			{
				ResourceName:            resourceName,
				ImportState:             true,
				ImportStateVerify:       true,
				ImportStateVerifyIgnore: []string{"network_interface", "user_data_replace_on_change"},
			},
			{
				Config: testAccInstanceConfig_addSecondaryNetworkInterfaceAfter(rName),
				Check: resource.ComposeTestCheckFunc(
					testAccCheckInstanceExists(ctx, resourceName, &after),
					testAccCheckENIExists(ctx, eniSecondaryResourceName, &eniSecondary),
					resource.TestCheckResourceAttr(resourceName, "network_interface.#", "1"),
				),
			},
		},
	})
}

// https://github.com/hashicorp/terraform/issues/3205
func TestAccEC2Instance_addSecurityGroupNetworkInterface(t *testing.T) {
	ctx := acctest.Context(t)
	var before, after awstypes.Instance
	resourceName := "aws_instance.test"
	rName := sdkacctest.RandomWithPrefix(acctest.ResourcePrefix)

	resource.ParallelTest(t, resource.TestCase{
		PreCheck:                 func() { acctest.PreCheck(ctx, t) },
		ErrorCheck:               acctest.ErrorCheck(t, names.EC2ServiceID),
		ProtoV5ProviderFactories: acctest.ProtoV5ProviderFactories,
		CheckDestroy:             testAccCheckInstanceDestroy(ctx),
		Steps: []resource.TestStep{
			{
				Config: testAccInstanceConfig_addSecurityGroupBefore(rName),
				Check: resource.ComposeTestCheckFunc(
					testAccCheckInstanceExists(ctx, resourceName, &before),
					resource.TestCheckResourceAttr(resourceName, "vpc_security_group_ids.#", "1"),
				),
			},
			{
				ResourceName:            resourceName,
				ImportState:             true,
				ImportStateVerify:       true,
				ImportStateVerifyIgnore: []string{"user_data_replace_on_change"},
			},
			{
				Config: testAccInstanceConfig_addSecurityGroupAfter(rName),
				Check: resource.ComposeTestCheckFunc(
					testAccCheckInstanceExists(ctx, resourceName, &after),
					resource.TestCheckResourceAttr(resourceName, "vpc_security_group_ids.#", "2"),
				),
			},
		},
	})
}

// Reference: https://github.com/hashicorp/terraform-provider-aws/issues/7063
func TestAccEC2Instance_NewNetworkInterface_publicIPAndSecondaryPrivateIPs(t *testing.T) {
	ctx := acctest.Context(t)
	var v awstypes.Instance
	resourceName := "aws_instance.test"
	rName := sdkacctest.RandomWithPrefix(acctest.ResourcePrefix)

	resource.ParallelTest(t, resource.TestCase{
		PreCheck:                 func() { acctest.PreCheck(ctx, t) },
		ErrorCheck:               acctest.ErrorCheck(t, names.EC2ServiceID),
		ProtoV5ProviderFactories: acctest.ProtoV5ProviderFactories,
		CheckDestroy:             testAccCheckInstanceDestroy(ctx),
		Steps: []resource.TestStep{
			{
				Config: testAccInstanceConfig_publicAndPrivateSecondaryIPs(rName, true),
				Check: resource.ComposeTestCheckFunc(
					testAccCheckInstanceExists(ctx, resourceName, &v),
					resource.TestCheckResourceAttr(resourceName, "associate_public_ip_address", acctest.CtTrue),
					resource.TestCheckResourceAttrSet(resourceName, "public_ip"),
					resource.TestCheckResourceAttr(resourceName, "secondary_private_ips.#", "2"),
				),
			},
			{
				Config: testAccInstanceConfig_publicAndPrivateSecondaryIPs(rName, false),
				Check: resource.ComposeTestCheckFunc(
					testAccCheckInstanceExists(ctx, resourceName, &v),
					resource.TestCheckResourceAttr(resourceName, "associate_public_ip_address", acctest.CtFalse),
					resource.TestCheckResourceAttr(resourceName, "public_ip", ""),
					resource.TestCheckResourceAttr(resourceName, "secondary_private_ips.#", "2"),
				),
			},
			{
				ResourceName:            resourceName,
				ImportState:             true,
				ImportStateVerify:       true,
				ImportStateVerifyIgnore: []string{"user_data_replace_on_change"},
			},
		},
	})
}

// Reference: https://github.com/hashicorp/terraform-provider-aws/issues/7063
func TestAccEC2Instance_NewNetworkInterface_emptyPrivateIPAndSecondaryPrivateIPs(t *testing.T) {
	ctx := acctest.Context(t)
	var v awstypes.Instance
	resourceName := "aws_instance.test"
	rName := sdkacctest.RandomWithPrefix(acctest.ResourcePrefix)
	secondaryIPs := fmt.Sprintf("%q, %q", "10.1.1.42", "10.1.1.43")

	resource.ParallelTest(t, resource.TestCase{
		PreCheck:                 func() { acctest.PreCheck(ctx, t) },
		ErrorCheck:               acctest.ErrorCheck(t, names.EC2ServiceID),
		ProtoV5ProviderFactories: acctest.ProtoV5ProviderFactories,
		CheckDestroy:             testAccCheckInstanceDestroy(ctx),
		Steps: []resource.TestStep{
			{
				Config: testAccInstanceConfig_privateIPAndSecondaryIPsNullPrivate(rName, secondaryIPs),
				Check: resource.ComposeTestCheckFunc(
					testAccCheckInstanceExists(ctx, resourceName, &v),
					resource.TestCheckResourceAttrSet(resourceName, "private_ip"),
					resource.TestCheckResourceAttr(resourceName, "secondary_private_ips.#", "2"),
				),
			},
			{
				ResourceName:            resourceName,
				ImportState:             true,
				ImportStateVerify:       true,
				ImportStateVerifyIgnore: []string{"user_data_replace_on_change"},
			},
		},
	})
}

// Reference: https://github.com/hashicorp/terraform-provider-aws/issues/7063
func TestAccEC2Instance_NewNetworkInterface_emptyPrivateIPAndSecondaryPrivateIPsUpdate(t *testing.T) {
	ctx := acctest.Context(t)
	var v awstypes.Instance
	resourceName := "aws_instance.test"
	rName := sdkacctest.RandomWithPrefix(acctest.ResourcePrefix)
	secondaryIP := fmt.Sprintf("%q", "10.1.1.42")
	secondaryIPs := fmt.Sprintf("%s, %q", secondaryIP, "10.1.1.43")

	resource.ParallelTest(t, resource.TestCase{
		PreCheck:                 func() { acctest.PreCheck(ctx, t) },
		ErrorCheck:               acctest.ErrorCheck(t, names.EC2ServiceID),
		ProtoV5ProviderFactories: acctest.ProtoV5ProviderFactories,
		CheckDestroy:             testAccCheckInstanceDestroy(ctx),
		Steps: []resource.TestStep{
			{
				Config: testAccInstanceConfig_privateIPAndSecondaryIPsNullPrivate(rName, secondaryIPs),
				Check: resource.ComposeTestCheckFunc(
					testAccCheckInstanceExists(ctx, resourceName, &v),
					resource.TestCheckResourceAttrSet(resourceName, "private_ip"),
					resource.TestCheckResourceAttr(resourceName, "secondary_private_ips.#", "2"),
				),
			},
			{
				Config: testAccInstanceConfig_privateIPAndSecondaryIPsNullPrivate(rName, ""),
				Check: resource.ComposeTestCheckFunc(
					testAccCheckInstanceExists(ctx, resourceName, &v),
					resource.TestCheckResourceAttrSet(resourceName, "private_ip"),
					resource.TestCheckResourceAttr(resourceName, "secondary_private_ips.#", "0"),
				),
			},
			{
				Config: testAccInstanceConfig_privateIPAndSecondaryIPsNullPrivate(rName, secondaryIP),
				Check: resource.ComposeTestCheckFunc(
					testAccCheckInstanceExists(ctx, resourceName, &v),
					resource.TestCheckResourceAttrSet(resourceName, "private_ip"),
					resource.TestCheckResourceAttr(resourceName, "secondary_private_ips.#", "1"),
				),
			},
			{
				ResourceName:            resourceName,
				ImportState:             true,
				ImportStateVerify:       true,
				ImportStateVerifyIgnore: []string{"user_data_replace_on_change"},
			},
		},
	})
}

// Reference: https://github.com/hashicorp/terraform-provider-aws/issues/7063
func TestAccEC2Instance_NewNetworkInterface_privateIPAndSecondaryPrivateIPs(t *testing.T) {
	ctx := acctest.Context(t)
	var v awstypes.Instance
	resourceName := "aws_instance.test"
	rName := sdkacctest.RandomWithPrefix(acctest.ResourcePrefix)
	privateIP := "10.1.1.42"
	secondaryIPs := fmt.Sprintf("%q, %q", "10.1.1.43", "10.1.1.44")

	resource.ParallelTest(t, resource.TestCase{
		PreCheck:                 func() { acctest.PreCheck(ctx, t) },
		ErrorCheck:               acctest.ErrorCheck(t, names.EC2ServiceID),
		ProtoV5ProviderFactories: acctest.ProtoV5ProviderFactories,
		CheckDestroy:             testAccCheckInstanceDestroy(ctx),
		Steps: []resource.TestStep{
			{
				Config: testAccInstanceConfig_privateIPAndSecondaryIPs(rName, privateIP, secondaryIPs),
				Check: resource.ComposeTestCheckFunc(
					testAccCheckInstanceExists(ctx, resourceName, &v),
					resource.TestCheckResourceAttr(resourceName, "private_ip", privateIP),
					resource.TestCheckResourceAttr(resourceName, "secondary_private_ips.#", "2"),
				),
			},
			{
				ResourceName:            resourceName,
				ImportState:             true,
				ImportStateVerify:       true,
				ImportStateVerifyIgnore: []string{"user_data_replace_on_change"},
			},
		},
	})
}

// Reference: https://github.com/hashicorp/terraform-provider-aws/issues/7063
func TestAccEC2Instance_NewNetworkInterface_privateIPAndSecondaryPrivateIPsUpdate(t *testing.T) {
	ctx := acctest.Context(t)
	var v awstypes.Instance
	resourceName := "aws_instance.test"
	rName := sdkacctest.RandomWithPrefix(acctest.ResourcePrefix)
	privateIP := "10.1.1.42"
	secondaryIP := fmt.Sprintf("%q", "10.1.1.43")
	secondaryIPs := fmt.Sprintf("%s, %q", secondaryIP, "10.1.1.44")

	resource.ParallelTest(t, resource.TestCase{
		PreCheck:                 func() { acctest.PreCheck(ctx, t) },
		ErrorCheck:               acctest.ErrorCheck(t, names.EC2ServiceID),
		ProtoV5ProviderFactories: acctest.ProtoV5ProviderFactories,
		CheckDestroy:             testAccCheckInstanceDestroy(ctx),
		Steps: []resource.TestStep{
			{
				Config: testAccInstanceConfig_privateIPAndSecondaryIPs(rName, privateIP, secondaryIPs),
				Check: resource.ComposeTestCheckFunc(
					testAccCheckInstanceExists(ctx, resourceName, &v),
					resource.TestCheckResourceAttr(resourceName, "private_ip", privateIP),
					resource.TestCheckResourceAttr(resourceName, "secondary_private_ips.#", "2"),
				),
			},
			{
				Config: testAccInstanceConfig_privateIPAndSecondaryIPs(rName, privateIP, ""),
				Check: resource.ComposeTestCheckFunc(
					testAccCheckInstanceExists(ctx, resourceName, &v),
					resource.TestCheckResourceAttrSet(resourceName, "private_ip"),
					resource.TestCheckResourceAttr(resourceName, "secondary_private_ips.#", "0"),
				),
			},
			{
				Config: testAccInstanceConfig_privateIPAndSecondaryIPs(rName, privateIP, secondaryIP),
				Check: resource.ComposeTestCheckFunc(
					testAccCheckInstanceExists(ctx, resourceName, &v),
					resource.TestCheckResourceAttr(resourceName, "private_ip", privateIP),
					resource.TestCheckResourceAttr(resourceName, "secondary_private_ips.#", "1"),
				),
			},
			{
				ResourceName:            resourceName,
				ImportState:             true,
				ImportStateVerify:       true,
				ImportStateVerifyIgnore: []string{"user_data_replace_on_change"},
			},
		},
	})
}

// https://github.com/hashicorp/terraform-provider-aws/issues/227
func TestAccEC2Instance_AssociatePublic_defaultPrivate(t *testing.T) {
	ctx := acctest.Context(t)
	var v awstypes.Instance
	resourceName := "aws_instance.test"
	rName := sdkacctest.RandomWithPrefix(acctest.ResourcePrefix)

	resource.ParallelTest(t, resource.TestCase{
		PreCheck:                 func() { acctest.PreCheck(ctx, t) },
		ErrorCheck:               acctest.ErrorCheck(t, names.EC2ServiceID),
		ProtoV5ProviderFactories: acctest.ProtoV5ProviderFactories,
		CheckDestroy:             testAccCheckInstanceDestroy(ctx),
		Steps: []resource.TestStep{
			{
				Config: testAccInstanceConfig_associatePublicDefaultPrivate(rName),
				Check: resource.ComposeTestCheckFunc(
					testAccCheckInstanceExists(ctx, resourceName, &v),
					resource.TestCheckResourceAttr(resourceName, "associate_public_ip_address", acctest.CtFalse),
					resource.TestCheckResourceAttr(resourceName, "public_ip", ""),
				),
			},
			{
				ResourceName:            resourceName,
				ImportState:             true,
				ImportStateVerify:       true,
				ImportStateVerifyIgnore: []string{"user_data_replace_on_change"},
			},
		},
	})
}

// https://github.com/hashicorp/terraform-provider-aws/issues/227
func TestAccEC2Instance_AssociatePublic_defaultPublic(t *testing.T) {
	ctx := acctest.Context(t)
	var v awstypes.Instance
	resourceName := "aws_instance.test"
	rName := sdkacctest.RandomWithPrefix(acctest.ResourcePrefix)

	resource.ParallelTest(t, resource.TestCase{
		PreCheck:                 func() { acctest.PreCheck(ctx, t) },
		ErrorCheck:               acctest.ErrorCheck(t, names.EC2ServiceID),
		ProtoV5ProviderFactories: acctest.ProtoV5ProviderFactories,
		CheckDestroy:             testAccCheckInstanceDestroy(ctx),
		Steps: []resource.TestStep{
			{
				Config: testAccInstanceConfig_associatePublicDefaultPublic(rName),
				Check: resource.ComposeTestCheckFunc(
					testAccCheckInstanceExists(ctx, resourceName, &v),
					resource.TestCheckResourceAttr(resourceName, "associate_public_ip_address", acctest.CtTrue),
					resource.TestCheckResourceAttrSet(resourceName, "public_ip"),
				),
			},
			{
				ResourceName:            resourceName,
				ImportState:             true,
				ImportStateVerify:       true,
				ImportStateVerifyIgnore: []string{"user_data_replace_on_change"},
			},
		},
	})
}

// https://github.com/hashicorp/terraform-provider-aws/issues/227
func TestAccEC2Instance_AssociatePublic_explicitPublic(t *testing.T) {
	ctx := acctest.Context(t)
	var v awstypes.Instance
	resourceName := "aws_instance.test"
	rName := sdkacctest.RandomWithPrefix(acctest.ResourcePrefix)

	resource.ParallelTest(t, resource.TestCase{
		PreCheck:                 func() { acctest.PreCheck(ctx, t) },
		ErrorCheck:               acctest.ErrorCheck(t, names.EC2ServiceID),
		ProtoV5ProviderFactories: acctest.ProtoV5ProviderFactories,
		CheckDestroy:             testAccCheckInstanceDestroy(ctx),
		Steps: []resource.TestStep{
			{
				Config: testAccInstanceConfig_associatePublicExplicitPublic(rName),
				Check: resource.ComposeTestCheckFunc(
					testAccCheckInstanceExists(ctx, resourceName, &v),
					resource.TestCheckResourceAttr(resourceName, "associate_public_ip_address", acctest.CtTrue),
					resource.TestCheckResourceAttrSet(resourceName, "public_ip"),
				),
			},
			{
				ResourceName:            resourceName,
				ImportState:             true,
				ImportStateVerify:       true,
				ImportStateVerifyIgnore: []string{"user_data_replace_on_change"},
			},
		},
	})
}

// https://github.com/hashicorp/terraform-provider-aws/issues/227
func TestAccEC2Instance_AssociatePublic_explicitPrivate(t *testing.T) {
	ctx := acctest.Context(t)
	var v awstypes.Instance
	resourceName := "aws_instance.test"
	rName := sdkacctest.RandomWithPrefix(acctest.ResourcePrefix)

	resource.ParallelTest(t, resource.TestCase{
		PreCheck:                 func() { acctest.PreCheck(ctx, t) },
		ErrorCheck:               acctest.ErrorCheck(t, names.EC2ServiceID),
		ProtoV5ProviderFactories: acctest.ProtoV5ProviderFactories,
		CheckDestroy:             testAccCheckInstanceDestroy(ctx),
		Steps: []resource.TestStep{
			{
				Config: testAccInstanceConfig_associatePublicExplicitPrivate(rName),
				Check: resource.ComposeTestCheckFunc(
					testAccCheckInstanceExists(ctx, resourceName, &v),
					resource.TestCheckResourceAttr(resourceName, "associate_public_ip_address", acctest.CtFalse),
					resource.TestCheckResourceAttr(resourceName, "public_ip", ""),
				),
			},
			{
				ResourceName:            resourceName,
				ImportState:             true,
				ImportStateVerify:       true,
				ImportStateVerifyIgnore: []string{"user_data_replace_on_change"},
			},
		},
	})
}

// https://github.com/hashicorp/terraform-provider-aws/issues/227
func TestAccEC2Instance_AssociatePublic_overridePublic(t *testing.T) {
	ctx := acctest.Context(t)
	var v awstypes.Instance
	resourceName := "aws_instance.test"
	rName := sdkacctest.RandomWithPrefix(acctest.ResourcePrefix)

	resource.ParallelTest(t, resource.TestCase{
		PreCheck:                 func() { acctest.PreCheck(ctx, t) },
		ErrorCheck:               acctest.ErrorCheck(t, names.EC2ServiceID),
		ProtoV5ProviderFactories: acctest.ProtoV5ProviderFactories,
		CheckDestroy:             testAccCheckInstanceDestroy(ctx),
		Steps: []resource.TestStep{
			{
				Config: testAccInstanceConfig_associatePublicOverridePublic(rName),
				Check: resource.ComposeTestCheckFunc(
					testAccCheckInstanceExists(ctx, resourceName, &v),
					resource.TestCheckResourceAttr(resourceName, "associate_public_ip_address", acctest.CtTrue),
					resource.TestCheckResourceAttrSet(resourceName, "public_ip"),
				),
			},
			{
				ResourceName:            resourceName,
				ImportState:             true,
				ImportStateVerify:       true,
				ImportStateVerifyIgnore: []string{"user_data_replace_on_change"},
			},
		},
	})
}

// https://github.com/hashicorp/terraform-provider-aws/issues/227
func TestAccEC2Instance_AssociatePublic_overridePrivate(t *testing.T) {
	ctx := acctest.Context(t)
	var v awstypes.Instance
	resourceName := "aws_instance.test"
	rName := sdkacctest.RandomWithPrefix(acctest.ResourcePrefix)

	resource.ParallelTest(t, resource.TestCase{
		PreCheck:                 func() { acctest.PreCheck(ctx, t) },
		ErrorCheck:               acctest.ErrorCheck(t, names.EC2ServiceID),
		ProtoV5ProviderFactories: acctest.ProtoV5ProviderFactories,
		CheckDestroy:             testAccCheckInstanceDestroy(ctx),
		Steps: []resource.TestStep{
			{
				Config: testAccInstanceConfig_associatePublicOverridePrivate(rName),
				Check: resource.ComposeTestCheckFunc(
					testAccCheckInstanceExists(ctx, resourceName, &v),
					resource.TestCheckResourceAttr(resourceName, "associate_public_ip_address", acctest.CtFalse),
					resource.TestCheckResourceAttr(resourceName, "public_ip", ""),
				),
			},
			{
				ResourceName:            resourceName,
				ImportState:             true,
				ImportStateVerify:       true,
				ImportStateVerifyIgnore: []string{"user_data_replace_on_change"},
			},
		},
	})
}

func TestAccEC2Instance_LaunchTemplate_basic(t *testing.T) {
	ctx := acctest.Context(t)
	var v awstypes.Instance
	resourceName := "aws_instance.test"
	launchTemplateResourceName := "aws_launch_template.test"
	amiDataSourceName := "data.aws_ami.amzn2-ami-minimal-hvm-ebs-x86_64"
	instanceTypeDataSourceName := "data.aws_ec2_instance_type_offering.available"
	rName := sdkacctest.RandomWithPrefix(acctest.ResourcePrefix)

	resource.ParallelTest(t, resource.TestCase{
		PreCheck:                 func() { acctest.PreCheck(ctx, t) },
		ErrorCheck:               acctest.ErrorCheck(t, names.EC2ServiceID),
		ProtoV5ProviderFactories: acctest.ProtoV5ProviderFactories,
		CheckDestroy:             testAccCheckInstanceDestroy(ctx),
		Steps: []resource.TestStep{
			{
				Config: testAccInstanceConfig_templateBasic(rName),
				Check: resource.ComposeAggregateTestCheckFunc(
					testAccCheckInstanceExists(ctx, resourceName, &v),
					resource.TestCheckResourceAttrPair(resourceName, "launch_template.0.id", launchTemplateResourceName, names.AttrID),
					resource.TestCheckResourceAttrPair(resourceName, "launch_template.0.name", launchTemplateResourceName, names.AttrName),
					resource.TestCheckResourceAttr(resourceName, "launch_template.0.version", "$Default"),
					resource.TestCheckResourceAttrPair(resourceName, "ami", amiDataSourceName, names.AttrID),
					resource.TestCheckResourceAttrPair(resourceName, names.AttrInstanceType, instanceTypeDataSourceName, names.AttrInstanceType),
				),
			},
		},
	})
}

func TestAccEC2Instance_LaunchTemplate_overrideTemplate(t *testing.T) {
	ctx := acctest.Context(t)
	var v awstypes.Instance
	resourceName := "aws_instance.test"
	launchTemplateResourceName := "aws_launch_template.test"
	amiDataSourceName := "data.aws_ami.amzn2-ami-minimal-hvm-ebs-x86_64"
	instanceTypeDataSourceName := "data.aws_ec2_instance_type_offering.small"
	rName := sdkacctest.RandomWithPrefix(acctest.ResourcePrefix)

	resource.ParallelTest(t, resource.TestCase{
		PreCheck:                 func() { acctest.PreCheck(ctx, t) },
		ErrorCheck:               acctest.ErrorCheck(t, names.EC2ServiceID),
		ProtoV5ProviderFactories: acctest.ProtoV5ProviderFactories,
		CheckDestroy:             testAccCheckInstanceDestroy(ctx),
		Steps: []resource.TestStep{
			{
				Config: testAccInstanceConfig_templateOverrideTemplate(rName),
				Check: resource.ComposeAggregateTestCheckFunc(
					testAccCheckInstanceExists(ctx, resourceName, &v),
					resource.TestCheckResourceAttrPair(resourceName, "launch_template.0.id", launchTemplateResourceName, names.AttrID),
					resource.TestCheckResourceAttrPair(resourceName, "ami", amiDataSourceName, names.AttrID),
					resource.TestCheckResourceAttrPair(resourceName, names.AttrInstanceType, instanceTypeDataSourceName, names.AttrInstanceType),
				),
			},
		},
	})
}

func TestAccEC2Instance_LaunchTemplate_setSpecificVersion(t *testing.T) {
	ctx := acctest.Context(t)
	var v1, v2 awstypes.Instance
	resourceName := "aws_instance.test"
	launchTemplateResourceName := "aws_launch_template.test"
	rName := sdkacctest.RandomWithPrefix(acctest.ResourcePrefix)

	resource.ParallelTest(t, resource.TestCase{
		PreCheck:                 func() { acctest.PreCheck(ctx, t) },
		ErrorCheck:               acctest.ErrorCheck(t, names.EC2ServiceID),
		ProtoV5ProviderFactories: acctest.ProtoV5ProviderFactories,
		CheckDestroy:             testAccCheckInstanceDestroy(ctx),
		Steps: []resource.TestStep{
			{
				Config: testAccInstanceConfig_templateBasic(rName),
				Check: resource.ComposeAggregateTestCheckFunc(
					testAccCheckInstanceExists(ctx, resourceName, &v1),
					resource.TestCheckResourceAttrPair(resourceName, "launch_template.0.id", launchTemplateResourceName, names.AttrID),
					resource.TestCheckResourceAttr(resourceName, "launch_template.0.version", "$Default"),
				),
			},
			{
				Config: testAccInstanceConfig_templateSpecificVersion(rName),
				Check: resource.ComposeAggregateTestCheckFunc(
					testAccCheckInstanceExists(ctx, resourceName, &v2),
					testAccCheckInstanceNotRecreated(&v1, &v2),
					resource.TestCheckResourceAttrPair(resourceName, "launch_template.0.id", launchTemplateResourceName, names.AttrID),
					resource.TestCheckResourceAttrPair(resourceName, "launch_template.0.version", launchTemplateResourceName, "default_version"),
				),
			},
		},
	})
}

func TestAccEC2Instance_LaunchTemplateModifyTemplate_defaultVersion(t *testing.T) {
	ctx := acctest.Context(t)
	var v1, v2 awstypes.Instance
	resourceName := "aws_instance.test"
	launchTemplateResourceName := "aws_launch_template.test"
	rName := sdkacctest.RandomWithPrefix(acctest.ResourcePrefix)

	resource.ParallelTest(t, resource.TestCase{
		PreCheck:                 func() { acctest.PreCheck(ctx, t) },
		ErrorCheck:               acctest.ErrorCheck(t, names.EC2ServiceID),
		ProtoV5ProviderFactories: acctest.ProtoV5ProviderFactories,
		CheckDestroy:             testAccCheckInstanceDestroy(ctx),
		Steps: []resource.TestStep{
			{
				Config: testAccInstanceConfig_templateBasic(rName),
				Check: resource.ComposeAggregateTestCheckFunc(
					testAccCheckInstanceExists(ctx, resourceName, &v1),
					resource.TestCheckResourceAttrPair(resourceName, "launch_template.0.id", launchTemplateResourceName, names.AttrID),
					resource.TestCheckResourceAttr(resourceName, "launch_template.0.version", "$Default"),
				),
			},
			{
				Config: testAccInstanceConfig_templateModifyTemplate(rName),
				Check: resource.ComposeAggregateTestCheckFunc(
					testAccCheckInstanceExists(ctx, resourceName, &v2),
					testAccCheckInstanceNotRecreated(&v1, &v2),
					resource.TestCheckResourceAttrPair(resourceName, "launch_template.0.id", launchTemplateResourceName, names.AttrID),
					resource.TestCheckResourceAttr(resourceName, "launch_template.0.version", "$Default"),
				),
			},
		},
	})
}

func TestAccEC2Instance_LaunchTemplate_updateTemplateVersion(t *testing.T) {
	ctx := acctest.Context(t)
	var v1, v2 awstypes.Instance
	resourceName := "aws_instance.test"
	launchTemplateResourceName := "aws_launch_template.test"
	rName := sdkacctest.RandomWithPrefix(acctest.ResourcePrefix)

	resource.ParallelTest(t, resource.TestCase{
		PreCheck:                 func() { acctest.PreCheck(ctx, t) },
		ErrorCheck:               acctest.ErrorCheck(t, names.EC2ServiceID),
		ProtoV5ProviderFactories: acctest.ProtoV5ProviderFactories,
		CheckDestroy:             testAccCheckInstanceDestroy(ctx),
		Steps: []resource.TestStep{
			{
				Config: testAccInstanceConfig_templateSpecificVersion(rName),
				Check: resource.ComposeAggregateTestCheckFunc(
					testAccCheckInstanceExists(ctx, resourceName, &v1),
					resource.TestCheckResourceAttrPair(resourceName, "launch_template.0.id", launchTemplateResourceName, names.AttrID),
					resource.TestCheckResourceAttrPair(resourceName, "launch_template.0.version", launchTemplateResourceName, "default_version"),
				),
			},
			{
				Config: testAccInstanceConfig_templateUpdateVersion(rName),
				Check: resource.ComposeAggregateTestCheckFunc(
					testAccCheckInstanceExists(ctx, resourceName, &v2),
					testAccCheckInstanceRecreated(&v1, &v2),
					resource.TestCheckResourceAttrPair(resourceName, "launch_template.0.id", launchTemplateResourceName, names.AttrID),
					resource.TestCheckResourceAttrPair(resourceName, "launch_template.0.version", launchTemplateResourceName, "default_version"),
				),
			},
		},
	})
}

func TestAccEC2Instance_LaunchTemplate_swapIDAndName(t *testing.T) {
	ctx := acctest.Context(t)
	var v1, v2 awstypes.Instance
	resourceName := "aws_instance.test"
	launchTemplateResourceName := "aws_launch_template.test"
	rName := sdkacctest.RandomWithPrefix(acctest.ResourcePrefix)

	resource.ParallelTest(t, resource.TestCase{
		PreCheck:                 func() { acctest.PreCheck(ctx, t) },
		ErrorCheck:               acctest.ErrorCheck(t, names.EC2ServiceID),
		ProtoV5ProviderFactories: acctest.ProtoV5ProviderFactories,
		CheckDestroy:             testAccCheckInstanceDestroy(ctx),
		Steps: []resource.TestStep{
			{
				Config: testAccInstanceConfig_templateBasic(rName),
				Check: resource.ComposeAggregateTestCheckFunc(
					testAccCheckInstanceExists(ctx, resourceName, &v1),
					resource.TestCheckResourceAttrPair(resourceName, "launch_template.0.id", launchTemplateResourceName, names.AttrID),
					resource.TestCheckResourceAttrPair(resourceName, "launch_template.0.name", launchTemplateResourceName, names.AttrName),
				),
			},
			{
				Config: testAccInstanceConfig_templateName(rName),
				Check: resource.ComposeAggregateTestCheckFunc(
					testAccCheckInstanceExists(ctx, resourceName, &v2),
					testAccCheckInstanceNotRecreated(&v1, &v2),
					resource.TestCheckResourceAttrPair(resourceName, "launch_template.0.id", launchTemplateResourceName, names.AttrID),
					resource.TestCheckResourceAttrPair(resourceName, "launch_template.0.name", launchTemplateResourceName, names.AttrName),
				),
			},
		},
	})
}

func TestAccEC2Instance_LaunchTemplate_iamInstanceProfile(t *testing.T) {
	ctx := acctest.Context(t)
	var v awstypes.Instance
	resourceName := "aws_instance.test"
	launchTemplateResourceName := "aws_launch_template.test"
	rName := sdkacctest.RandomWithPrefix(acctest.ResourcePrefix)

	resource.ParallelTest(t, resource.TestCase{
		PreCheck:                 func() { acctest.PreCheck(ctx, t) },
		ErrorCheck:               acctest.ErrorCheck(t, names.EC2ServiceID),
		ProtoV5ProviderFactories: acctest.ProtoV5ProviderFactories,
		CheckDestroy:             testAccCheckInstanceDestroy(ctx),
		Steps: []resource.TestStep{
			{
				Config: testAccInstanceConfig_templateWithIAMInstanceProfile(rName),
				Check: resource.ComposeAggregateTestCheckFunc(
					testAccCheckInstanceExists(ctx, resourceName, &v),
					resource.TestCheckResourceAttrPair(resourceName, "launch_template.0.id", launchTemplateResourceName, names.AttrID),
					resource.TestCheckResourceAttrPair(resourceName, "iam_instance_profile", launchTemplateResourceName, "iam_instance_profile.0.name"),
				),
			},
		},
	})
}

func TestAccEC2Instance_LaunchTemplate_spotAndStop(t *testing.T) {
	ctx := acctest.Context(t)
	var v awstypes.Instance
	resourceName := "aws_instance.test"
	launchTemplateResourceName := "aws_launch_template.test"
	rName := sdkacctest.RandomWithPrefix("tf-acc-test")

	resource.ParallelTest(t, resource.TestCase{
		PreCheck:                 func() { acctest.PreCheck(ctx, t) },
		ErrorCheck:               acctest.ErrorCheck(t, names.EC2ServiceID),
		ProtoV5ProviderFactories: acctest.ProtoV5ProviderFactories,
		CheckDestroy:             testAccCheckInstanceDestroy(ctx),
		Steps: []resource.TestStep{
			{
				Config: testAccInstanceConfig_templateSpotAndStop(rName),
				Check: resource.ComposeAggregateTestCheckFunc(
					testAccCheckInstanceExists(ctx, resourceName, &v),
					resource.TestCheckResourceAttrPair(resourceName, "launch_template.0.id", launchTemplateResourceName, names.AttrID),
				),
			},
		},
	})
}

func TestAccEC2Instance_LaunchTemplate_vpcSecurityGroup(t *testing.T) {
	ctx := acctest.Context(t)
	var v awstypes.Instance
	resourceName := "aws_instance.test"
	launchTemplateResourceName := "aws_launch_template.test"
	rName := sdkacctest.RandomWithPrefix(acctest.ResourcePrefix)

	resource.ParallelTest(t, resource.TestCase{
		PreCheck:                 func() { acctest.PreCheck(ctx, t) },
		ErrorCheck:               acctest.ErrorCheck(t, names.EC2ServiceID),
		ProtoV5ProviderFactories: acctest.ProtoV5ProviderFactories,
		CheckDestroy:             testAccCheckInstanceDestroy(ctx),
		Steps: []resource.TestStep{
			{
				Config: testAccInstanceConfig_templateWithVPCSecurityGroups(rName),
				Check: resource.ComposeAggregateTestCheckFunc(
					testAccCheckInstanceExists(ctx, resourceName, &v),
					resource.TestCheckResourceAttrPair(resourceName, "launch_template.0.id", launchTemplateResourceName, names.AttrID),
				),
			},
		},
	})
}

func TestAccEC2Instance_GetPasswordData_falseToTrue(t *testing.T) {
	ctx := acctest.Context(t)
	var before, after awstypes.Instance
	resourceName := "aws_instance.test"
	rName := sdkacctest.RandomWithPrefix(acctest.ResourcePrefix)

	publicKey, _, err := sdkacctest.RandSSHKeyPair(acctest.DefaultEmailAddress)
	if err != nil {
		t.Fatalf("error generating random SSH key: %s", err)
	}

	resource.ParallelTest(t, resource.TestCase{
		PreCheck:                 func() { acctest.PreCheck(ctx, t) },
		ErrorCheck:               acctest.ErrorCheck(t, names.EC2ServiceID),
		ProtoV5ProviderFactories: acctest.ProtoV5ProviderFactories,
		CheckDestroy:             testAccCheckInstanceDestroy(ctx),
		Steps: []resource.TestStep{
			{
				Config: testAccInstanceConfig_getPasswordData(rName, publicKey, false),
				Check: resource.ComposeTestCheckFunc(
					testAccCheckInstanceExists(ctx, resourceName, &before),
					resource.TestCheckResourceAttr(resourceName, "get_password_data", acctest.CtFalse),
					resource.TestCheckResourceAttr(resourceName, "password_data", ""),
				),
			},
			{
				ResourceName:            resourceName,
				ImportState:             true,
				ImportStateVerify:       true,
				ImportStateVerifyIgnore: []string{"user_data_replace_on_change"},
			},
			{
				Config: testAccInstanceConfig_getPasswordData(rName, publicKey, true),
				Check: resource.ComposeTestCheckFunc(
					testAccCheckInstanceExists(ctx, resourceName, &after),
					testAccCheckInstanceNotRecreated(&before, &after),
					resource.TestCheckResourceAttr(resourceName, "get_password_data", acctest.CtTrue),
					resource.TestCheckResourceAttrSet(resourceName, "password_data"),
				),
			},
		},
	})
}

func TestAccEC2Instance_GetPasswordData_trueToFalse(t *testing.T) {
	ctx := acctest.Context(t)
	var before, after awstypes.Instance
	resourceName := "aws_instance.test"
	rName := sdkacctest.RandomWithPrefix(acctest.ResourcePrefix)

	publicKey, _, err := sdkacctest.RandSSHKeyPair(acctest.DefaultEmailAddress)
	if err != nil {
		t.Fatalf("error generating random SSH key: %s", err)
	}

	resource.ParallelTest(t, resource.TestCase{
		PreCheck:                 func() { acctest.PreCheck(ctx, t) },
		ErrorCheck:               acctest.ErrorCheck(t, names.EC2ServiceID),
		ProtoV5ProviderFactories: acctest.ProtoV5ProviderFactories,
		CheckDestroy:             testAccCheckInstanceDestroy(ctx),
		Steps: []resource.TestStep{
			{
				Config: testAccInstanceConfig_getPasswordData(rName, publicKey, true),
				Check: resource.ComposeTestCheckFunc(
					testAccCheckInstanceExists(ctx, resourceName, &before),
					resource.TestCheckResourceAttr(resourceName, "get_password_data", acctest.CtTrue),
					resource.TestCheckResourceAttrSet(resourceName, "password_data"),
				),
			},
			{
				ResourceName:      resourceName,
				ImportState:       true,
				ImportStateVerify: true,
				ImportStateVerifyIgnore: []string{
					"password_data",
					"get_password_data",
					"user_data_replace_on_change",
				},
			},
			{
				Config: testAccInstanceConfig_getPasswordData(rName, publicKey, false),
				Check: resource.ComposeTestCheckFunc(
					testAccCheckInstanceExists(ctx, resourceName, &after),
					testAccCheckInstanceNotRecreated(&before, &after),
					resource.TestCheckResourceAttr(resourceName, "get_password_data", acctest.CtFalse),
					resource.TestCheckResourceAttr(resourceName, "password_data", ""),
				),
			},
		},
	})
}

func TestAccEC2Instance_cpuOptionsAmdSevSnpUnspecifiedToDisabledToEnabledToUnspecified(t *testing.T) {
	ctx := acctest.Context(t)
	var v1, v2, v3, v4 awstypes.Instance
	resourceName := "aws_instance.test"
	rName := sdkacctest.RandomWithPrefix(acctest.ResourcePrefix)

	resource.ParallelTest(t, resource.TestCase{
		PreCheck: func() {
			acctest.PreCheck(ctx, t)
			// AMD SEV-SNP currently only supported in us-east-2
			// Ref: https://docs.aws.amazon.com/AWSEC2/latest/UserGuide/snp-requirements.html
			acctest.PreCheckRegion(t, endpoints.UsEast2RegionID)
		},
		ErrorCheck:               acctest.ErrorCheck(t, names.EC2ServiceID),
		ProtoV5ProviderFactories: acctest.ProtoV5ProviderFactories,
		CheckDestroy:             testAccCheckInstanceDestroy(ctx),
		Steps: []resource.TestStep{
			{
				Config: testAccInstanceConfig_cpuOptionsAmdSevSnpUnspecified(rName),
				Check: resource.ComposeTestCheckFunc(
					testAccCheckInstanceExists(ctx, resourceName, &v1),
					resource.TestCheckResourceAttr(resourceName, "cpu_options.#", "1"),
					// empty string set if amd_sev_snp is not specified
					resource.TestCheckResourceAttr(resourceName, "cpu_options.0.amd_sev_snp", ""),
				),
			},
			{
				ResourceName:            resourceName,
				ImportState:             true,
				ImportStateVerify:       true,
				ImportStateVerifyIgnore: []string{"user_data_replace_on_change"},
			},
			{
				// test DiffSuppressFunc to suppress "" to "disabled"
				Config: testAccInstanceConfig_cpuOptionsAmdSevSnp(rName, string(awstypes.AmdSevSnpSpecificationDisabled)),
				Check: resource.ComposeTestCheckFunc(
					testAccCheckInstanceExists(ctx, resourceName, &v2),
					testAccCheckInstanceNotRecreated(&v1, &v2),
					resource.TestCheckResourceAttr(resourceName, "cpu_options.#", "1"),
					// Since read is not triggered, empty string is returned
					resource.TestCheckResourceAttr(resourceName, "cpu_options.0.amd_sev_snp", ""),
				),
			},
			{
				// expect recreation when it is enabled
				Config: testAccInstanceConfig_cpuOptionsAmdSevSnp(rName, string(awstypes.AmdSevSnpSpecificationEnabled)),
				Check: resource.ComposeTestCheckFunc(
					testAccCheckInstanceExists(ctx, resourceName, &v3),
					testAccCheckInstanceRecreated(&v2, &v3),
					resource.TestCheckResourceAttr(resourceName, "cpu_options.#", "1"),
					resource.TestCheckResourceAttr(resourceName, "cpu_options.0.amd_sev_snp", string(awstypes.AmdSevSnpSpecificationEnabled)),
				),
			},
			{
				// expect no recreation if the cpu options block is removed - amd_sev_snp should still be enabled
				Config: testAccInstanceConfig_cpuOptionsAmdSevSnpUnspecified(rName),
				Check: resource.ComposeTestCheckFunc(
					testAccCheckInstanceExists(ctx, resourceName, &v4),
					testAccCheckInstanceNotRecreated(&v3, &v4),
					resource.TestCheckResourceAttr(resourceName, "cpu_options.#", "1"),
					resource.TestCheckResourceAttr(resourceName, "cpu_options.0.amd_sev_snp", string(awstypes.AmdSevSnpSpecificationEnabled)),
				),
			},
		},
	})
}

func TestAccEC2Instance_cpuOptionsAmdSevSnpUnspecifiedToEnabledToDisabledToUnspecified(t *testing.T) {
	ctx := acctest.Context(t)
	var v1, v2, v3, v4 awstypes.Instance
	resourceName := "aws_instance.test"
	rName := sdkacctest.RandomWithPrefix(acctest.ResourcePrefix)

	resource.ParallelTest(t, resource.TestCase{
		PreCheck: func() {
			acctest.PreCheck(ctx, t)
			// AMD SEV-SNP currently only supported in us-east-2
			// Ref: https://docs.aws.amazon.com/AWSEC2/latest/UserGuide/snp-requirements.html
			acctest.PreCheckRegion(t, endpoints.UsEast2RegionID)
		},
		ErrorCheck:               acctest.ErrorCheck(t, names.EC2ServiceID),
		ProtoV5ProviderFactories: acctest.ProtoV5ProviderFactories,
		CheckDestroy:             testAccCheckInstanceDestroy(ctx),
		Steps: []resource.TestStep{
			{
				Config: testAccInstanceConfig_cpuOptionsAmdSevSnpUnspecified(rName),
				Check: resource.ComposeTestCheckFunc(
					testAccCheckInstanceExists(ctx, resourceName, &v1),
					resource.TestCheckResourceAttr(resourceName, "cpu_options.#", "1"),
					// API returns empty string if amd_sev_snp is not specified
					resource.TestCheckResourceAttr(resourceName, "cpu_options.0.amd_sev_snp", ""),
				),
			},
			{
				ResourceName:            resourceName,
				ImportState:             true,
				ImportStateVerify:       true,
				ImportStateVerifyIgnore: []string{"user_data_replace_on_change"},
			},
			{
				// expect recreation when it is enabled
				Config: testAccInstanceConfig_cpuOptionsAmdSevSnp(rName, string(awstypes.AmdSevSnpSpecificationEnabled)),
				Check: resource.ComposeTestCheckFunc(
					testAccCheckInstanceExists(ctx, resourceName, &v2),
					testAccCheckInstanceRecreated(&v1, &v2),
					resource.TestCheckResourceAttr(resourceName, "cpu_options.#", "1"),
					resource.TestCheckResourceAttr(resourceName, "cpu_options.0.amd_sev_snp", string(awstypes.AmdSevSnpSpecificationEnabled)),
				),
			},
			{
				// expect recreation when it is disabled
				Config: testAccInstanceConfig_cpuOptionsAmdSevSnp(rName, string(awstypes.AmdSevSnpSpecificationDisabled)),
				Check: resource.ComposeTestCheckFunc(
					testAccCheckInstanceExists(ctx, resourceName, &v3),
					testAccCheckInstanceRecreated(&v2, &v3),
					resource.TestCheckResourceAttr(resourceName, "cpu_options.#", "1"),
					resource.TestCheckResourceAttr(resourceName, "cpu_options.0.amd_sev_snp", string(awstypes.AmdSevSnpSpecificationDisabled)),
				),
			},
			{
				// expect no recreation if the cpu options block is removed - amd_sev_snp should still be disabled
				Config: testAccInstanceConfig_cpuOptionsAmdSevSnpUnspecified(rName),
				Check: resource.ComposeTestCheckFunc(
					testAccCheckInstanceExists(ctx, resourceName, &v4),
					testAccCheckInstanceNotRecreated(&v3, &v4),
					resource.TestCheckResourceAttr(resourceName, "cpu_options.#", "1"),
					resource.TestCheckResourceAttr(resourceName, "cpu_options.0.amd_sev_snp", string(awstypes.AmdSevSnpSpecificationDisabled)),
				),
			},
		},
	})
}

func TestAccEC2Instance_cpuOptionsAmdSevSnpEnabledToDisabled(t *testing.T) {
	ctx := acctest.Context(t)
	var v1, v2 awstypes.Instance
	resourceName := "aws_instance.test"
	rName := sdkacctest.RandomWithPrefix(acctest.ResourcePrefix)

	resource.ParallelTest(t, resource.TestCase{
		PreCheck: func() {
			acctest.PreCheck(ctx, t)
			// AMD SEV-SNP currently only supported in us-east-2
			// Ref: https://docs.aws.amazon.com/AWSEC2/latest/UserGuide/snp-requirements.html
			acctest.PreCheckRegion(t, endpoints.UsEast2RegionID)
		},
		ErrorCheck:               acctest.ErrorCheck(t, names.EC2ServiceID),
		ProtoV5ProviderFactories: acctest.ProtoV5ProviderFactories,
		CheckDestroy:             testAccCheckInstanceDestroy(ctx),
		Steps: []resource.TestStep{
			{
				Config: testAccInstanceConfig_cpuOptionsAmdSevSnp(rName, string(awstypes.AmdSevSnpSpecificationEnabled)),
				Check: resource.ComposeTestCheckFunc(
					testAccCheckInstanceExists(ctx, resourceName, &v1),
					resource.TestCheckResourceAttr(resourceName, "cpu_options.#", "1"),
					resource.TestCheckResourceAttr(resourceName, "cpu_options.0.amd_sev_snp", string(awstypes.AmdSevSnpSpecificationEnabled)),
				),
			},
			{
				ResourceName:            resourceName,
				ImportState:             true,
				ImportStateVerify:       true,
				ImportStateVerifyIgnore: []string{"user_data_replace_on_change"},
			},
			{
				Config: testAccInstanceConfig_cpuOptionsAmdSevSnp(rName, string(awstypes.AmdSevSnpSpecificationDisabled)),
				Check: resource.ComposeTestCheckFunc(
					testAccCheckInstanceExists(ctx, resourceName, &v2),
					testAccCheckInstanceRecreated(&v1, &v2),
					resource.TestCheckResourceAttr(resourceName, "cpu_options.#", "1"),
					resource.TestCheckResourceAttr(resourceName, "cpu_options.0.amd_sev_snp", string(awstypes.AmdSevSnpSpecificationDisabled)),
				),
			},
		},
	})
}

func TestAccEC2Instance_cpuOptionsAmdSevSnpDisabledToEnabled(t *testing.T) {
	ctx := acctest.Context(t)
	var v1, v2 awstypes.Instance
	resourceName := "aws_instance.test"
	rName := sdkacctest.RandomWithPrefix(acctest.ResourcePrefix)

	resource.ParallelTest(t, resource.TestCase{
		PreCheck: func() {
			acctest.PreCheck(ctx, t)
			// AMD SEV-SNP currently only supported in us-east-2
			// Ref: https://docs.aws.amazon.com/AWSEC2/latest/UserGuide/snp-requirements.html
			acctest.PreCheckRegion(t, endpoints.UsEast2RegionID)
		},
		ErrorCheck:               acctest.ErrorCheck(t, names.EC2ServiceID),
		ProtoV5ProviderFactories: acctest.ProtoV5ProviderFactories,
		CheckDestroy:             testAccCheckInstanceDestroy(ctx),
		Steps: []resource.TestStep{
			{
				Config: testAccInstanceConfig_cpuOptionsAmdSevSnp(rName, string(awstypes.AmdSevSnpSpecificationDisabled)),
				Check: resource.ComposeTestCheckFunc(
					testAccCheckInstanceExists(ctx, resourceName, &v1),
					resource.TestCheckResourceAttr(resourceName, "cpu_options.#", "1"),
					resource.TestCheckResourceAttr(resourceName, "cpu_options.0.amd_sev_snp", string(awstypes.AmdSevSnpSpecificationDisabled)),
				),
			},
			{
				ResourceName:            resourceName,
				ImportState:             true,
				ImportStateVerify:       true,
				ImportStateVerifyIgnore: []string{"user_data_replace_on_change"},
			},
			{
				Config: testAccInstanceConfig_cpuOptionsAmdSevSnp(rName, string(awstypes.AmdSevSnpSpecificationEnabled)),
				Check: resource.ComposeTestCheckFunc(
					testAccCheckInstanceExists(ctx, resourceName, &v2),
					testAccCheckInstanceRecreated(&v1, &v2),
					resource.TestCheckResourceAttr(resourceName, "cpu_options.#", "1"),
					resource.TestCheckResourceAttr(resourceName, "cpu_options.0.amd_sev_snp", string(awstypes.AmdSevSnpSpecificationEnabled)),
				),
			},
		},
	})
}

func TestAccEC2Instance_cpuOptionsAmdSevSnpCoreThreads(t *testing.T) {
	ctx := acctest.Context(t)
	var v1, v2 awstypes.Instance
	resourceName := "aws_instance.test"
	rName := sdkacctest.RandomWithPrefix(acctest.ResourcePrefix)

	originalCoreCount := 2
	updatedCoreCount := 3
	originalThreadsPerCore := 2
	updatedThreadsPerCore := 1

	resource.ParallelTest(t, resource.TestCase{
		PreCheck: func() {
			acctest.PreCheck(ctx, t)
			// AMD SEV-SNP currently only supported in us-east-2
			// Ref: https://docs.aws.amazon.com/AWSEC2/latest/UserGuide/snp-requirements.html
			acctest.PreCheckRegion(t, endpoints.UsEast2RegionID)
		},
		ErrorCheck:               acctest.ErrorCheck(t, names.EC2ServiceID),
		ProtoV5ProviderFactories: acctest.ProtoV5ProviderFactories,
		CheckDestroy:             testAccCheckInstanceDestroy(ctx),
		Steps: []resource.TestStep{
			{
				Config: testAccInstanceConfig_cpuOptionsAmdSevSnpCoreThreads(rName, string(awstypes.AmdSevSnpSpecificationEnabled), originalCoreCount, originalThreadsPerCore),
				Check: resource.ComposeTestCheckFunc(
					testAccCheckInstanceExists(ctx, resourceName, &v1),
					resource.TestCheckResourceAttr(resourceName, "cpu_options.#", "1"),
					resource.TestCheckResourceAttr(resourceName, "cpu_options.0.amd_sev_snp", string(awstypes.AmdSevSnpSpecificationEnabled)),
					resource.TestCheckResourceAttr(resourceName, "cpu_options.0.core_count", strconv.Itoa(originalCoreCount)),
					resource.TestCheckResourceAttr(resourceName, "cpu_options.0.threads_per_core", strconv.Itoa(originalThreadsPerCore)),
				),
			},
			{
				ResourceName:            resourceName,
				ImportState:             true,
				ImportStateVerify:       true,
				ImportStateVerifyIgnore: []string{"user_data_replace_on_change"},
			},
			{
				Config: testAccInstanceConfig_cpuOptionsAmdSevSnpCoreThreads(rName, string(awstypes.AmdSevSnpSpecificationDisabled), updatedCoreCount, updatedThreadsPerCore),
				Check: resource.ComposeTestCheckFunc(
					testAccCheckInstanceExists(ctx, resourceName, &v2),
					testAccCheckInstanceRecreated(&v1, &v2),
					resource.TestCheckResourceAttr(resourceName, "cpu_options.#", "1"),
					resource.TestCheckResourceAttr(resourceName, "cpu_options.0.amd_sev_snp", string(awstypes.AmdSevSnpSpecificationDisabled)),
					resource.TestCheckResourceAttr(resourceName, "cpu_options.0.core_count", strconv.Itoa(updatedCoreCount)),
					resource.TestCheckResourceAttr(resourceName, "cpu_options.0.threads_per_core", strconv.Itoa(updatedThreadsPerCore)),
				),
			},
		},
	})
}

func TestAccEC2Instance_cpuOptionsCoreThreads(t *testing.T) {
	ctx := acctest.Context(t)
	var v1, v2 awstypes.Instance
	resourceName := "aws_instance.test"
	rName := sdkacctest.RandomWithPrefix(acctest.ResourcePrefix)

	originalCoreCount := 2
	updatedCoreCount := 3
	originalThreadsPerCore := 2
	updatedThreadsPerCore := 1

	resource.ParallelTest(t, resource.TestCase{
		PreCheck:                 func() { acctest.PreCheck(ctx, t) },
		ErrorCheck:               acctest.ErrorCheck(t, names.EC2ServiceID),
		ProtoV5ProviderFactories: acctest.ProtoV5ProviderFactories,
		CheckDestroy:             testAccCheckInstanceDestroy(ctx),
		Steps: []resource.TestStep{
			{
				Config: testAccInstanceConfig_cpuOptionsCoreThreads(rName, originalCoreCount, originalThreadsPerCore),
				Check: resource.ComposeTestCheckFunc(
					testAccCheckInstanceExists(ctx, resourceName, &v1),
					resource.TestCheckResourceAttr(resourceName, "cpu_options.#", "1"),
					resource.TestCheckResourceAttr(resourceName, "cpu_options.0.core_count", strconv.Itoa(originalCoreCount)),
					resource.TestCheckResourceAttr(resourceName, "cpu_options.0.threads_per_core", strconv.Itoa(originalThreadsPerCore)),
				),
			},
			{
				ResourceName:            resourceName,
				ImportState:             true,
				ImportStateVerify:       true,
				ImportStateVerifyIgnore: []string{"user_data_replace_on_change"},
			},
			{
				Config: testAccInstanceConfig_cpuOptionsCoreThreads(rName, updatedCoreCount, updatedThreadsPerCore),
				Check: resource.ComposeTestCheckFunc(
					testAccCheckInstanceExists(ctx, resourceName, &v2),
					testAccCheckInstanceRecreated(&v1, &v2),
					resource.TestCheckResourceAttr(resourceName, "cpu_options.#", "1"),
					resource.TestCheckResourceAttr(resourceName, "cpu_options.0.core_count", strconv.Itoa(updatedCoreCount)),
					resource.TestCheckResourceAttr(resourceName, "cpu_options.0.threads_per_core", strconv.Itoa(updatedThreadsPerCore)),
				),
			},
		},
	})
}

func TestAccEC2Instance_cpuOptionsCoreThreadsUnspecifiedToSpecified(t *testing.T) {
	ctx := acctest.Context(t)
	var v1, v2 awstypes.Instance
	resourceName := "aws_instance.test"
	rName := sdkacctest.RandomWithPrefix(acctest.ResourcePrefix)

	defaultCoreCount := 4
	defaultThreadsPerCore := 2

	resource.ParallelTest(t, resource.TestCase{
		PreCheck:                 func() { acctest.PreCheck(ctx, t) },
		ErrorCheck:               acctest.ErrorCheck(t, names.EC2ServiceID),
		ProtoV5ProviderFactories: acctest.ProtoV5ProviderFactories,
		CheckDestroy:             testAccCheckInstanceDestroy(ctx),
		Steps: []resource.TestStep{
			{
				Config: testAccInstanceConfig_cpuOptionsUnspecified(rName),
				Check: resource.ComposeTestCheckFunc(
					testAccCheckInstanceExists(ctx, resourceName, &v1),
					resource.TestCheckResourceAttr(resourceName, "cpu_options.#", "1"),
					resource.TestCheckResourceAttr(resourceName, "cpu_options.0.core_count", strconv.Itoa(defaultCoreCount)),
					resource.TestCheckResourceAttr(resourceName, "cpu_options.0.threads_per_core", strconv.Itoa(defaultThreadsPerCore)),
				),
			},
			{
				ResourceName:            resourceName,
				ImportState:             true,
				ImportStateVerify:       true,
				ImportStateVerifyIgnore: []string{"user_data_replace_on_change"},
			},
			{
				// EC2 instance should not be recreated
				Config: testAccInstanceConfig_cpuOptionsCoreThreads(rName, defaultCoreCount, defaultThreadsPerCore),
				Check: resource.ComposeTestCheckFunc(
					testAccCheckInstanceExists(ctx, resourceName, &v2),
					testAccCheckInstanceNotRecreated(&v1, &v2),
					resource.TestCheckResourceAttr(resourceName, "cpu_options.#", "1"),
					resource.TestCheckResourceAttr(resourceName, "cpu_options.0.core_count", strconv.Itoa(defaultCoreCount)),
					resource.TestCheckResourceAttr(resourceName, "cpu_options.0.threads_per_core", strconv.Itoa(defaultThreadsPerCore)),
				),
			},
		},
	})
}

func TestAccEC2Instance_upgradeV6CPUOptions(t *testing.T) {
	ctx := acctest.Context(t)
	var v1, v2 awstypes.Instance
	resourceName := "aws_instance.test"
	rName := sdkacctest.RandomWithPrefix(acctest.ResourcePrefix)

	resource.ParallelTest(t, resource.TestCase{
		PreCheck:     func() { acctest.PreCheck(ctx, t) },
		ErrorCheck:   acctest.ErrorCheck(t, names.EC2ServiceID),
		CheckDestroy: testAccCheckInstanceDestroy(ctx),
		Steps: []resource.TestStep{
			{
				ExternalProviders: map[string]resource.ExternalProvider{
					"aws": {
						Source:            "hashicorp/aws",
						VersionConstraint: "5.95.0",
					},
				},
				Config: testAccInstanceConfig_cpuOptionsCoreLegacy(rName, 2, 2),
				Check: resource.ComposeTestCheckFunc(
					testAccCheckInstanceExists(ctx, resourceName, &v1),
					resource.TestCheckResourceAttr(resourceName, "cpu_options.#", "1"),
					resource.TestCheckResourceAttr(resourceName, "cpu_core_count", strconv.Itoa(2)),
					resource.TestCheckResourceAttr(resourceName, "cpu_threads_per_core", strconv.Itoa(2)),
				),
			},
			{
				Config:                   testAccInstanceConfig_cpuOptionsCoreThreads(rName, 2, 2),
				ProtoV5ProviderFactories: acctest.ProtoV5ProviderFactories,
				Check: resource.ComposeTestCheckFunc(
					testAccCheckInstanceExists(ctx, resourceName, &v2),
					resource.TestCheckResourceAttr(resourceName, "cpu_options.#", "1"),
					resource.TestCheckResourceAttr(resourceName, "cpu_options.0.core_count", strconv.Itoa(2)),
					resource.TestCheckResourceAttr(resourceName, "cpu_options.0.threads_per_core", strconv.Itoa(2)),
				),
				// The config plan check also ensures that the instance is not recreated
				ConfigPlanChecks: resource.ConfigPlanChecks{
					PreApply: []plancheck.PlanCheck{
						plancheck.ExpectEmptyPlan(),
					},
				},
			},
		},
	})
}

func TestAccEC2Instance_CreditSpecificationEmpty_nonBurstable(t *testing.T) {
	ctx := acctest.Context(t)
	var v awstypes.Instance
	resourceName := "aws_instance.test"
	rName := sdkacctest.RandomWithPrefix(acctest.ResourcePrefix)

	resource.ParallelTest(t, resource.TestCase{
		PreCheck:                 func() { acctest.PreCheck(ctx, t) },
		ErrorCheck:               acctest.ErrorCheck(t, names.EC2ServiceID),
		ProtoV5ProviderFactories: acctest.ProtoV5ProviderFactories,
		CheckDestroy:             testAccCheckInstanceDestroy(ctx),
		Steps: []resource.TestStep{
			{
				Config: testAccInstanceConfig_creditSpecificationEmptyNonBurstable(rName),
				Check: resource.ComposeTestCheckFunc(
					testAccCheckInstanceExists(ctx, resourceName, &v),
				),
			},
			{
				ResourceName:            resourceName,
				ImportState:             true,
				ImportStateVerify:       true,
				ImportStateVerifyIgnore: []string{"credit_specification", "user_data_replace_on_change"},
			},
		},
	})
}

// Reference: https://github.com/hashicorp/terraform-provider-aws/issues/10203
func TestAccEC2Instance_CreditSpecificationUnspecifiedToEmpty_nonBurstable(t *testing.T) {
	ctx := acctest.Context(t)
	var instance awstypes.Instance
	resourceName := "aws_instance.test"
	rName := sdkacctest.RandomWithPrefix(acctest.ResourcePrefix)

	resource.ParallelTest(t, resource.TestCase{
		PreCheck:                 func() { acctest.PreCheck(ctx, t) },
		ErrorCheck:               acctest.ErrorCheck(t, names.EC2ServiceID),
		ProtoV5ProviderFactories: acctest.ProtoV5ProviderFactories,
		CheckDestroy:             testAccCheckInstanceDestroy(ctx),
		Steps: []resource.TestStep{
			{
				Config: testAccInstanceConfig_creditSpecificationUnspecifiedNonBurstable(rName),
				Check: resource.ComposeTestCheckFunc(
					testAccCheckInstanceExists(ctx, resourceName, &instance),
				),
			},
			{
				ResourceName:            resourceName,
				ImportState:             true,
				ImportStateVerify:       true,
				ImportStateVerifyIgnore: []string{"user_data_replace_on_change"},
			},
			{
				Config: testAccInstanceConfig_creditSpecificationEmptyNonBurstable(rName),
				Check: resource.ComposeTestCheckFunc(
					testAccCheckInstanceExists(ctx, resourceName, &instance),
				),
			},
		},
	})
}

func TestAccEC2Instance_CreditSpecification_unspecifiedDefaultsToStandard(t *testing.T) {
	ctx := acctest.Context(t)
	var v awstypes.Instance
	resourceName := "aws_instance.test"
	rName := sdkacctest.RandomWithPrefix(acctest.ResourcePrefix)

	resource.ParallelTest(t, resource.TestCase{
		PreCheck:                 func() { acctest.PreCheck(ctx, t) },
		ErrorCheck:               acctest.ErrorCheck(t, names.EC2ServiceID),
		ProtoV5ProviderFactories: acctest.ProtoV5ProviderFactories,
		CheckDestroy:             testAccCheckInstanceDestroy(ctx),
		Steps: []resource.TestStep{
			{
				Config: testAccInstanceConfig_creditSpecificationUnspecified(rName),
				Check: resource.ComposeTestCheckFunc(
					testAccCheckInstanceExists(ctx, resourceName, &v),
					resource.TestCheckResourceAttr(resourceName, "credit_specification.#", "1"),
					resource.TestCheckResourceAttr(resourceName, "credit_specification.0.cpu_credits", "standard"),
				),
			},
			{
				ResourceName:            resourceName,
				ImportState:             true,
				ImportStateVerify:       true,
				ImportStateVerifyIgnore: []string{"user_data_replace_on_change"},
			},
		},
	})
}

func TestAccEC2Instance_CreditSpecification_standardCPUCredits(t *testing.T) {
	ctx := acctest.Context(t)
	var first, second awstypes.Instance
	resourceName := "aws_instance.test"
	rName := sdkacctest.RandomWithPrefix(acctest.ResourcePrefix)

	resource.ParallelTest(t, resource.TestCase{
		PreCheck:                 func() { acctest.PreCheck(ctx, t) },
		ErrorCheck:               acctest.ErrorCheck(t, names.EC2ServiceID),
		ProtoV5ProviderFactories: acctest.ProtoV5ProviderFactories,
		CheckDestroy:             testAccCheckInstanceDestroy(ctx),
		Steps: []resource.TestStep{
			{
				Config: testAccInstanceConfig_creditSpecificationStandardCPUCredits(rName),
				Check: resource.ComposeTestCheckFunc(
					testAccCheckInstanceExists(ctx, resourceName, &first),
					resource.TestCheckResourceAttr(resourceName, "credit_specification.#", "1"),
					resource.TestCheckResourceAttr(resourceName, "credit_specification.0.cpu_credits", "standard"),
				),
			},
			{
				ResourceName:            resourceName,
				ImportState:             true,
				ImportStateVerify:       true,
				ImportStateVerifyIgnore: []string{"user_data_replace_on_change"},
			},
			{
				Config: testAccInstanceConfig_creditSpecificationUnspecified(rName),
				Check: resource.ComposeTestCheckFunc(
					testAccCheckInstanceExists(ctx, resourceName, &second),
					resource.TestCheckResourceAttr(resourceName, "credit_specification.#", "1"),
					resource.TestCheckResourceAttr(resourceName, "credit_specification.0.cpu_credits", "standard"),
				),
			},
		},
	})
}

func TestAccEC2Instance_CreditSpecification_unlimitedCPUCredits(t *testing.T) {
	ctx := acctest.Context(t)
	var first, second awstypes.Instance
	resourceName := "aws_instance.test"
	rName := sdkacctest.RandomWithPrefix(acctest.ResourcePrefix)

	resource.ParallelTest(t, resource.TestCase{
		PreCheck:                 func() { acctest.PreCheck(ctx, t) },
		ErrorCheck:               acctest.ErrorCheck(t, names.EC2ServiceID),
		ProtoV5ProviderFactories: acctest.ProtoV5ProviderFactories,
		CheckDestroy:             testAccCheckInstanceDestroy(ctx),
		Steps: []resource.TestStep{
			{
				Config: testAccInstanceConfig_creditSpecificationUnlimitedCPUCredits(rName),
				Check: resource.ComposeTestCheckFunc(
					testAccCheckInstanceExists(ctx, resourceName, &first),
					resource.TestCheckResourceAttr(resourceName, "credit_specification.#", "1"),
					resource.TestCheckResourceAttr(resourceName, "credit_specification.0.cpu_credits", "unlimited"),
				),
			},
			{
				ResourceName:            resourceName,
				ImportState:             true,
				ImportStateVerify:       true,
				ImportStateVerifyIgnore: []string{"user_data_replace_on_change"},
			},
			{
				Config: testAccInstanceConfig_creditSpecificationUnspecified(rName),
				Check: resource.ComposeTestCheckFunc(
					testAccCheckInstanceExists(ctx, resourceName, &second),
					resource.TestCheckResourceAttr(resourceName, "credit_specification.#", "1"),
					resource.TestCheckResourceAttr(resourceName, "credit_specification.0.cpu_credits", "unlimited"),
				),
			},
		},
	})
}

func TestAccEC2Instance_CreditSpecificationUnknownCPUCredits_t2(t *testing.T) {
	ctx := acctest.Context(t)
	var v awstypes.Instance
	resourceName := "aws_instance.test"
	rName := sdkacctest.RandomWithPrefix(acctest.ResourcePrefix)

	resource.ParallelTest(t, resource.TestCase{
		PreCheck:                 func() { acctest.PreCheck(ctx, t) },
		ErrorCheck:               acctest.ErrorCheck(t, names.EC2ServiceID),
		ProtoV5ProviderFactories: acctest.ProtoV5ProviderFactories,
		CheckDestroy:             testAccCheckInstanceDestroy(ctx),
		Steps: []resource.TestStep{
			{
				Config: testAccInstanceConfig_creditSpecificationUnknownCPUCredits(rName, "t2.micro"),
				Check: resource.ComposeTestCheckFunc(
					testAccCheckInstanceExists(ctx, resourceName, &v),
					resource.TestCheckResourceAttr(resourceName, "credit_specification.#", "1"),
					resource.TestCheckResourceAttr(resourceName, "credit_specification.0.cpu_credits", "standard"),
				),
			},
			{
				ResourceName:            resourceName,
				ImportState:             true,
				ImportStateVerify:       true,
				ImportStateVerifyIgnore: []string{"user_data_replace_on_change"},
			},
		},
	})
}

func TestAccEC2Instance_CreditSpecificationUnknownCPUCredits_t3(t *testing.T) {
	ctx := acctest.Context(t)
	var v awstypes.Instance
	resourceName := "aws_instance.test"
	rName := sdkacctest.RandomWithPrefix(acctest.ResourcePrefix)

	resource.ParallelTest(t, resource.TestCase{
		PreCheck:                 func() { acctest.PreCheck(ctx, t) },
		ErrorCheck:               acctest.ErrorCheck(t, names.EC2ServiceID),
		ProtoV5ProviderFactories: acctest.ProtoV5ProviderFactories,
		CheckDestroy:             testAccCheckInstanceDestroy(ctx),
		Steps: []resource.TestStep{
			{
				Config: testAccInstanceConfig_creditSpecificationUnknownCPUCredits(rName, "t3.micro"),
				Check: resource.ComposeTestCheckFunc(
					testAccCheckInstanceExists(ctx, resourceName, &v),
					resource.TestCheckResourceAttr(resourceName, "credit_specification.#", "1"),
					resource.TestCheckResourceAttr(resourceName, "credit_specification.0.cpu_credits", "unlimited"),
				),
			},
			{
				ResourceName:            resourceName,
				ImportState:             true,
				ImportStateVerify:       true,
				ImportStateVerifyIgnore: []string{"user_data_replace_on_change"},
			},
		},
	})
}

func TestAccEC2Instance_CreditSpecificationUnknownCPUCredits_t3a(t *testing.T) {
	ctx := acctest.Context(t)
	var v awstypes.Instance
	resourceName := "aws_instance.test"
	rName := sdkacctest.RandomWithPrefix(acctest.ResourcePrefix)

	resource.ParallelTest(t, resource.TestCase{
		PreCheck:                 func() { acctest.PreCheck(ctx, t) },
		ErrorCheck:               acctest.ErrorCheck(t, names.EC2ServiceID),
		ProtoV5ProviderFactories: acctest.ProtoV5ProviderFactories,
		CheckDestroy:             testAccCheckInstanceDestroy(ctx),
		Steps: []resource.TestStep{
			{
				Config: testAccInstanceConfig_creditSpecificationUnknownCPUCredits(rName, "t3a.micro"),
				Check: resource.ComposeTestCheckFunc(
					testAccCheckInstanceExists(ctx, resourceName, &v),
					resource.TestCheckResourceAttr(resourceName, "credit_specification.#", "1"),
					resource.TestCheckResourceAttr(resourceName, "credit_specification.0.cpu_credits", "unlimited"),
				),
			},
			{
				ResourceName:            resourceName,
				ImportState:             true,
				ImportStateVerify:       true,
				ImportStateVerifyIgnore: []string{"user_data_replace_on_change"},
			},
		},
	})
}

func TestAccEC2Instance_CreditSpecificationUnknownCPUCredits_t4g(t *testing.T) {
	ctx := acctest.Context(t)
	var v awstypes.Instance
	resourceName := "aws_instance.test"
	rName := sdkacctest.RandomWithPrefix(acctest.ResourcePrefix)

	resource.ParallelTest(t, resource.TestCase{
		PreCheck:                 func() { acctest.PreCheck(ctx, t) },
		ErrorCheck:               acctest.ErrorCheck(t, names.EC2ServiceID),
		ProtoV5ProviderFactories: acctest.ProtoV5ProviderFactories,
		CheckDestroy:             testAccCheckInstanceDestroy(ctx),
		Steps: []resource.TestStep{
			{
				Config: testAccInstanceConfig_creditSpecificationUnknownCPUCredits(rName, "t4g.micro"),
				Check: resource.ComposeTestCheckFunc(
					testAccCheckInstanceExists(ctx, resourceName, &v),
					resource.TestCheckResourceAttr(resourceName, "credit_specification.#", "1"),
					resource.TestCheckResourceAttr(resourceName, "credit_specification.0.cpu_credits", "standard"),
				),
			},
			{
				ResourceName:            resourceName,
				ImportState:             true,
				ImportStateVerify:       true,
				ImportStateVerifyIgnore: []string{"user_data_replace_on_change"},
			},
		},
	})
}

func TestAccEC2Instance_CreditSpecification_updateCPUCredits(t *testing.T) {
	ctx := acctest.Context(t)
	var first, second, third awstypes.Instance
	resourceName := "aws_instance.test"
	rName := sdkacctest.RandomWithPrefix(acctest.ResourcePrefix)

	resource.ParallelTest(t, resource.TestCase{
		PreCheck:                 func() { acctest.PreCheck(ctx, t) },
		ErrorCheck:               acctest.ErrorCheck(t, names.EC2ServiceID),
		ProtoV5ProviderFactories: acctest.ProtoV5ProviderFactories,
		CheckDestroy:             testAccCheckInstanceDestroy(ctx),
		Steps: []resource.TestStep{
			{
				Config: testAccInstanceConfig_creditSpecificationStandardCPUCredits(rName),
				Check: resource.ComposeTestCheckFunc(
					testAccCheckInstanceExists(ctx, resourceName, &first),
					resource.TestCheckResourceAttr(resourceName, "credit_specification.#", "1"),
					resource.TestCheckResourceAttr(resourceName, "credit_specification.0.cpu_credits", "standard"),
				),
			},
			{
				ResourceName:            resourceName,
				ImportState:             true,
				ImportStateVerify:       true,
				ImportStateVerifyIgnore: []string{"user_data_replace_on_change"},
			},
			{
				Config: testAccInstanceConfig_creditSpecificationUnlimitedCPUCredits(rName),
				Check: resource.ComposeTestCheckFunc(
					testAccCheckInstanceExists(ctx, resourceName, &second),
					resource.TestCheckResourceAttr(resourceName, "credit_specification.#", "1"),
					resource.TestCheckResourceAttr(resourceName, "credit_specification.0.cpu_credits", "unlimited"),
				),
			},
			{
				Config: testAccInstanceConfig_creditSpecificationStandardCPUCredits(rName),
				Check: resource.ComposeTestCheckFunc(
					testAccCheckInstanceExists(ctx, resourceName, &third),
					resource.TestCheckResourceAttr(resourceName, "credit_specification.#", "1"),
					resource.TestCheckResourceAttr(resourceName, "credit_specification.0.cpu_credits", "standard"),
				),
			},
		},
	})
}

func TestAccEC2Instance_CreditSpecification_isNotAppliedToNonBurstable(t *testing.T) {
	ctx := acctest.Context(t)
	var v awstypes.Instance
	resourceName := "aws_instance.test"
	rName := sdkacctest.RandomWithPrefix(acctest.ResourcePrefix)

	resource.ParallelTest(t, resource.TestCase{
		PreCheck:                 func() { acctest.PreCheck(ctx, t) },
		ErrorCheck:               acctest.ErrorCheck(t, names.EC2ServiceID),
		ProtoV5ProviderFactories: acctest.ProtoV5ProviderFactories,
		CheckDestroy:             testAccCheckInstanceDestroy(ctx),
		Steps: []resource.TestStep{
			{
				Config: testAccInstanceConfig_creditSpecificationIsNotAppliedToNonBurstable(rName),
				Check: resource.ComposeTestCheckFunc(
					testAccCheckInstanceExists(ctx, resourceName, &v),
				),
			},
			{
				ResourceName:            resourceName,
				ImportState:             true,
				ImportStateVerify:       true,
				ImportStateVerifyIgnore: []string{"credit_specification", "user_data_replace_on_change"},
			},
		},
	})
}

func TestAccEC2Instance_CreditSpecificationT3_unspecifiedDefaultsToUnlimited(t *testing.T) {
	ctx := acctest.Context(t)
	var v awstypes.Instance
	resourceName := "aws_instance.test"
	rName := sdkacctest.RandomWithPrefix(acctest.ResourcePrefix)

	resource.ParallelTest(t, resource.TestCase{
		PreCheck:                 func() { acctest.PreCheck(ctx, t) },
		ErrorCheck:               acctest.ErrorCheck(t, names.EC2ServiceID),
		ProtoV5ProviderFactories: acctest.ProtoV5ProviderFactories,
		CheckDestroy:             testAccCheckInstanceDestroy(ctx),
		Steps: []resource.TestStep{
			{
				Config: testAccInstanceConfig_creditSpecificationUnspecifiedT3(rName),
				Check: resource.ComposeTestCheckFunc(
					testAccCheckInstanceExists(ctx, resourceName, &v),
					resource.TestCheckResourceAttr(resourceName, "credit_specification.#", "1"),
					resource.TestCheckResourceAttr(resourceName, "credit_specification.0.cpu_credits", "unlimited"),
				),
			},
			{
				ResourceName:            resourceName,
				ImportState:             true,
				ImportStateVerify:       true,
				ImportStateVerifyIgnore: []string{"user_data_replace_on_change"},
			},
		},
	})
}

func TestAccEC2Instance_CreditSpecificationT3_standardCPUCredits(t *testing.T) {
	ctx := acctest.Context(t)
	var first, second awstypes.Instance
	resourceName := "aws_instance.test"
	rName := sdkacctest.RandomWithPrefix(acctest.ResourcePrefix)

	resource.ParallelTest(t, resource.TestCase{
		PreCheck:                 func() { acctest.PreCheck(ctx, t) },
		ErrorCheck:               acctest.ErrorCheck(t, names.EC2ServiceID),
		ProtoV5ProviderFactories: acctest.ProtoV5ProviderFactories,
		CheckDestroy:             testAccCheckInstanceDestroy(ctx),
		Steps: []resource.TestStep{
			{
				Config: testAccInstanceConfig_creditSpecificationStandardCPUCreditsT3(rName),
				Check: resource.ComposeTestCheckFunc(
					testAccCheckInstanceExists(ctx, resourceName, &first),
					resource.TestCheckResourceAttr(resourceName, "credit_specification.#", "1"),
					resource.TestCheckResourceAttr(resourceName, "credit_specification.0.cpu_credits", "standard"),
				),
			},
			{
				ResourceName:            resourceName,
				ImportState:             true,
				ImportStateVerify:       true,
				ImportStateVerifyIgnore: []string{"user_data_replace_on_change"},
			},
			{
				Config: testAccInstanceConfig_creditSpecificationUnspecifiedT3(rName),
				Check: resource.ComposeTestCheckFunc(
					testAccCheckInstanceExists(ctx, resourceName, &second),
					resource.TestCheckResourceAttr(resourceName, "credit_specification.#", "1"),
					resource.TestCheckResourceAttr(resourceName, "credit_specification.0.cpu_credits", "standard"),
				),
			},
		},
	})
}

func TestAccEC2Instance_CreditSpecificationT3_unlimitedCPUCredits(t *testing.T) {
	ctx := acctest.Context(t)
	var first, second awstypes.Instance
	resourceName := "aws_instance.test"
	rName := sdkacctest.RandomWithPrefix(acctest.ResourcePrefix)

	resource.ParallelTest(t, resource.TestCase{
		PreCheck:                 func() { acctest.PreCheck(ctx, t) },
		ErrorCheck:               acctest.ErrorCheck(t, names.EC2ServiceID),
		ProtoV5ProviderFactories: acctest.ProtoV5ProviderFactories,
		CheckDestroy:             testAccCheckInstanceDestroy(ctx),
		Steps: []resource.TestStep{
			{
				Config: testAccInstanceConfig_creditSpecificationUnlimitedCPUCreditsT3(rName),
				Check: resource.ComposeTestCheckFunc(
					testAccCheckInstanceExists(ctx, resourceName, &first),
					resource.TestCheckResourceAttr(resourceName, "credit_specification.#", "1"),
					resource.TestCheckResourceAttr(resourceName, "credit_specification.0.cpu_credits", "unlimited"),
				),
			},
			{
				ResourceName:            resourceName,
				ImportState:             true,
				ImportStateVerify:       true,
				ImportStateVerifyIgnore: []string{"user_data_replace_on_change"},
			},
			{
				Config: testAccInstanceConfig_creditSpecificationUnspecifiedT3(rName),
				Check: resource.ComposeTestCheckFunc(
					testAccCheckInstanceExists(ctx, resourceName, &second),
					resource.TestCheckResourceAttr(resourceName, "credit_specification.#", "1"),
					resource.TestCheckResourceAttr(resourceName, "credit_specification.0.cpu_credits", "unlimited"),
				),
			},
		},
	})
}

func TestAccEC2Instance_CreditSpecificationT3_updateCPUCredits(t *testing.T) {
	ctx := acctest.Context(t)
	var first, second, third awstypes.Instance
	resourceName := "aws_instance.test"
	rName := sdkacctest.RandomWithPrefix(acctest.ResourcePrefix)

	resource.ParallelTest(t, resource.TestCase{
		PreCheck:                 func() { acctest.PreCheck(ctx, t) },
		ErrorCheck:               acctest.ErrorCheck(t, names.EC2ServiceID),
		ProtoV5ProviderFactories: acctest.ProtoV5ProviderFactories,
		CheckDestroy:             testAccCheckInstanceDestroy(ctx),
		Steps: []resource.TestStep{
			{
				Config: testAccInstanceConfig_creditSpecificationStandardCPUCreditsT3(rName),
				Check: resource.ComposeTestCheckFunc(
					testAccCheckInstanceExists(ctx, resourceName, &first),
					resource.TestCheckResourceAttr(resourceName, "credit_specification.#", "1"),
					resource.TestCheckResourceAttr(resourceName, "credit_specification.0.cpu_credits", "standard"),
				),
			},
			{
				ResourceName:            resourceName,
				ImportState:             true,
				ImportStateVerify:       true,
				ImportStateVerifyIgnore: []string{"user_data_replace_on_change"},
			},
			{
				Config: testAccInstanceConfig_creditSpecificationUnlimitedCPUCreditsT3(rName),
				Check: resource.ComposeTestCheckFunc(
					testAccCheckInstanceExists(ctx, resourceName, &second),
					resource.TestCheckResourceAttr(resourceName, "credit_specification.#", "1"),
					resource.TestCheckResourceAttr(resourceName, "credit_specification.0.cpu_credits", "unlimited"),
				),
			},
			{
				Config: testAccInstanceConfig_creditSpecificationStandardCPUCreditsT3(rName),
				Check: resource.ComposeTestCheckFunc(
					testAccCheckInstanceExists(ctx, resourceName, &third),
					resource.TestCheckResourceAttr(resourceName, "credit_specification.#", "1"),
					resource.TestCheckResourceAttr(resourceName, "credit_specification.0.cpu_credits", "standard"),
				),
			},
		},
	})
}

func TestAccEC2Instance_CreditSpecificationStandardCPUCredits_t2Tot3Taint(t *testing.T) {
	ctx := acctest.Context(t)
	var before, after awstypes.Instance
	resourceName := "aws_instance.test"
	rName := sdkacctest.RandomWithPrefix(acctest.ResourcePrefix)

	resource.ParallelTest(t, resource.TestCase{
		PreCheck:                 func() { acctest.PreCheck(ctx, t) },
		ErrorCheck:               acctest.ErrorCheck(t, names.EC2ServiceID),
		ProtoV5ProviderFactories: acctest.ProtoV5ProviderFactories,
		CheckDestroy:             testAccCheckInstanceDestroy(ctx),
		Steps: []resource.TestStep{
			{
				Config: testAccInstanceConfig_creditSpecificationStandardCPUCredits(rName),
				Check: resource.ComposeTestCheckFunc(
					testAccCheckInstanceExists(ctx, resourceName, &before),
					resource.TestCheckResourceAttr(resourceName, "credit_specification.#", "1"),
					resource.TestCheckResourceAttr(resourceName, "credit_specification.0.cpu_credits", "standard"),
				),
			},
			{
				ResourceName:            resourceName,
				ImportState:             true,
				ImportStateVerify:       true,
				ImportStateVerifyIgnore: []string{"user_data_replace_on_change"},
			},
			{
				Config: testAccInstanceConfig_creditSpecificationStandardCPUCreditsT3(rName),
				Check: resource.ComposeTestCheckFunc(
					testAccCheckInstanceExists(ctx, resourceName, &after),
					resource.TestCheckResourceAttr(resourceName, "credit_specification.#", "1"),
					resource.TestCheckResourceAttr(resourceName, "credit_specification.0.cpu_credits", "standard"),
				),
				Taint: []string{resourceName},
			},
		},
	})
}

func TestAccEC2Instance_CreditSpecificationUnlimitedCPUCredits_t2Tot3Taint(t *testing.T) {
	ctx := acctest.Context(t)
	var before, after awstypes.Instance
	resourceName := "aws_instance.test"
	rName := sdkacctest.RandomWithPrefix(acctest.ResourcePrefix)

	resource.ParallelTest(t, resource.TestCase{
		PreCheck:                 func() { acctest.PreCheck(ctx, t) },
		ErrorCheck:               acctest.ErrorCheck(t, names.EC2ServiceID),
		ProtoV5ProviderFactories: acctest.ProtoV5ProviderFactories,
		CheckDestroy:             testAccCheckInstanceDestroy(ctx),
		Steps: []resource.TestStep{
			{
				Config: testAccInstanceConfig_creditSpecificationUnlimitedCPUCredits(rName),
				Check: resource.ComposeTestCheckFunc(
					testAccCheckInstanceExists(ctx, resourceName, &before),
					resource.TestCheckResourceAttr(resourceName, "credit_specification.#", "1"),
					resource.TestCheckResourceAttr(resourceName, "credit_specification.0.cpu_credits", "unlimited"),
				),
			},
			{
				ResourceName:            resourceName,
				ImportState:             true,
				ImportStateVerify:       true,
				ImportStateVerifyIgnore: []string{"user_data_replace_on_change"},
			},
			{
				Config: testAccInstanceConfig_creditSpecificationUnlimitedCPUCreditsT3(rName),
				Check: resource.ComposeTestCheckFunc(
					testAccCheckInstanceExists(ctx, resourceName, &after),
					resource.TestCheckResourceAttr(resourceName, "credit_specification.#", "1"),
					resource.TestCheckResourceAttr(resourceName, "credit_specification.0.cpu_credits", "unlimited"),
				),
				Taint: []string{resourceName},
			},
		},
	})
}

func TestAccEC2Instance_UserData_migrate(t *testing.T) {
	ctx := acctest.Context(t)
	var v awstypes.Instance
	resourceName := "aws_instance.test"
	rName := sdkacctest.RandomWithPrefix(acctest.ResourcePrefix)
	hash := sha1.Sum([]byte("hello world"))
	expectedUserData := hex.EncodeToString(hash[:])

	resource.ParallelTest(t, resource.TestCase{
		PreCheck:     func() { acctest.PreCheck(ctx, t) },
		ErrorCheck:   acctest.ErrorCheck(t, names.EC2ServiceID),
		CheckDestroy: testAccCheckInstanceDestroy(ctx),
		Steps: []resource.TestStep{
			{
				ExternalProviders: map[string]resource.ExternalProvider{
					"aws": {
						Source:            "hashicorp/aws",
						VersionConstraint: "5.93.0",
					},
				},
				Config: testAccInstanceConfig_userData(rName, "hello world"),
				Check: resource.ComposeTestCheckFunc(
					testAccCheckInstanceExists(ctx, resourceName, &v),
				),
				ConfigStateChecks: []statecheck.StateCheck{
					statecheck.ExpectKnownValue(resourceName, tfjsonpath.New("user_data"), knownvalue.StringExact(expectedUserData)),
				},
			},
			{
				ProtoV5ProviderFactories: acctest.ProtoV5ProviderFactories,
				Config:                   testAccInstanceConfig_userData(rName, "hello world"),
				ConfigPlanChecks: resource.ConfigPlanChecks{
					PreApply: []plancheck.PlanCheck{
						plancheck.ExpectResourceAction(resourceName, plancheck.ResourceActionNoop),
					},
				},
				ConfigStateChecks: []statecheck.StateCheck{
					statecheck.ExpectKnownValue(resourceName, tfjsonpath.New("user_data"), knownvalue.StringExact("hello world")),
				},
			},
			{
				// test for migration path from user_data to user_data_base64
				ProtoV5ProviderFactories: acctest.ProtoV5ProviderFactories,
				Config:                   testAccInstanceConfig_userDataBase64(rName, "hello world"),
				Check: resource.ComposeTestCheckFunc(
					testAccCheckInstanceExists(ctx, resourceName, &v),
				),
				ConfigPlanChecks: resource.ConfigPlanChecks{
					PreApply: []plancheck.PlanCheck{
						plancheck.ExpectResourceAction(resourceName, plancheck.ResourceActionUpdate),
					},
				},
				ConfigStateChecks: []statecheck.StateCheck{
					statecheck.ExpectKnownValue(resourceName, tfjsonpath.New("user_data"), knownvalue.StringExact("")),
					statecheck.ExpectKnownValue(resourceName, tfjsonpath.New("user_data_base64"), knownvalue.StringExact("aGVsbG8gd29ybGQ=")),
				},
			},
		},
	})
}

func TestAccEC2Instance_UserData_basic(t *testing.T) {
	ctx := acctest.Context(t)
	var v awstypes.Instance
	resourceName := "aws_instance.test"
	rName := sdkacctest.RandomWithPrefix(acctest.ResourcePrefix)

	resource.ParallelTest(t, resource.TestCase{
		PreCheck:                 func() { acctest.PreCheck(ctx, t) },
		ErrorCheck:               acctest.ErrorCheck(t, names.EC2ServiceID),
		ProtoV5ProviderFactories: acctest.ProtoV5ProviderFactories,
		CheckDestroy:             testAccCheckInstanceDestroy(ctx),
		Steps: []resource.TestStep{
			{
				Config: testAccInstanceConfig_userData(rName, "hello world"),
				Check: resource.ComposeTestCheckFunc(
					testAccCheckInstanceExists(ctx, resourceName, &v),
				),
				ConfigStateChecks: []statecheck.StateCheck{
					statecheck.ExpectKnownValue(resourceName, tfjsonpath.New("user_data"), knownvalue.StringExact("hello world")),
				},
			},
			{
				ResourceName:            resourceName,
				ImportState:             true,
				ImportStateVerify:       true,
				ImportStateVerifyIgnore: []string{"user_data_replace_on_change"},
			},
		},
	})
}

func TestAccEC2Instance_UserData_update(t *testing.T) {
	ctx := acctest.Context(t)
	var v awstypes.Instance
	resourceName := "aws_instance.test"
	rName := sdkacctest.RandomWithPrefix(acctest.ResourcePrefix)

	resource.ParallelTest(t, resource.TestCase{
		PreCheck:                 func() { acctest.PreCheck(ctx, t) },
		ErrorCheck:               acctest.ErrorCheck(t, names.EC2ServiceID),
		ProtoV5ProviderFactories: acctest.ProtoV5ProviderFactories,
		CheckDestroy:             testAccCheckInstanceDestroy(ctx),
		Steps: []resource.TestStep{
			{
				Config: testAccInstanceConfig_userData(rName, "hello world"),
				Check: resource.ComposeTestCheckFunc(
					testAccCheckInstanceExists(ctx, resourceName, &v),
				),
				ConfigStateChecks: []statecheck.StateCheck{
					statecheck.ExpectKnownValue(resourceName, tfjsonpath.New("user_data"), knownvalue.StringExact("hello world")),
				},
			},
			{
				Config: testAccInstanceConfig_userData(rName, "new world"),
				Check: resource.ComposeTestCheckFunc(
					testAccCheckInstanceExists(ctx, resourceName, &v),
				),
				ConfigStateChecks: []statecheck.StateCheck{
					statecheck.ExpectKnownValue(resourceName, tfjsonpath.New("user_data"), knownvalue.StringExact("new world")),
				},
			},
			{
				ResourceName:            resourceName,
				ImportState:             true,
				ImportStateVerify:       true,
				ImportStateVerifyIgnore: []string{"user_data_replace_on_change"},
			},
		},
	})
}

func TestAccEC2Instance_UserData_stringToEncodedString(t *testing.T) {
	ctx := acctest.Context(t)
	var v awstypes.Instance
	resourceName := "aws_instance.test"
	rName := sdkacctest.RandomWithPrefix(acctest.ResourcePrefix)

	resource.ParallelTest(t, resource.TestCase{
		PreCheck:                 func() { acctest.PreCheck(ctx, t) },
		ErrorCheck:               acctest.ErrorCheck(t, names.EC2ServiceID),
		ProtoV5ProviderFactories: acctest.ProtoV5ProviderFactories,
		CheckDestroy:             testAccCheckInstanceDestroy(ctx),
		Steps: []resource.TestStep{
			{
				Config: testAccInstanceConfig_userData(rName, "hello world"),
				Check: resource.ComposeTestCheckFunc(
					testAccCheckInstanceExists(ctx, resourceName, &v),
				),
			},
			{
				Config: testAccInstanceConfig_userDataBase64Encoded(rName, "new world"),
				Check: resource.ComposeTestCheckFunc(
					testAccCheckInstanceExists(ctx, resourceName, &v),
				),
			},
			{
				ResourceName:            resourceName,
				ImportState:             true,
				ImportStateVerify:       true,
				ImportStateVerifyIgnore: []string{"user_data", "user_data_replace_on_change"},
			},
		},
	})
}

func TestAccEC2Instance_UserData_emptyStringToUnspecified(t *testing.T) {
	ctx := acctest.Context(t)
	var v awstypes.Instance
	resourceName := "aws_instance.test"
	rName := sdkacctest.RandomWithPrefix(acctest.ResourcePrefix)

	resource.ParallelTest(t, resource.TestCase{
		PreCheck:                 func() { acctest.PreCheck(ctx, t) },
		ErrorCheck:               acctest.ErrorCheck(t, names.EC2ServiceID),
		ProtoV5ProviderFactories: acctest.ProtoV5ProviderFactories,
		CheckDestroy:             testAccCheckInstanceDestroy(ctx),
		Steps: []resource.TestStep{
			{
				Config: testAccInstanceConfig_userDataEmptyString(rName),
				Check: resource.ComposeTestCheckFunc(
					testAccCheckInstanceExists(ctx, resourceName, &v),
				),
				ConfigPlanChecks: resource.ConfigPlanChecks{
					PreApply: []plancheck.PlanCheck{
						plancheck.ExpectResourceAction(resourceName, plancheck.ResourceActionCreate),
					},
				},
			},
			{
				ResourceName:            resourceName,
				ImportState:             true,
				ImportStateVerify:       true,
				ImportStateVerifyIgnore: []string{"user_data", "user_data_replace_on_change"},
			},
			// Switching should show no difference
			{
				Config: testAccInstanceConfig_userDataUnspecified(rName),
				ConfigPlanChecks: resource.ConfigPlanChecks{
					PreApply: []plancheck.PlanCheck{
						plancheck.ExpectResourceAction(resourceName, plancheck.ResourceActionNoop),
					},
					PostApplyPostRefresh: []plancheck.PlanCheck{
						plancheck.ExpectResourceAction(resourceName, plancheck.ResourceActionNoop),
					},
				},
			},
		},
	})
}

func TestAccEC2Instance_UserData_unspecifiedToEmptyString(t *testing.T) {
	ctx := acctest.Context(t)
	var v awstypes.Instance
	resourceName := "aws_instance.test"
	rName := sdkacctest.RandomWithPrefix(acctest.ResourcePrefix)

	resource.ParallelTest(t, resource.TestCase{
		PreCheck:                 func() { acctest.PreCheck(ctx, t) },
		ErrorCheck:               acctest.ErrorCheck(t, names.EC2ServiceID),
		ProtoV5ProviderFactories: acctest.ProtoV5ProviderFactories,
		CheckDestroy:             testAccCheckInstanceDestroy(ctx),
		Steps: []resource.TestStep{
			{
				Config: testAccInstanceConfig_userDataUnspecified(rName),
				Check: resource.ComposeTestCheckFunc(
					testAccCheckInstanceExists(ctx, resourceName, &v),
				),
				ConfigPlanChecks: resource.ConfigPlanChecks{
					PreApply: []plancheck.PlanCheck{
						plancheck.ExpectResourceAction(resourceName, plancheck.ResourceActionCreate),
					},
				},
			},
			{
				ResourceName:            resourceName,
				ImportState:             true,
				ImportStateVerify:       true,
				ImportStateVerifyIgnore: []string{"user_data_replace_on_change"},
			},
			// Switching should show no difference
			{
				Config:             testAccInstanceConfig_userDataEmptyString(rName),
				ExpectNonEmptyPlan: false,
				ConfigPlanChecks: resource.ConfigPlanChecks{
					PreApply: []plancheck.PlanCheck{
						plancheck.ExpectResourceAction(resourceName, plancheck.ResourceActionNoop),
					},
					PostApplyPostRefresh: []plancheck.PlanCheck{
						plancheck.ExpectResourceAction(resourceName, plancheck.ResourceActionNoop),
					},
				},
			},
		},
	})
}

func TestAccEC2Instance_UserData_ReplaceOnChange_On(t *testing.T) {
	ctx := acctest.Context(t)
	var instance1, instance2 awstypes.Instance
	resourceName := "aws_instance.test"
	rName := sdkacctest.RandomWithPrefix(acctest.ResourcePrefix)

	resource.ParallelTest(t, resource.TestCase{
		PreCheck:                 func() { acctest.PreCheck(ctx, t) },
		ErrorCheck:               acctest.ErrorCheck(t, names.EC2ServiceID),
		ProtoV5ProviderFactories: acctest.ProtoV5ProviderFactories,
		CheckDestroy:             testAccCheckInstanceDestroy(ctx),
		Steps: []resource.TestStep{
			{
				Config: testAccInstanceConfig_userDataSpecifiedReplaceFlag(rName, "TestData1", acctest.CtTrue),
				Check: resource.ComposeTestCheckFunc(
					testAccCheckInstanceExists(ctx, resourceName, &instance1),
				),
				ConfigStateChecks: []statecheck.StateCheck{
					statecheck.ExpectKnownValue(resourceName, tfjsonpath.New("user_data"), knownvalue.StringExact("TestData1")),
				},
			},
			{
				ResourceName:            resourceName,
				ImportState:             true,
				ImportStateVerify:       true,
				ImportStateVerifyIgnore: []string{"user_data_replace_on_change"},
			},
			// Switching should force a recreate
			{
				Config: testAccInstanceConfig_userDataSpecifiedReplaceFlag(rName, "TestData2", acctest.CtTrue),
				Check: resource.ComposeTestCheckFunc(
					testAccCheckInstanceExists(ctx, resourceName, &instance2),
				),
				ConfigPlanChecks: resource.ConfigPlanChecks{
					PreApply: []plancheck.PlanCheck{
						plancheck.ExpectResourceAction(resourceName, plancheck.ResourceActionReplace),
					},
				},
				ConfigStateChecks: []statecheck.StateCheck{
					statecheck.ExpectKnownValue(resourceName, tfjsonpath.New("user_data"), knownvalue.StringExact("TestData2")),
				},
			},
		},
	})
}

func TestAccEC2Instance_UserData_ReplaceOnChange_On_Base64(t *testing.T) {
	ctx := acctest.Context(t)
	var instance1, instance2 awstypes.Instance
	resourceName := "aws_instance.test"
	rName := sdkacctest.RandomWithPrefix(acctest.ResourcePrefix)

	resource.ParallelTest(t, resource.TestCase{
		PreCheck:                 func() { acctest.PreCheck(ctx, t) },
		ErrorCheck:               acctest.ErrorCheck(t, names.EC2ServiceID),
		ProtoV5ProviderFactories: acctest.ProtoV5ProviderFactories,
		CheckDestroy:             testAccCheckInstanceDestroy(ctx),
		Steps: []resource.TestStep{
			{
				Config: testAccInstanceConfig_userData64SpecifiedReplaceFlag(rName, "3dc39dda39be1205215e776bad998da361a5955d", acctest.CtTrue),
				Check: resource.ComposeTestCheckFunc(
					testAccCheckInstanceExists(ctx, resourceName, &instance1),
				),
			},
			{
				ResourceName:            resourceName,
				ImportState:             true,
				ImportStateVerify:       true,
				ImportStateVerifyIgnore: []string{"user_data_replace_on_change", "user_data"},
			},
			// Switching should force a recreate
			{
				Config: testAccInstanceConfig_userData64SpecifiedReplaceFlag(rName, "3dc39dda39be1205215e776bad998da361a5955e", acctest.CtTrue),
				Check: resource.ComposeTestCheckFunc(
					testAccCheckInstanceExists(ctx, resourceName, &instance2),
				),
				ConfigPlanChecks: resource.ConfigPlanChecks{
					PreApply: []plancheck.PlanCheck{
						plancheck.ExpectResourceAction(resourceName, plancheck.ResourceActionReplace),
					},
				},
			},
		},
	})
}

func TestAccEC2Instance_UserData_ReplaceOnChange_Off(t *testing.T) {
	ctx := acctest.Context(t)
	var instance1, instance2 awstypes.Instance
	resourceName := "aws_instance.test"
	rName := sdkacctest.RandomWithPrefix(acctest.ResourcePrefix)

	resource.ParallelTest(t, resource.TestCase{
		PreCheck:                 func() { acctest.PreCheck(ctx, t) },
		ErrorCheck:               acctest.ErrorCheck(t, names.EC2ServiceID),
		ProtoV5ProviderFactories: acctest.ProtoV5ProviderFactories,
		CheckDestroy:             testAccCheckInstanceDestroy(ctx),
		Steps: []resource.TestStep{
			{
				Config: testAccInstanceConfig_userDataSpecifiedReplaceFlag(rName, "TestData1", acctest.CtFalse),
				Check: resource.ComposeTestCheckFunc(
					testAccCheckInstanceExists(ctx, resourceName, &instance1),
				),
				ConfigStateChecks: []statecheck.StateCheck{
					statecheck.ExpectKnownValue(resourceName, tfjsonpath.New("user_data"), knownvalue.StringExact("TestData1")),
				},
			},
			{
				ResourceName:            resourceName,
				ImportState:             true,
				ImportStateVerify:       true,
				ImportStateVerifyIgnore: []string{"user_data_replace_on_change"},
			},
			// Switching should not force a recreate
			{
				Config: testAccInstanceConfig_userDataSpecifiedReplaceFlag(rName, "TestData2", acctest.CtFalse),
				Check: resource.ComposeTestCheckFunc(
					testAccCheckInstanceExists(ctx, resourceName, &instance2),
					testAccCheckInstanceNotRecreated(&instance1, &instance2),
				),
				ConfigPlanChecks: resource.ConfigPlanChecks{
					PreApply: []plancheck.PlanCheck{
						plancheck.ExpectResourceAction(resourceName, plancheck.ResourceActionUpdate),
					},
				},
				ConfigStateChecks: []statecheck.StateCheck{
					statecheck.ExpectKnownValue(resourceName, tfjsonpath.New("user_data"), knownvalue.StringExact("TestData2")),
				},
			},
		},
	})
}

func TestAccEC2Instance_UserData_ReplaceOnChange_Off_Base64(t *testing.T) {
	ctx := acctest.Context(t)
	var instance1, instance2 awstypes.Instance
	resourceName := "aws_instance.test"
	rName := sdkacctest.RandomWithPrefix(acctest.ResourcePrefix)

	resource.ParallelTest(t, resource.TestCase{
		PreCheck:                 func() { acctest.PreCheck(ctx, t) },
		ErrorCheck:               acctest.ErrorCheck(t, names.EC2ServiceID),
		ProtoV5ProviderFactories: acctest.ProtoV5ProviderFactories,
		CheckDestroy:             testAccCheckInstanceDestroy(ctx),
		Steps: []resource.TestStep{
			{
				Config: testAccInstanceConfig_userData64SpecifiedReplaceFlag(rName, "3dc39dda39be1205215e776bad998da361a5955d", acctest.CtFalse),
				Check: resource.ComposeTestCheckFunc(
					testAccCheckInstanceExists(ctx, resourceName, &instance1),
				),
			},
			{
				ResourceName:            resourceName,
				ImportState:             true,
				ImportStateVerify:       true,
				ImportStateVerifyIgnore: []string{"user_data_replace_on_change", "user_data"},
			},
			// Switching should not force a recreate
			{
				Config: testAccInstanceConfig_userData64SpecifiedReplaceFlag(rName, "3dc39dda39be1205215e776bad998da361a5955e", acctest.CtFalse),
				Check: resource.ComposeTestCheckFunc(
					testAccCheckInstanceExists(ctx, resourceName, &instance2),
					testAccCheckInstanceNotRecreated(&instance1, &instance2),
				),
				ConfigPlanChecks: resource.ConfigPlanChecks{
					PreApply: []plancheck.PlanCheck{
						plancheck.ExpectResourceAction(resourceName, plancheck.ResourceActionUpdate),
					},
				},
			},
		},
	})
}

func TestAccEC2Instance_hibernation(t *testing.T) {
	ctx := acctest.Context(t)
	var v1, v2 awstypes.Instance
	resourceName := "aws_instance.test"
	rName := sdkacctest.RandomWithPrefix(acctest.ResourcePrefix)

	resource.ParallelTest(t, resource.TestCase{
		PreCheck:                 func() { acctest.PreCheck(ctx, t) },
		ErrorCheck:               acctest.ErrorCheck(t, names.EC2ServiceID),
		ProtoV5ProviderFactories: acctest.ProtoV5ProviderFactories,
		CheckDestroy:             testAccCheckInstanceDestroy(ctx),
		Steps: []resource.TestStep{
			{
				Config: testAccInstanceConfig_hibernation(rName, true),
				Check: resource.ComposeTestCheckFunc(
					testAccCheckInstanceExists(ctx, resourceName, &v1),
					resource.TestCheckResourceAttr(resourceName, "hibernation", acctest.CtTrue),
				),
			},
			{
				ResourceName:            resourceName,
				ImportState:             true,
				ImportStateVerify:       true,
				ImportStateVerifyIgnore: []string{"user_data_replace_on_change"},
			},
			{
				Config: testAccInstanceConfig_hibernation(rName, false),
				Check: resource.ComposeTestCheckFunc(
					testAccCheckInstanceExists(ctx, resourceName, &v2),
					testAccCheckInstanceRecreated(&v1, &v2),
					resource.TestCheckResourceAttr(resourceName, "hibernation", acctest.CtFalse),
				),
			},
		},
	})
}

func TestAccEC2Instance_metadataOptions(t *testing.T) {
	ctx := acctest.Context(t)
	var v awstypes.Instance
	resourceName := "aws_instance.test"
	rName := sdkacctest.RandomWithPrefix(acctest.ResourcePrefix)

	resource.ParallelTest(t, resource.TestCase{
		PreCheck:                 func() { acctest.PreCheck(ctx, t) },
		ErrorCheck:               acctest.ErrorCheck(t, names.EC2ServiceID),
		ProtoV5ProviderFactories: acctest.ProtoV5ProviderFactories,
		CheckDestroy:             testAccCheckInstanceDestroy(ctx),
		Steps: []resource.TestStep{
			{
				Config: testAccInstanceConfig_metadataOptionsDefaults(rName),
				Check: resource.ComposeAggregateTestCheckFunc(
					testAccCheckInstanceExists(ctx, resourceName, &v),
					resource.TestCheckResourceAttr(resourceName, "metadata_options.#", "1"),
					resource.TestCheckResourceAttr(resourceName, "metadata_options.0.http_endpoint", names.AttrEnabled),
					resource.TestCheckResourceAttr(resourceName, "metadata_options.0.http_protocol_ipv6", "disabled"),
					resource.TestCheckResourceAttr(resourceName, "metadata_options.0.http_tokens", "optional"),
					resource.TestCheckResourceAttr(resourceName, "metadata_options.0.http_put_response_hop_limit", "1"),
					resource.TestCheckResourceAttr(resourceName, "metadata_options.0.instance_metadata_tags", "disabled"),
				),
			},
			{
				Config: testAccInstanceConfig_metadataOptionsDisabled(rName),
				Check: resource.ComposeAggregateTestCheckFunc(
					testAccCheckInstanceExists(ctx, resourceName, &v),
					resource.TestCheckResourceAttr(resourceName, "metadata_options.#", "1"),
					resource.TestCheckResourceAttr(resourceName, "metadata_options.0.http_endpoint", "disabled"),
					resource.TestCheckResourceAttr(resourceName, "metadata_options.0.http_protocol_ipv6", "disabled"),
					resource.TestCheckResourceAttr(resourceName, "metadata_options.0.http_tokens", "optional"),
					resource.TestCheckResourceAttr(resourceName, "metadata_options.0.http_put_response_hop_limit", "1"),
					resource.TestCheckResourceAttr(resourceName, "metadata_options.0.instance_metadata_tags", "disabled"),
				),
			},
			{
				Config: testAccInstanceConfig_metadataOptionsUpdated(rName),
				Check: resource.ComposeAggregateTestCheckFunc(
					testAccCheckInstanceExists(ctx, resourceName, &v),
					resource.TestCheckResourceAttr(resourceName, "metadata_options.#", "1"),
					resource.TestCheckResourceAttr(resourceName, "metadata_options.0.http_endpoint", names.AttrEnabled),
					resource.TestCheckResourceAttr(resourceName, "metadata_options.0.http_protocol_ipv6", names.AttrEnabled),
					resource.TestCheckResourceAttr(resourceName, "metadata_options.0.http_tokens", "required"),
					resource.TestCheckResourceAttr(resourceName, "metadata_options.0.http_put_response_hop_limit", "2"),
					resource.TestCheckResourceAttr(resourceName, "metadata_options.0.instance_metadata_tags", names.AttrEnabled),
				),
			},
			{
				Config: testAccInstanceConfig_metadataOptionsUpdatedAgain(rName),
				Check: resource.ComposeAggregateTestCheckFunc(
					testAccCheckInstanceExists(ctx, resourceName, &v),
					resource.TestCheckResourceAttr(resourceName, "metadata_options.#", "1"),
					resource.TestCheckResourceAttr(resourceName, "metadata_options.0.http_endpoint", names.AttrEnabled),
					resource.TestCheckResourceAttr(resourceName, "metadata_options.0.http_protocol_ipv6", "disabled"),
					resource.TestCheckResourceAttr(resourceName, "metadata_options.0.http_tokens", "optional"),
					resource.TestCheckResourceAttr(resourceName, "metadata_options.0.http_put_response_hop_limit", "1"),
					resource.TestCheckResourceAttr(resourceName, "metadata_options.0.instance_metadata_tags", "disabled"),
				),
			},
			{
				Config: testAccInstanceConfig_metadataOptionsUpdatedWithOptionalTokensAndDisabledHTTPEndPoint(rName),
				Check: resource.ComposeAggregateTestCheckFunc(
					testAccCheckInstanceExists(ctx, resourceName, &v),
					resource.TestCheckResourceAttr(resourceName, "metadata_options.#", "1"),
					resource.TestCheckResourceAttr(resourceName, "metadata_options.0.http_endpoint", "disabled"),
					resource.TestCheckResourceAttr(resourceName, "metadata_options.0.http_protocol_ipv6", "disabled"),
					resource.TestCheckResourceAttr(resourceName, "metadata_options.0.http_tokens", "optional"),
					resource.TestCheckResourceAttr(resourceName, "metadata_options.0.http_put_response_hop_limit", "1"),
					resource.TestCheckResourceAttr(resourceName, "metadata_options.0.instance_metadata_tags", "disabled"),
				),
			},
			{
				ResourceName:            resourceName,
				ImportState:             true,
				ImportStateVerify:       true,
				ImportStateVerifyIgnore: []string{"user_data_replace_on_change"},
			},
		},
	})
}

func TestAccEC2Instance_enclaveOptions(t *testing.T) {
	ctx := acctest.Context(t)
	var v1, v2 awstypes.Instance
	resourceName := "aws_instance.test"
	rName := sdkacctest.RandomWithPrefix(acctest.ResourcePrefix)

	resource.ParallelTest(t, resource.TestCase{
		PreCheck:                 func() { acctest.PreCheck(ctx, t) },
		ErrorCheck:               acctest.ErrorCheck(t, names.EC2ServiceID),
		ProtoV5ProviderFactories: acctest.ProtoV5ProviderFactories,
		CheckDestroy:             testAccCheckInstanceDestroy(ctx),
		Steps: []resource.TestStep{
			{
				Config: testAccInstanceConfig_enclaveOptions(rName, true),
				Check: resource.ComposeTestCheckFunc(
					testAccCheckInstanceExists(ctx, resourceName, &v1),
					resource.TestCheckResourceAttr(resourceName, "enclave_options.#", "1"),
					resource.TestCheckResourceAttr(resourceName, "enclave_options.0.enabled", acctest.CtTrue),
				),
			},
			{
				ResourceName:            resourceName,
				ImportState:             true,
				ImportStateVerify:       true,
				ImportStateVerifyIgnore: []string{"user_data_replace_on_change"},
			},
			{
				Config: testAccInstanceConfig_enclaveOptions(rName, false),
				Check: resource.ComposeTestCheckFunc(
					testAccCheckInstanceExists(ctx, resourceName, &v2),
					testAccCheckInstanceRecreated(&v1, &v2),
					resource.TestCheckResourceAttr(resourceName, "enclave_options.#", "1"),
					resource.TestCheckResourceAttr(resourceName, "enclave_options.0.enabled", acctest.CtFalse),
				),
			},
		},
	})
}

func TestAccEC2Instance_CapacityReservation_unspecifiedDefaultsToOpen(t *testing.T) {
	ctx := acctest.Context(t)
	var v awstypes.Instance
	resourceName := "aws_instance.test"
	rName := sdkacctest.RandomWithPrefix(acctest.ResourcePrefix)

	resource.ParallelTest(t, resource.TestCase{
		PreCheck:                 func() { acctest.PreCheck(ctx, t) },
		ErrorCheck:               acctest.ErrorCheck(t, names.EC2ServiceID),
		ProtoV5ProviderFactories: acctest.ProtoV5ProviderFactories,
		CheckDestroy:             testAccCheckInstanceDestroy(ctx),
		Steps: []resource.TestStep{
			{
				Config: testAccInstanceConfig_capacityReservationSpecificationUnspecified(rName),
				Check: resource.ComposeTestCheckFunc(
					testAccCheckInstanceExists(ctx, resourceName, &v),
					resource.TestCheckResourceAttr(resourceName, "capacity_reservation_specification.#", "1"),
					resource.TestCheckResourceAttr(resourceName, "capacity_reservation_specification.0.capacity_reservation_preference", "open"),
					resource.TestCheckResourceAttr(resourceName, "capacity_reservation_specification.0.capacity_reservation_target.#", "0"),
				),
				ConfigPlanChecks: resource.ConfigPlanChecks{
					PreApply: []plancheck.PlanCheck{
						plancheck.ExpectResourceAction(resourceName, plancheck.ResourceActionCreate),
					},
				},
			},
			{
				ResourceName:            resourceName,
				ImportState:             true,
				ImportStateVerify:       true,
				ImportStateVerifyIgnore: []string{"user_data_replace_on_change"},
			},
			// Adding 'open' preference should show no difference
			{
				Config: testAccInstanceConfig_capacityReservationSpecificationPreference(rName, "open"),
				ConfigPlanChecks: resource.ConfigPlanChecks{
					PreApply: []plancheck.PlanCheck{
						plancheck.ExpectResourceAction(resourceName, plancheck.ResourceActionNoop),
					},
					PostApplyPostRefresh: []plancheck.PlanCheck{
						plancheck.ExpectResourceAction(resourceName, plancheck.ResourceActionNoop),
					},
				},
			},
		},
	})
}

func TestAccEC2Instance_CapacityReservationPreference_open(t *testing.T) {
	ctx := acctest.Context(t)
	var v awstypes.Instance
	resourceName := "aws_instance.test"
	rName := sdkacctest.RandomWithPrefix(acctest.ResourcePrefix)

	resource.ParallelTest(t, resource.TestCase{
		PreCheck:                 func() { acctest.PreCheck(ctx, t) },
		ErrorCheck:               acctest.ErrorCheck(t, names.EC2ServiceID),
		ProtoV5ProviderFactories: acctest.ProtoV5ProviderFactories,
		CheckDestroy:             testAccCheckInstanceDestroy(ctx),
		Steps: []resource.TestStep{
			{
				Config: testAccInstanceConfig_capacityReservationSpecificationPreference(rName, "open"),
				Check: resource.ComposeTestCheckFunc(
					testAccCheckInstanceExists(ctx, resourceName, &v),
					resource.TestCheckResourceAttr(resourceName, "capacity_reservation_specification.#", "1"),
					resource.TestCheckResourceAttr(resourceName, "capacity_reservation_specification.0.capacity_reservation_preference", "open"),
					resource.TestCheckResourceAttr(resourceName, "capacity_reservation_specification.0.capacity_reservation_target.#", "0"),
				),
			},
			{
				ResourceName:            resourceName,
				ImportState:             true,
				ImportStateVerify:       true,
				ImportStateVerifyIgnore: []string{"user_data_replace_on_change"},
			},
		},
	})
}

func TestAccEC2Instance_CapacityReservationPreference_none(t *testing.T) {
	ctx := acctest.Context(t)
	var v awstypes.Instance
	resourceName := "aws_instance.test"
	rName := sdkacctest.RandomWithPrefix(acctest.ResourcePrefix)

	resource.ParallelTest(t, resource.TestCase{
		PreCheck:                 func() { acctest.PreCheck(ctx, t) },
		ErrorCheck:               acctest.ErrorCheck(t, names.EC2ServiceID),
		ProtoV5ProviderFactories: acctest.ProtoV5ProviderFactories,
		CheckDestroy:             testAccCheckInstanceDestroy(ctx),
		Steps: []resource.TestStep{
			{
				Config: testAccInstanceConfig_capacityReservationSpecificationPreference(rName, "none"),
				Check: resource.ComposeTestCheckFunc(
					testAccCheckInstanceExists(ctx, resourceName, &v),
					resource.TestCheckResourceAttr(resourceName, "capacity_reservation_specification.#", "1"),
					resource.TestCheckResourceAttr(resourceName, "capacity_reservation_specification.0.capacity_reservation_preference", "none"),
					resource.TestCheckResourceAttr(resourceName, "capacity_reservation_specification.0.capacity_reservation_target.#", "0"),
				),
			},
			{
				ResourceName:            resourceName,
				ImportState:             true,
				ImportStateVerify:       true,
				ImportStateVerifyIgnore: []string{"user_data_replace_on_change"},
			},
		},
	})
}

func TestAccEC2Instance_CapacityReservation_targetID(t *testing.T) {
	ctx := acctest.Context(t)
	var v awstypes.Instance
	resourceName := "aws_instance.test"
	rName := sdkacctest.RandomWithPrefix(acctest.ResourcePrefix)

	resource.ParallelTest(t, resource.TestCase{
		PreCheck:                 func() { acctest.PreCheck(ctx, t) },
		ErrorCheck:               acctest.ErrorCheck(t, names.EC2ServiceID),
		ProtoV5ProviderFactories: acctest.ProtoV5ProviderFactories,
		CheckDestroy:             testAccCheckInstanceDestroy(ctx),
		Steps: []resource.TestStep{
			{
				Config: testAccInstanceConfig_capacityReservationSpecificationTargetID(rName),
				Check: resource.ComposeTestCheckFunc(
					testAccCheckInstanceExists(ctx, resourceName, &v),
					resource.TestCheckResourceAttr(resourceName, "capacity_reservation_specification.0.capacity_reservation_target.#", "1"),
					resource.TestCheckResourceAttrSet(resourceName, "capacity_reservation_specification.0.capacity_reservation_target.0.capacity_reservation_id"),
					resource.TestCheckResourceAttr(resourceName, "capacity_reservation_specification.0.capacity_reservation_target.0.capacity_reservation_resource_group_arn", ""),
				),
			},
			{
				ResourceName:            resourceName,
				ImportState:             true,
				ImportStateVerify:       true,
				ImportStateVerifyIgnore: []string{"user_data_replace_on_change"},
			},
		},
	})
}

func TestAccEC2Instance_CapacityReservation_modifyPreference(t *testing.T) {
	ctx := acctest.Context(t)
	var original, updated awstypes.Instance
	resourceName := "aws_instance.test"
	rName := sdkacctest.RandomWithPrefix(acctest.ResourcePrefix)

	resource.ParallelTest(t, resource.TestCase{
		PreCheck:                 func() { acctest.PreCheck(ctx, t) },
		ErrorCheck:               acctest.ErrorCheck(t, names.EC2ServiceID),
		ProtoV5ProviderFactories: acctest.ProtoV5ProviderFactories,
		CheckDestroy:             testAccCheckInstanceDestroy(ctx),
		Steps: []resource.TestStep{
			{
				Config: testAccInstanceConfig_capacityReservationSpecificationPreference(rName, "open"),
				Check: resource.ComposeAggregateTestCheckFunc(
					testAccCheckInstanceExists(ctx, resourceName, &original),
					resource.TestCheckResourceAttr(resourceName, "capacity_reservation_specification.#", "1"),
					resource.TestCheckResourceAttr(resourceName, "capacity_reservation_specification.0.capacity_reservation_preference", "open"),
					resource.TestCheckResourceAttr(resourceName, "capacity_reservation_specification.0.capacity_reservation_target.#", "0"),
				),
			},
			{Config: testAccInstanceConfig_capacityReservationSpecificationPreference(rName, "open"),
				Check: resource.ComposeTestCheckFunc(
					testAccCheckStopInstance(ctx, &original), // Stop instance to modify capacity reservation
				),
			},
			{
				Config: testAccInstanceConfig_capacityReservationSpecificationPreference(rName, "none"),
				Check: resource.ComposeAggregateTestCheckFunc(
					testAccCheckInstanceExists(ctx, resourceName, &updated),
					testAccCheckInstanceNotRecreated(&original, &updated),
					resource.TestCheckResourceAttr(resourceName, "capacity_reservation_specification.#", "1"),
					resource.TestCheckResourceAttr(resourceName, "capacity_reservation_specification.0.capacity_reservation_preference", "none"),
					resource.TestCheckResourceAttr(resourceName, "capacity_reservation_specification.0.capacity_reservation_target.#", "0"),
				),
			},
		},
	})
}

func TestAccEC2Instance_CapacityReservation_modifyTarget(t *testing.T) {
	ctx := acctest.Context(t)
	var original, updated awstypes.Instance
	resourceName := "aws_instance.test"
	rName := sdkacctest.RandomWithPrefix(acctest.ResourcePrefix)

	resource.ParallelTest(t, resource.TestCase{
		PreCheck:                 func() { acctest.PreCheck(ctx, t) },
		ErrorCheck:               acctest.ErrorCheck(t, names.EC2ServiceID),
		ProtoV5ProviderFactories: acctest.ProtoV5ProviderFactories,
		CheckDestroy:             testAccCheckInstanceDestroy(ctx),
		Steps: []resource.TestStep{
			{
				Config: testAccInstanceConfig_capacityReservationSpecificationPreference(rName, "none"),
				Check: resource.ComposeAggregateTestCheckFunc(
					testAccCheckInstanceExists(ctx, resourceName, &original),
					resource.TestCheckResourceAttr(resourceName, "capacity_reservation_specification.#", "1"),
					resource.TestCheckResourceAttr(resourceName, "capacity_reservation_specification.0.capacity_reservation_preference", "none"),
					resource.TestCheckResourceAttr(resourceName, "capacity_reservation_specification.0.capacity_reservation_target.#", "0"),
				),
			},
			{Config: testAccInstanceConfig_capacityReservationSpecificationPreference(rName, "none"),
				Check: resource.ComposeTestCheckFunc(
					testAccCheckStopInstance(ctx, &original), // Stop instance to modify capacity reservation
				),
			},
			{
				Config: testAccInstanceConfig_capacityReservationSpecificationTargetID(rName),
				Check: resource.ComposeAggregateTestCheckFunc(
					testAccCheckInstanceExists(ctx, resourceName, &updated),
					testAccCheckInstanceNotRecreated(&original, &updated),
					resource.TestCheckResourceAttr(resourceName, "capacity_reservation_specification.0.capacity_reservation_target.#", "1"),
					resource.TestCheckResourceAttrSet(resourceName, "capacity_reservation_specification.0.capacity_reservation_target.0.capacity_reservation_id"),
					resource.TestCheckResourceAttr(resourceName, "capacity_reservation_specification.0.capacity_reservation_target.0.capacity_reservation_resource_group_arn", ""),
				),
			},
		},
	})
}

func TestAccEC2Instance_basicWithSpot(t *testing.T) {
	ctx := acctest.Context(t)
	var v awstypes.Instance
	resourceName := "aws_instance.test"
	rName := sdkacctest.RandomWithPrefix(acctest.ResourcePrefix)

	resource.ParallelTest(t, resource.TestCase{
		// No subnet_id specified requires default VPC with default subnets.
		PreCheck:                 func() { acctest.PreCheck(ctx, t) },
		ErrorCheck:               acctest.ErrorCheck(t, names.EC2ServiceID),
		ProtoV5ProviderFactories: acctest.ProtoV5ProviderFactories,
		CheckDestroy:             testAccCheckInstanceDestroy(ctx),
		Steps: []resource.TestStep{
			{
				Config: testAccInstanceConfig_basicWithSpot(rName),
				Check: resource.ComposeTestCheckFunc(
					testAccCheckInstanceExists(ctx, resourceName, &v),
					resource.TestCheckResourceAttrSet(resourceName, "spot_instance_request_id"),
					resource.TestCheckResourceAttr(resourceName, "instance_lifecycle", "spot"),
					resource.TestCheckResourceAttr(resourceName, "instance_market_options.#", "1"),
					resource.TestCheckResourceAttr(resourceName, "instance_market_options.0.%", "2"),
					resource.TestCheckResourceAttr(resourceName, "instance_market_options.0.market_type", "spot"),
					resource.TestCheckResourceAttr(resourceName, "instance_market_options.0.spot_options.#", "1"),
					resource.TestCheckResourceAttr(resourceName, "instance_market_options.0.spot_options.0.%", "4"),
					resource.TestCheckResourceAttr(resourceName, "instance_market_options.0.spot_options.0.instance_interruption_behavior", "terminate"),
					resource.TestCheckResourceAttrSet(resourceName, "instance_market_options.0.spot_options.0.max_price"),
					resource.TestCheckResourceAttr(resourceName, "instance_market_options.0.spot_options.0.spot_instance_type", "one-time"),
					resource.TestCheckResourceAttr(resourceName, "instance_market_options.0.spot_options.0.valid_until", ""),
				),
			},
			{
				ResourceName:            resourceName,
				ImportState:             true,
				ImportStateVerify:       true,
				ImportStateVerifyIgnore: []string{"user_data_replace_on_change"},
			},
		},
	})
}

func testAccCheckInstanceNotRecreated(before, after *awstypes.Instance) resource.TestCheckFunc {
	return func(s *terraform.State) error {
		if before, after := aws.ToString(before.InstanceId), aws.ToString(after.InstanceId); before != after {
			return fmt.Errorf("EC2 Instance (%s/%s) recreated", before, after)
		}

		return nil
	}
}

func testAccCheckInstanceRecreated(before, after *awstypes.Instance) resource.TestCheckFunc {
	return func(s *terraform.State) error {
		if before, after := aws.ToString(before.InstanceId), aws.ToString(after.InstanceId); before == after {
			return fmt.Errorf("EC2 Instance (%s) not recreated", before)
		}

		return nil
	}
}

func testAccCheckInstanceDestroy(ctx context.Context) resource.TestCheckFunc {
	return func(s *terraform.State) error {
		conn := acctest.Provider.Meta().(*conns.AWSClient).EC2Client(ctx)

		for _, rs := range s.RootModule().Resources {
			if rs.Type != "aws_instance" {
				continue
			}

			_, err := tfec2.FindInstanceByID(ctx, conn, rs.Primary.ID)

			if tfresource.NotFound(err) {
				continue
			}

			if err != nil {
				return err
			}

			return fmt.Errorf("EC2 Instance %s still exists", rs.Primary.ID)
		}

		return nil
	}
}

func testAccCheckInstanceExists(ctx context.Context, n string, v *awstypes.Instance) resource.TestCheckFunc {
	return func(s *terraform.State) error {
		rs, ok := s.RootModule().Resources[n]
		if !ok {
			return fmt.Errorf("Not found: %s", n)
		}

		if rs.Primary.ID == "" {
			return fmt.Errorf("No EC2 Instance ID is set")
		}

		conn := acctest.Provider.Meta().(*conns.AWSClient).EC2Client(ctx)

		output, err := tfec2.FindInstanceByID(ctx, conn, rs.Primary.ID)

		if err != nil {
			return err
		}

		*v = *output

		return nil
	}
}

func testAccCheckStopInstance(ctx context.Context, v *awstypes.Instance) resource.TestCheckFunc {
	return func(s *terraform.State) error {
		conn := acctest.Provider.Meta().(*conns.AWSClient).EC2Client(ctx)

		return tfec2.StopInstance(ctx, conn, aws.ToString(v.InstanceId), false, 10*time.Minute)
	}
}

func testAccCheckDetachVolumes(ctx context.Context, instance *awstypes.Instance) resource.TestCheckFunc {
	return func(s *terraform.State) error {
		conn := acctest.Provider.Meta().(*conns.AWSClient).EC2Client(ctx)

		for _, v := range instance.BlockDeviceMappings {
			if v.Ebs != nil && v.Ebs.VolumeId != nil {
				deviceName := aws.ToString(v.DeviceName)
				instanceID := aws.ToString(instance.InstanceId)
				volumeID := aws.ToString(v.Ebs.VolumeId)

				// Make sure in correct state before detaching.
				if _, err := tfec2.WaitVolumeAttachmentCreated(ctx, conn, volumeID, instanceID, deviceName, 5*time.Minute); err != nil {
					return err
				}

				r := tfec2.ResourceVolumeAttachment()
				d := r.Data(nil)
				d.Set(names.AttrDeviceName, deviceName)
				d.Set(names.AttrInstanceID, instanceID)
				d.Set("volume_id", volumeID)

				if err := acctest.DeleteResource(ctx, r, d, acctest.Provider.Meta()); err != nil {
					return err
				}
			}
		}

		return nil
	}
}

func TestInstanceHostIDSchema(t *testing.T) {
	t.Parallel()

	actualSchema := tfec2.ResourceInstance().SchemaMap()["host_id"]
	expectedSchema := &schema.Schema{
		Type:     schema.TypeString,
		Optional: true,
		Computed: true,
		ForceNew: true,
	}
	if !reflect.DeepEqual(actualSchema, expectedSchema) {
		t.Fatalf(
			"Got:\n\n%#v\n\nExpected:\n\n%#v\n",
			actualSchema,
			expectedSchema)
	}
}

func driftTags(ctx context.Context, instance *awstypes.Instance) resource.TestCheckFunc {
	return func(s *terraform.State) error {
		conn := acctest.Provider.Meta().(*conns.AWSClient).EC2Client(ctx)
		input := ec2.CreateTagsInput{
			Resources: []string{aws.ToString(instance.InstanceId)},
			Tags: []awstypes.Tag{
				{
					Key:   aws.String("Drift"),
					Value: aws.String("Happens"),
				},
			},
		}
		_, err := conn.CreateTags(ctx, &input)
		return err
	}
}

// testAccPreCheckHasDefaultVPCDefaultSubnets checks that the test region has
// - A default VPC with default subnets.
// This check is useful to ensure that an instance can be launched without specifying a subnet.
func testAccPreCheckHasDefaultVPCDefaultSubnets(ctx context.Context, t *testing.T) {
	client := acctest.Provider.Meta().(*conns.AWSClient)

	if !(hasDefaultVPC(ctx, t) && defaultSubnetCount(ctx, t) > 0) {
		t.Skipf("skipping tests; %s does not have a default VPC with default subnets", client.Region(ctx))
	}
}

// defaultVPC returns the ID of the default VPC for the current AWS Region, or "" if none exists.
func defaultVPC(ctx context.Context, t *testing.T) string {
	conn := acctest.Provider.Meta().(*conns.AWSClient).EC2Client(ctx)

	input := ec2.DescribeAccountAttributesInput{
		AttributeNames: flex.ExpandStringyValueList[awstypes.AccountAttributeName]([]any{string(awstypes.AccountAttributeNameDefaultVpc)}),
	}
	output, err := conn.DescribeAccountAttributes(ctx, &input)

	if acctest.PreCheckSkipError(err) {
		return ""
	}

	if err != nil {
		t.Fatalf("error describing EC2 account attributes: %s", err)
	}

	if len(output.AccountAttributes) > 0 && len(output.AccountAttributes[0].AttributeValues) > 0 {
		if v := aws.ToString(output.AccountAttributes[0].AttributeValues[0].AttributeValue); v != "none" {
			return v
		}
	}

	return ""
}

func hasDefaultVPC(ctx context.Context, t *testing.T) bool {
	return defaultVPC(ctx, t) != ""
}

// defaultSubnetCount returns the number of default subnets in the current region's default VPC.
func defaultSubnetCount(ctx context.Context, t *testing.T) int {
	conn := acctest.Provider.Meta().(*conns.AWSClient).EC2Client(ctx)

	input := ec2.DescribeSubnetsInput{
		Filters: tfec2.NewAttributeFilterList(
			map[string]string{
				"defaultForAz": acctest.CtTrue,
			},
		),
	}

	subnets, err := tfec2.FindSubnets(ctx, conn, &input)

	if acctest.PreCheckSkipError(err) {
		return 0
	}

	if err != nil {
		t.Fatalf("error listing default subnets: %s", err)
	}

	return len(subnets)
}

// testAccLatestWindowsServer2016CoreAMIConfig returns the configuration for a data source that
// describes the latest Microsoft Windows Server 2016 Core AMI.
// The data source is named 'win2016core-ami'.
func testAccLatestWindowsServer2016CoreAMIConfig() string {
	return `
data "aws_ami" "win2016core-ami" {
  most_recent = true
  owners      = ["amazon"]

  filter {
    name   = "name"
    values = ["Windows_Server-2016-English-Core-Base-*"]
  }
}
`
}

// testAccLatestAmazonLinux2023AMIConfig returns the configuration for a data source that
// describes the latest Amazon Linux 2023 AMI for x86.
// The data source is named 'amzn-linux-2023-ami'.
func testAccLatestAmazonLinux2023AMIConfig() string {
	return testAccLatestAmazonLinux2023AMIConfigWithProvider(acctest.ProviderName)
}

func testAccLatestAmazonLinux2023AMIConfigWithProvider(provider string) string {
	return fmt.Sprintf(`
data "aws_ami" "amzn-linux-2023-ami" {
  provider    = %[1]q
  most_recent = true
  owners      = ["amazon"]

  filter {
    name   = "name"
    values = ["al2023-ami-2023.*-x86_64"]
  }
}
`, provider)
}

func testAccAvailableAZsWavelengthZonesExcludeConfig(excludeZoneIds ...string) string {
	return fmt.Sprintf(`
data "aws_availability_zones" "available" {
  exclude_zone_ids = [%[1]q]
  state            = "available"

  filter {
    name   = "zone-type"
    values = ["wavelength-zone"]
  }

  filter {
    name   = "opt-in-status"
    values = ["opted-in"]
  }
}
`, strings.Join(excludeZoneIds, "\", \""))
}

func testAccAvailableAZsWavelengthZonesDefaultExcludeConfig() string {
	// Exclude usw2-wl1-den-wlz1 as there may be problems allocating carrier IP addresses.
	return testAccAvailableAZsWavelengthZonesExcludeConfig("usw2-wl1-den-wlz1")
}

// testAccInstanceConfig_vpcBase returns the configuration for tests that create
//  1. a VPC without IPv6 support
//  2. a subnet in the VPC that optionally assigns public IP addresses to ENIs
//
// The resources are named 'test'.
func testAccInstanceConfig_vpcBase(rName string, mapPublicIpOnLaunch bool, azIndex int) string {
	return acctest.ConfigCompose(acctest.ConfigAvailableAZsNoOptInDefaultExclude(), fmt.Sprintf(`
resource "aws_vpc" "test" {
  cidr_block = "10.1.0.0/16"

  tags = {
    Name = %[1]q
  }
}

resource "aws_subnet" "test" {
  cidr_block              = "10.1.1.0/24"
  vpc_id                  = aws_vpc.test.id
  availability_zone       = data.aws_availability_zones.available.names[%[3]d]
  map_public_ip_on_launch = %[2]t

  tags = {
    Name = %[1]q
  }
}
`, rName, mapPublicIpOnLaunch, azIndex))
}

// testAccInstanceConfig_vpcSecurityGroupBase returns the configuration for tests that create
//  1. a VPC security group
//  2. an internet gateway in the VPC
//
// The resources are named 'test'.
func testAccInstanceConfig_vpcSecurityGroupBase(rName string) string {
	return fmt.Sprintf(`
resource "aws_internet_gateway" "test" {
  vpc_id = aws_vpc.test.id

  tags = {
    Name = %[1]q
  }
}

resource "aws_security_group" "test" {
  name        = %[1]q
  description = "test"
  vpc_id      = aws_vpc.test.id

  ingress {
    protocol    = "icmp"
    from_port   = -1
    to_port     = -1
    cidr_blocks = ["0.0.0.0/0"]
  }

  tags = {
    Name = %[1]q
  }
}
`, rName)
}

// testAccInstanceConfig_vpcIPv6Base returns the configuration for tests that create
//  1. a VPC with IPv6 support
//  2. a subnet in the VPC with an assigned IPv6 CIDR block
//
// The resources are named 'test'.
func testAccInstanceConfig_vpcIPv6Base(rName string) string {
	return acctest.ConfigCompose(acctest.ConfigAvailableAZsNoOptInDefaultExclude(), fmt.Sprintf(`
resource "aws_vpc" "test" {
  cidr_block = "10.1.0.0/16"

  assign_generated_ipv6_cidr_block = true

  tags = {
    Name = %[1]q
  }
}

resource "aws_subnet" "test" {
  cidr_block        = "10.1.1.0/24"
  vpc_id            = aws_vpc.test.id
  availability_zone = data.aws_availability_zones.available.names[0]
  ipv6_cidr_block   = cidrsubnet(aws_vpc.test.ipv6_cidr_block, 8, 1)

  tags = {
    Name = %[1]q
  }
}
`, rName))
}

// testAccInstanceConfig_vpcEnableDNSBase returns the configuration for tests that create
//  1. an IPv4 VPC with DNS support
//  2. a subnet in the VPC that optionally assigns public IP addresses to ENIs
//
// The resources are named 'test'.
func testAccInstanceConfig_vpcEnableDNSBase(rName string, mapPublicIpOnLaunch bool) string {
	return acctest.ConfigCompose(acctest.ConfigAvailableAZsNoOptInDefaultExclude(), fmt.Sprintf(`
resource "aws_vpc" "test" {
  cidr_block           = "10.1.0.0/16"
  enable_dns_hostnames = true
  enable_dns_support   = true

  tags = {
    Name = %[1]q
  }
}

resource "aws_subnet" "test" {
  cidr_block              = "10.1.1.0/24"
  vpc_id                  = aws_vpc.test.id
  availability_zone       = data.aws_availability_zones.available.names[0]
  map_public_ip_on_launch = %[2]t

  tags = {
    Name = %[1]q
  }
}
`, rName, mapPublicIpOnLaunch))
}

func testAccInstanceConfig_basic() string {
	return acctest.ConfigCompose(
		acctest.ConfigLatestAmazonLinux2HVMEBSX8664AMI(),
		acctest.AvailableEC2InstanceTypeForRegion("t3.micro", "t2.micro", "t1.micro", "m1.small"),
		`
resource "aws_instance" "test" {
  ami           = data.aws_ami.amzn2-ami-minimal-hvm-ebs-x86_64.id
  instance_type = data.aws_ec2_instance_type_offering.available.instance_type
  # Explicitly no tags so as to test creation without tags.
}
`)
}

func testAccInstanceConfig_inDefaultVPCBySgName(rName string) string {
	return acctest.ConfigCompose(
		acctest.ConfigAvailableAZsNoOptInDefaultExclude(),
		acctest.ConfigLatestAmazonLinux2HVMEBSX8664AMI(),
		fmt.Sprintf(`
data "aws_vpc" "default" {
  default = true
}

resource "aws_security_group" "test" {
  name   = %[1]q
  vpc_id = data.aws_vpc.default.id

  tags = {
    Name = %[1]q
  }
}

resource "aws_instance" "test" {
  ami               = data.aws_ami.amzn2-ami-minimal-hvm-ebs-x86_64.id
  instance_type     = "t2.micro"
  security_groups   = [aws_security_group.test.name]
  availability_zone = data.aws_availability_zones.available.names[0]

  tags = {
    Name = %[1]q
  }
}
`, rName))
}

func testAccInstanceConfig_inDefaultVPCBySGID(rName string) string {
	return acctest.ConfigCompose(
		acctest.ConfigAvailableAZsNoOptInDefaultExclude(),
		acctest.ConfigLatestAmazonLinux2HVMEBSX8664AMI(),
		fmt.Sprintf(`
data "aws_vpc" "default" {
  default = true
}

resource "aws_security_group" "test" {
  name   = %[1]q
  vpc_id = data.aws_vpc.default.id

  tags = {
    Name = %[1]q
  }
}

resource "aws_instance" "test" {
  ami                    = data.aws_ami.amzn2-ami-minimal-hvm-ebs-x86_64.id
  instance_type          = "t2.micro"
  vpc_security_group_ids = [aws_security_group.test.id]
  availability_zone      = data.aws_availability_zones.available.names[0]

  tags = {
    Name = %[1]q
  }
}
`, rName))
}

func testAccInstanceConfig_atLeastOneOtherEBSVolume(rName string) string {
	return acctest.ConfigCompose(
		testAccAMIDataSourceConfig_latestUbuntuBionicHVMInstanceStore(),
		testAccInstanceConfig_vpcBase(rName, false, 0),
		fmt.Sprintf(`
# Ensure that there is at least 1 EBS volume in the current region.
# See https://github.com/hashicorp/terraform/issues/1249.
resource "aws_ebs_volume" "test" {
  availability_zone = data.aws_availability_zones.available.names[0]
  size              = 5

  tags = {
    Name = %[1]q
  }
}

resource "aws_instance" "test" {
  ami = data.aws_ami.ubuntu-bionic-ami-hvm-instance-store.id

  # tflint-ignore: aws_instance_previous_type
  instance_type = "m1.small"
  subnet_id     = aws_subnet.test.id
  user_data     = "foo:-with-character's"

  tags = {
    Name = %[1]q
  }

  depends_on = [aws_ebs_volume.test]
}
`, rName))
}

func testAccInstanceConfig_userData(rName, userData string) string {
	return acctest.ConfigCompose(
		acctest.ConfigLatestAmazonLinux2HVMEBSX8664AMI(),
		testAccInstanceConfig_vpcBase(rName, false, 0),
		fmt.Sprintf(`
resource "aws_instance" "test" {
  ami       = data.aws_ami.amzn2-ami-minimal-hvm-ebs-x86_64.id
  subnet_id = aws_subnet.test.id

  instance_type = "t2.small"
  user_data     = %[2]q

  tags = {
    Name = %[1]q
  }
}
`, rName, userData))
}

func testAccInstanceConfig_userDataBase64Encoded(rName, userData string) string {
	return acctest.ConfigCompose(
		acctest.ConfigLatestAmazonLinux2HVMEBSX8664AMI(),
		testAccInstanceConfig_vpcBase(rName, false, 0),
		fmt.Sprintf(`
resource "aws_instance" "test" {
  ami       = data.aws_ami.amzn2-ami-minimal-hvm-ebs-x86_64.id
  subnet_id = aws_subnet.test.id

  instance_type = "t2.small"
  user_data     = base64encode(%[2]q)

  tags = {
    Name = %[1]q
  }
}
`, rName, userData))
}

func testAccInstanceConfig_userDataBase64(rName, userData string) string {
	return acctest.ConfigCompose(
		acctest.ConfigLatestAmazonLinux2HVMEBSX8664AMI(),
		testAccInstanceConfig_vpcBase(rName, false, 0),
		fmt.Sprintf(`
resource "aws_instance" "test" {
  ami       = data.aws_ami.amzn2-ami-minimal-hvm-ebs-x86_64.id
  subnet_id = aws_subnet.test.id

  instance_type    = "t2.small"
  user_data_base64 = base64encode(%[2]q)

  tags = {
    Name = %[1]q
  }
}
`, rName, userData))
}

func testAccInstanceConfig_userDataBase64Base64EncodedFile(rName, filename string) string {
	return acctest.ConfigCompose(
		acctest.ConfigLatestAmazonLinux2HVMEBSX8664AMI(),
		testAccInstanceConfig_vpcBase(rName, false, 0),
		fmt.Sprintf(`
resource "aws_instance" "test" {
  ami       = data.aws_ami.amzn2-ami-minimal-hvm-ebs-x86_64.id
  subnet_id = aws_subnet.test.id

  instance_type    = "t2.small"
  user_data_base64 = filebase64(%[2]q)

  tags = {
    Name = %[1]q
  }
}
`, rName, filename))
}

func testAccInstanceConfig_instanceType(rName, instanceType string) string {
	return acctest.ConfigCompose(
		acctest.ConfigLatestAmazonLinux2HVMEBSX8664AMI(),
		testAccInstanceConfig_vpcEnableDNSBase(rName, true),
		fmt.Sprintf(`
resource "aws_instance" "test" {
  ami                         = data.aws_ami.amzn2-ami-minimal-hvm-ebs-x86_64.id
  subnet_id                   = aws_subnet.test.id
  associate_public_ip_address = true

  instance_type = %[1]q

  tags = {
    Name = %[2]q
  }
}
`, instanceType, rName))
}

func testAccInstanceConfig_typeReplace(rName, instanceType string) string {
	arch := acctest.ConfigLatestAmazonLinux2HVMEBSX8664AMI()
	archs := "x86_64"
	if strings.HasPrefix(instanceType, "m6g.") {
		arch = acctest.ConfigLatestAmazonLinux2HVMEBSARM64AMI()
		archs = "arm64"
	}
	return acctest.ConfigCompose(
		arch,
		testAccInstanceConfig_vpcBase(rName, false, 0),
		fmt.Sprintf(`
resource "aws_instance" "test" {
  ami       = data.aws_ami.amzn2-ami-minimal-hvm-ebs-%[3]s.id
  subnet_id = aws_subnet.test.id

  instance_type = %[1]q

  tags = {
    Name = %[2]q
  }

  lifecycle {
    ignore_changes = [ami]
  }
}
`, instanceType, rName, archs))
}

func testAccInstanceConfig_typeAndUserData(rName, instanceType, userData string) string {
	return acctest.ConfigCompose(
		acctest.ConfigLatestAmazonLinux2HVMEBSX8664AMI(),
		testAccInstanceConfig_vpcBase(rName, false, 0),
		fmt.Sprintf(`
resource "aws_instance" "test" {
  ami       = data.aws_ami.amzn2-ami-minimal-hvm-ebs-x86_64.id
  subnet_id = aws_subnet.test.id

  instance_type = %[2]q
  user_data     = %[3]q

  tags = {
    Name = %[1]q
  }
}
`, rName, instanceType, userData))
}

func testAccInstanceConfig_typeAndUserDataBase64(rName, instanceType, userData string) string {
	return acctest.ConfigCompose(
		acctest.ConfigLatestAmazonLinux2HVMEBSX8664AMI(),
		testAccInstanceConfig_vpcBase(rName, false, 0),
		fmt.Sprintf(`
resource "aws_instance" "test" {
  ami       = data.aws_ami.amzn2-ami-minimal-hvm-ebs-x86_64.id
  subnet_id = aws_subnet.test.id

  instance_type    = %[2]q
  user_data_base64 = base64encode(%[3]q)

  tags = {
    Name = %[1]q
  }
}
`, rName, instanceType, userData))
}

func testAccInstanceConfig_gp2IOPSDevice(rName string) string {
	return acctest.ConfigCompose(acctest.ConfigLatestAmazonLinux2HVMEBSX8664AMI(), fmt.Sprintf(`
resource "aws_instance" "test" {
  ami           = data.aws_ami.amzn2-ami-minimal-hvm-ebs-x86_64.id
  instance_type = "t2.medium"

  root_block_device {
    volume_type = "gp2"
    volume_size = 11
  }

  tags = {
    Name = %[1]q
  }
}
`, rName))
}

func testAccInstanceConfig_gp2IOPSValue(rName string) string {
	return acctest.ConfigCompose(acctest.ConfigLatestAmazonLinux2HVMEBSX8664AMI(), fmt.Sprintf(`
resource "aws_instance" "test" {
  ami           = data.aws_ami.amzn2-ami-minimal-hvm-ebs-x86_64.id
  instance_type = "t2.medium"

  root_block_device {
    volume_type = "gp2"
    volume_size = 11
    # configured explicitly
    iops = 10
  }

  tags = {
    Name = %[1]q
  }
}
`, rName))
}

func testAccInstanceConfig_rootStore(rName string) string {
	return acctest.ConfigCompose(testAccAMIDataSourceConfig_latestUbuntuBionicHVMInstanceStore(), fmt.Sprintf(`
resource "aws_instance" "test" {
  ami = data.aws_ami.ubuntu-bionic-ami-hvm-instance-store.id

  # Only certain instance types support ephemeral root instance stores.
  # http://docs.aws.amazon.com/AWSEC2/latest/UserGuide/InstanceStorage.html
  # tflint-ignore: aws_instance_previous_type
  instance_type = "m3.medium"

  tags = {
    Name = %[1]q
  }
}
`, rName))
}

func testAccInstanceConfig_noAMIEphemeralDevices(rName string) string {
	return acctest.ConfigCompose(
		acctest.ConfigLatestAmazonLinux2HVMEBSX8664AMI(),
		acctest.AvailableEC2InstanceTypeForRegion("t3.micro", "t2.micro"),
		fmt.Sprintf(`
resource "aws_instance" "test" {
  ami           = data.aws_ami.amzn2-ami-minimal-hvm-ebs-x86_64.id
  instance_type = data.aws_ec2_instance_type_offering.available.instance_type

  root_block_device {
    volume_type = "gp2"
    volume_size = 11
  }

  ephemeral_block_device {
    device_name = "/dev/sdb"
    no_device   = true
  }

  ephemeral_block_device {
    device_name = "/dev/sdc"
    no_device   = true
  }

  tags = {
    Name = %[1]q
  }
}
`, rName))
}

func testAccInstanceConfig_ebsRootDeviceBasic(rName string) string {
	return acctest.ConfigCompose(testAccInstanceAMIWithEBSRootVolume, fmt.Sprintf(`
resource "aws_instance" "test" {
  ami = data.aws_ami.ami.id

  instance_type = "t2.medium"

  tags = {
    Name = %[1]q
  }
}
`, rName))
}

func testAccInstanceConfig_rootBlockDevice(rName, size, delete, volumeType string) string {
	return testAccInstanceConfig_rootBlockDeviceIOPS(rName, size, delete, volumeType, "")
}

func testAccInstanceConfig_rootBlockDeviceIOPS(rName, size, delete, volumeType, iops string) string {
	if iops == "" {
		iops = "null"
	}

	return acctest.ConfigCompose(testAccInstanceAMIWithEBSRootVolume, fmt.Sprintf(`
resource "aws_instance" "test" {
  ami = data.aws_ami.ami.id

  instance_type = "t2.medium"

  root_block_device {
    volume_size           = %[2]s
    delete_on_termination = %[3]s
    volume_type           = %[4]q
    iops                  = %[5]s
  }

  tags = {
    Name = %[1]q
  }
}
`, rName, size, delete, volumeType, iops))
}

func testAccInstanceConfig_rootBlockDeviceThroughput(rName, size, delete, volumeType, throughput string) string {
	if throughput == "" {
		throughput = "null"
	}

	return acctest.ConfigCompose(testAccInstanceAMIWithEBSRootVolume, fmt.Sprintf(`
resource "aws_instance" "test" {
  ami = data.aws_ami.ami.id

  instance_type = "t2.medium"

  root_block_device {
    volume_size           = %[2]s
    delete_on_termination = %[3]s
    volume_type           = %[4]q
    throughput            = %[5]s
  }

  tags = {
    Name = %[1]q
  }
}
`, rName, size, delete, volumeType, throughput))
}

func testAccInstanceConfig_gp3RootBlockDevice(rName string) string {
	return acctest.ConfigCompose(acctest.ConfigLatestAmazonLinux2HVMEBSX8664AMI(), fmt.Sprintf(`
resource "aws_instance" "test" {
  ami           = data.aws_ami.amzn2-ami-minimal-hvm-ebs-x86_64.id
  instance_type = "t2.medium"

  root_block_device {
    volume_size = 10
    volume_type = "gp3"
    throughput  = 300
    iops        = 4000
  }

  tags = {
    Name = %[1]q
  }
}
`, rName))
}

const testAccInstanceAMIWithEBSRootVolume = `
data "aws_ami" "ami" {
  owners      = ["amazon"]
  most_recent = true

  filter {
    name   = "name"
    values = ["amzn2-ami-*"]
  }

  filter {
    name   = "root-device-type"
    values = ["ebs"]
  }

  filter {
    name   = "architecture"
    values = ["x86_64"]
  }
}
`

func testAccInstanceConfig_blockDevices(rName, size string) string {
	return testAccInstanceConfig_blockDevicesDeleteOnTerminate(rName, size, "")
}

func testAccInstanceConfig_blockDevicesDeleteOnTerminate(rName, size, delete string) string {
	if delete == "" {
		delete = "null"
	}

	return acctest.ConfigCompose(acctest.ConfigLatestAmazonLinux2HVMEBSX8664AMI(), fmt.Sprintf(`
resource "aws_instance" "test" {
  ami = data.aws_ami.amzn2-ami-minimal-hvm-ebs-x86_64.id

  instance_type = "t2.medium"

  root_block_device {
    volume_type           = "gp2"
    volume_size           = %[2]s
    delete_on_termination = %[3]s
  }

  ebs_block_device {
    device_name = "/dev/sdb"
    volume_size = 9
  }

  ebs_block_device {
    device_name = "/dev/sdc"
    volume_size = 10
    volume_type = "io1"
    iops        = 100
  }

  # Encrypted ebs block device

  ebs_block_device {
    device_name = "/dev/sdd"
    volume_size = 12
    encrypted   = true
  }

  ephemeral_block_device {
    device_name  = "/dev/sde"
    virtual_name = "ephemeral0"
  }

  ebs_block_device {
    device_name = "/dev/sdf"
    volume_size = 10
    volume_type = "gp3"
    throughput  = 300
  }

  ebs_block_device {
    device_name = "/dev/sdg"
    volume_size = 10
    volume_type = "gp3"
    throughput  = 300
    iops        = 4000
  }

  tags = {
    Name = %[1]q
  }
}
`, rName, size, delete))
}

func testAccInstanceConfig_sourceDestEnable(rName string) string {
	return acctest.ConfigCompose(
		acctest.ConfigLatestAmazonLinux2HVMEBSX8664AMI(),
		testAccInstanceConfig_vpcBase(rName, false, 0),
		fmt.Sprintf(`
resource "aws_instance" "test" {
  ami           = data.aws_ami.amzn2-ami-minimal-hvm-ebs-x86_64.id
  instance_type = "t2.small"
  subnet_id     = aws_subnet.test.id

  tags = {
    Name = %[1]q
  }
}
`, rName))
}

func testAccInstanceConfig_sourceDestDisable(rName string) string {
	return acctest.ConfigCompose(
		acctest.ConfigLatestAmazonLinux2HVMEBSX8664AMI(),
		testAccInstanceConfig_vpcBase(rName, false, 0),
		fmt.Sprintf(`
resource "aws_instance" "test" {
  ami               = data.aws_ami.amzn2-ami-minimal-hvm-ebs-x86_64.id
  instance_type     = "t2.small"
  subnet_id         = aws_subnet.test.id
  source_dest_check = false

  tags = {
    Name = %[1]q
  }
}
`, rName))
}

func testAccInstanceConfig_autoRecovery(rName string, val string) string {
	return acctest.ConfigCompose(
		acctest.ConfigLatestAmazonLinux2HVMEBSX8664AMI(),
		testAccInstanceConfig_vpcBase(rName, false, 0),
		fmt.Sprintf(`
resource "aws_instance" "test" {
  ami           = data.aws_ami.amzn2-ami-minimal-hvm-ebs-x86_64.id
  instance_type = "t2.micro"

  maintenance_options {
    auto_recovery = %[2]q
  }

  tags = {
    Name = %[1]q
  }
}
`, rName, val))
}

func testAccInstanceConfig_disableAPIStop(rName string, val bool) string {
	return acctest.ConfigCompose(
		acctest.ConfigLatestAmazonLinux2HVMEBSX8664AMI(),
		testAccInstanceConfig_vpcBase(rName, false, 0),
		fmt.Sprintf(`
resource "aws_instance" "test" {
  ami              = data.aws_ami.amzn2-ami-minimal-hvm-ebs-x86_64.id
  instance_type    = "t2.small"
  subnet_id        = aws_subnet.test.id
  disable_api_stop = %[2]t

  tags = {
    Name = %[1]q
  }
}
`, rName, val))
}

func testAccInstanceConfig_disableAPITermination(rName string, val bool) string {
	return acctest.ConfigCompose(
		acctest.ConfigLatestAmazonLinux2HVMEBSX8664AMI(),
		testAccInstanceConfig_vpcBase(rName, false, 0),
		fmt.Sprintf(`
resource "aws_instance" "test" {
  ami                     = data.aws_ami.amzn2-ami-minimal-hvm-ebs-x86_64.id
  instance_type           = "t2.small"
  subnet_id               = aws_subnet.test.id
  disable_api_termination = %[2]t

  tags = {
    Name = %[1]q
  }
}
`, rName, val))
}

func testAccInstanceConfig_dedicated(rName string) string {
	return acctest.ConfigCompose(
		acctest.ConfigLatestAmazonLinux2HVMEBSX8664AMI(),
		testAccInstanceConfig_vpcBase(rName, false, 1),
		// Prevent frequent errors like
		//	"InsufficientInstanceCapacity: We currently do not have sufficient m1.small capacity in the Availability Zone you requested (us-west-2a)."
		acctest.AvailableEC2InstanceTypeForAvailabilityZone("data.aws_availability_zones.available.names[1]", "t3.small", "t3.micro", "m1.small", "a1.medium"),
		fmt.Sprintf(`
resource "aws_instance" "test" {
  ami                         = data.aws_ami.amzn2-ami-minimal-hvm-ebs-x86_64.id
  instance_type               = data.aws_ec2_instance_type_offering.available.instance_type
  subnet_id                   = aws_subnet.test.id
  associate_public_ip_address = true
  tenancy                     = "dedicated"
  # pre-encoded base64 data
  user_data_base64 = "3dc39dda39be1205215e776bad998da361a5955d"

  tags = {
    Name = %[1]q
  }
}
`, rName))
}

func testAccInstanceConfig_outpost(rName string) string {
	return acctest.ConfigCompose(acctest.ConfigLatestAmazonLinux2HVMEBSX8664AMI(), fmt.Sprintf(`
data "aws_outposts_outposts" "test" {}

data "aws_outposts_outpost" "test" {
  id = tolist(data.aws_outposts_outposts.test.ids)[0]
}

data "aws_outposts_outpost_instance_types" "test" {
  arn = data.aws_outposts_outpost.test.arn
}

resource "aws_vpc" "test" {
  cidr_block = "10.1.0.0/16"

  tags = {
    Name = %[1]q
  }
}

resource "aws_subnet" "test" {
  availability_zone = data.aws_outposts_outpost.test.availability_zone
  cidr_block        = "10.1.1.0/24"
  outpost_arn       = data.aws_outposts_outpost.test.arn
  vpc_id            = aws_vpc.test.id

  tags = {
    Name = %[1]q
  }
}

resource "aws_instance" "test" {
  ami           = data.aws_ami.amzn2-ami-minimal-hvm-ebs-x86_64.id
  instance_type = tolist(data.aws_outposts_outpost_instance_types.test.instance_types)[0]
  subnet_id     = aws_subnet.test.id

  root_block_device {
    volume_type = "gp2"
    volume_size = 8
  }

  tags = {
    Name = %[1]q
  }
}
`, rName))
}

func testAccInstanceConfig_placementGroup(rName string) string {
	return acctest.ConfigCompose(
		acctest.ConfigLatestAmazonLinux2HVMEBSX8664AMI(),
		testAccInstanceConfig_vpcBase(rName, false, 0),
		fmt.Sprintf(`
resource "aws_placement_group" "test" {
  name     = %[1]q
  strategy = "cluster"
}

# Limitations: https://docs.aws.amazon.com/AWSEC2/latest/UserGuide/placement-groups.html#concepts-placement-groups
resource "aws_instance" "test" {
  ami                         = data.aws_ami.amzn2-ami-minimal-hvm-ebs-x86_64.id
  instance_type               = "c5.large"
  subnet_id                   = aws_subnet.test.id
  associate_public_ip_address = true
  placement_group             = aws_placement_group.test.name

  # pre-encoded base64 data
  user_data_base64 = "3dc39dda39be1205215e776bad998da361a5955d"

  tags = {
    Name = %[1]q
  }
}
`, rName))
}

func testAccInstanceConfig_placementPartitionNumber(rName string) string {
	return acctest.ConfigCompose(
		acctest.ConfigLatestAmazonLinux2HVMEBSX8664AMI(),
		testAccInstanceConfig_vpcBase(rName, false, 0),
		fmt.Sprintf(`
resource "aws_placement_group" "test" {
  name            = %[1]q
  strategy        = "partition"
  partition_count = 4
}

# Limitations: https://docs.aws.amazon.com/AWSEC2/latest/UserGuide/placement-groups.html#concepts-placement-groups
resource "aws_instance" "test" {
  ami                         = data.aws_ami.amzn2-ami-minimal-hvm-ebs-x86_64.id
  instance_type               = "c5.large"
  subnet_id                   = aws_subnet.test.id
  associate_public_ip_address = true
  placement_group             = aws_placement_group.test.name
  placement_partition_number  = 3

  # pre-encoded base64 data
  user_data_base64 = "3dc39dda39be1205215e776bad998da361a5955d"

  tags = {
    Name = %[1]q
  }
}
`, rName))
}

func testAccInstanceConfig_ipv6Error(rName string) string {
	return acctest.ConfigCompose(
		acctest.ConfigLatestAmazonLinux2HVMEBSX8664AMI(),
		testAccInstanceConfig_vpcIPv6Base(rName),
		fmt.Sprintf(`
resource "aws_instance" "test" {
  ami                = data.aws_ami.amzn2-ami-minimal-hvm-ebs-x86_64.id
  instance_type      = "t2.micro"
  subnet_id          = aws_subnet.test.id
  ipv6_addresses     = ["2600:1f14:bb2:e501::10"]
  ipv6_address_count = 1

  tags = {
    Name = %[1]q
  }
}
`, rName))
}

func testAccInstanceConfig_enablePrimaryIPv6(rName string, primaryIPv6 bool) string {
	return acctest.ConfigCompose(
		acctest.ConfigLatestAmazonLinux2HVMEBSX8664AMI(),
		testAccInstanceConfig_vpcIPv6Base(rName),
		fmt.Sprintf(`
resource "aws_instance" "test" {
  ami                 = data.aws_ami.amzn2-ami-minimal-hvm-ebs-x86_64.id
  instance_type       = "t2.micro"
  subnet_id           = aws_subnet.test.id
  enable_primary_ipv6 = %[1]t
  ipv6_address_count  = 1

  tags = {
    Name = %[2]q
  }
}
`, primaryIPv6, rName))
}

func testAccInstanceConfig_ipv6Support(rName string) string {
	return acctest.ConfigCompose(
		acctest.ConfigLatestAmazonLinux2HVMEBSX8664AMI(),
		testAccInstanceConfig_vpcIPv6Base(rName),
		fmt.Sprintf(`
resource "aws_instance" "test" {
  ami                = data.aws_ami.amzn2-ami-minimal-hvm-ebs-x86_64.id
  instance_type      = "t2.micro"
  subnet_id          = aws_subnet.test.id
  ipv6_address_count = 1

  tags = {
    Name = %[1]q
  }
}
`, rName))
}

func testAccInstanceConfig_ipv6Supportv4(rName string) string {
	return acctest.ConfigCompose(
		acctest.ConfigLatestAmazonLinux2HVMEBSX8664AMI(),
		testAccInstanceConfig_vpcIPv6Base(rName),
		fmt.Sprintf(`
resource "aws_instance" "test" {
  ami                         = data.aws_ami.amzn2-ami-minimal-hvm-ebs-x86_64.id
  instance_type               = "t2.micro"
  subnet_id                   = aws_subnet.test.id
  associate_public_ip_address = true
  ipv6_address_count          = 1

  tags = {
    Name = %[1]q
  }
}
`, rName))
}

func testAccInstance_ipv6AddressCount(rName string, ipv6AddressCount int) string {
	return acctest.ConfigCompose(
		acctest.ConfigLatestAmazonLinux2HVMEBSX8664AMI(),
		testAccInstanceConfig_vpcIPv6Base(rName),
		fmt.Sprintf(`
resource "aws_instance" "test" {
  ami                = data.aws_ami.amzn2-ami-minimal-hvm-ebs-x86_64.id
  instance_type      = "t2.medium"
  subnet_id          = aws_subnet.test.id
  ipv6_address_count = %[2]d

  tags = {
    Name = %[1]q
  }
}
`, rName, ipv6AddressCount))
}

<<<<<<< HEAD
// Returns a VPC, subnet, and EC2 instance, with public IP addresses: either dual-stack or IPv6-only.
// All resources are named "test".
func testAccInstanceConfig_IPv6Dualstack(rName string, IPv6Only bool) string {
	return acctest.ConfigCompose(
		acctest.ConfigAvailableAZsNoOptInDefaultExclude(),
		acctest.ConfigLatestAmazonLinux2HVMEBSX8664AMI(),
		fmt.Sprintf(`
resource "aws_vpc" "test" {
  cidr_block = %[2]t ? null : "10.1.0.0/16"

  assign_generated_ipv6_cidr_block = true

  tags = {
    Name = %[1]q
  }
}

resource "aws_subnet" "test" {
  cidr_block        = %[2]t ? null : "10.1.1.0/24"
  vpc_id            = aws_vpc.test.id
  availability_zone = data.aws_availability_zones.available.names[0]
  ipv6_cidr_block   = cidrsubnet(aws_vpc.test.ipv6_cidr_block, 8, 1)

  assign_ipv6_address_on_creation = true

  ipv6_native 									 = %[2]t
  enable_resource_name_dns_aaaa_record_on_launch = %[2]t

  tags = {
    Name = %[1]q
  }
}

resource "aws_instance" "test" {
  ami                = data.aws_ami.amzn2-ami-minimal-hvm-ebs-x86_64.id
  instance_type      = "t3.nano" # IPv6-only support requires the Nitro hypervisor, so t2 is out
  subnet_id          = aws_subnet.test.id

  associate_public_ip_address = !%[2]t
=======
func testAccInstance_ipv6AddressesExplicit(rName string, addressCount int) string {
	return acctest.ConfigCompose(
		acctest.ConfigLatestAmazonLinux2HVMEBSX8664AMI(),
		testAccInstanceConfig_vpcIPv6Base(rName),
		fmt.Sprintf(`
resource "aws_instance" "test" {
  ami            = data.aws_ami.amzn2-ami-minimal-hvm-ebs-x86_64.id
  instance_type  = "t2.medium"
  subnet_id      = aws_subnet.test.id
  ipv6_addresses = [for i in range(%[2]d) : cidrhost(aws_subnet.test.ipv6_cidr_block, i + 10)]
>>>>>>> 69f9f176

  tags = {
    Name = %[1]q
  }
}
<<<<<<< HEAD
`, rName, IPv6Only),
	)
=======
`, rName, addressCount))
>>>>>>> 69f9f176
}

func testAccInstanceConfig_ebsKMSKeyARN(rName string) string {
	return acctest.ConfigCompose(acctest.ConfigLatestAmazonLinux2HVMEBSX8664AMI(), fmt.Sprintf(`
resource "aws_kms_key" "test" {
  deletion_window_in_days = 7
  enable_key_rotation     = true
}

resource "aws_instance" "test" {
  ami = data.aws_ami.amzn2-ami-minimal-hvm-ebs-x86_64.id

  instance_type = "t2.medium"

  root_block_device {
    volume_type = "gp2"
    volume_size = 11
  }

  # Encrypted ebs block device

  ebs_block_device {
    device_name = "/dev/sdd"
    encrypted   = true
    kms_key_id  = aws_kms_key.test.arn
    volume_size = 12
  }

  tags = {
    Name = %[1]q
  }
}
`, rName))
}

func testAccInstanceConfig_rootBlockDeviceKMSKeyARN(rName string) string {
	return acctest.ConfigCompose(
		acctest.ConfigLatestAmazonLinux2HVMEBSX8664AMI(),
		testAccInstanceConfig_vpcBase(rName, false, 0),
		fmt.Sprintf(`
resource "aws_kms_key" "test" {
  deletion_window_in_days = 7
  enable_key_rotation     = true
}

resource "aws_instance" "test" {
  ami           = data.aws_ami.amzn2-ami-minimal-hvm-ebs-x86_64.id
  instance_type = "t3.nano"
  subnet_id     = aws_subnet.test.id

  root_block_device {
    delete_on_termination = true
    encrypted             = true
    kms_key_id            = aws_kms_key.test.arn
  }

  tags = {
    Name = %[1]q
  }
}
`, rName))
}

func testAccInstanceConfig_blockDeviceTagsAttachedVolumeTags(rName string) string {
	// https://github.com/hashicorp/terraform-provider-aws/issues/17074
	return acctest.ConfigCompose(
		acctest.ConfigLatestAmazonLinux2HVMEBSX8664AMI(),
		acctest.ConfigAvailableAZsNoOptIn(),
		acctest.AvailableEC2InstanceTypeForAvailabilityZone("data.aws_availability_zones.available.names[0]", "t3.micro", "t2.micro"),
		fmt.Sprintf(`
resource "aws_instance" "test" {
  ami               = data.aws_ami.amzn2-ami-minimal-hvm-ebs-x86_64.id
  instance_type     = data.aws_ec2_instance_type_offering.available.instance_type
  availability_zone = data.aws_availability_zones.available.names[0]

  tags = {
    Name = %[1]q
  }
}

resource "aws_ebs_volume" "test" {
  availability_zone = aws_instance.test.availability_zone
  size              = "10"
  type              = "gp2"

  tags = {
    Name   = %[1]q
    Factum = "PerAsperaAdAstra"
  }
}

resource "aws_volume_attachment" "test" {
  device_name = "/dev/xvdg"
  volume_id   = aws_ebs_volume.test.id
  instance_id = aws_instance.test.id
}
`, rName))
}

func testAccInstanceConfig_blockDeviceTagsAttachedVolumeTagsUpdate(rName string) string {
	// https://github.com/hashicorp/terraform-provider-aws/issues/17074
	return acctest.ConfigCompose(
		acctest.ConfigLatestAmazonLinux2HVMEBSX8664AMI(),
		acctest.ConfigAvailableAZsNoOptIn(),
		acctest.AvailableEC2InstanceTypeForAvailabilityZone("data.aws_availability_zones.available.names[0]", "t3.micro", "t2.micro"),
		fmt.Sprintf(`
resource "aws_instance" "test" {
  ami               = data.aws_ami.amzn2-ami-minimal-hvm-ebs-x86_64.id
  instance_type     = data.aws_ec2_instance_type_offering.available.instance_type
  availability_zone = data.aws_availability_zones.available.names[0]

  tags = {
    Name = %[1]q
  }
}

resource "aws_ebs_volume" "test" {
  availability_zone = aws_instance.test.availability_zone
  size              = "10"
  type              = "gp2"

  tags = {
    Name   = %[1]q
    Factum = "VincitQuiSeVincit"
  }
}

resource "aws_volume_attachment" "test" {
  device_name = "/dev/xvdg"
  volume_id   = aws_ebs_volume.test.id
  instance_id = aws_instance.test.id
}
`, rName))
}

func testAccInstanceConfig_blockDeviceTagsRootTagsConflict(rName string) string {
	return acctest.ConfigCompose(acctest.ConfigLatestAmazonLinux2HVMEBSX8664AMI(), fmt.Sprintf(`
resource "aws_instance" "test" {
  ami = data.aws_ami.amzn2-ami-minimal-hvm-ebs-x86_64.id

  instance_type = "t2.medium"

  root_block_device {
    volume_type = "gp2"
    volume_size = 11

    tags = {
      Name = "root-tag"
    }
  }

  ebs_block_device {
    device_name = "/dev/sdb"
    volume_size = 9
  }

  volume_tags = {
    Name = "volume-tags"
  }

  tags = {
    Name = %[1]q
  }
}
`, rName))
}

func testAccInstanceConfig_blockDeviceTagsEBSTagsConflict(rName string) string {
	return acctest.ConfigCompose(acctest.ConfigLatestAmazonLinux2HVMEBSX8664AMI(), fmt.Sprintf(`
resource "aws_instance" "test" {
  ami = data.aws_ami.amzn2-ami-minimal-hvm-ebs-x86_64.id

  instance_type = "t2.medium"

  root_block_device {
    volume_type = "gp2"
    volume_size = 11
  }

  ebs_block_device {
    device_name = "/dev/sdb"
    volume_size = 9

    tags = {
      Name = "ebs-volume"
    }
  }

  volume_tags = {
    Name = "volume-tags"
  }

  tags = {
    Name = %[1]q
  }
}
`, rName))
}

func testAccInstanceConfig_blockDeviceTagsNoVolumeTags(rName string) string {
	return acctest.ConfigCompose(acctest.ConfigLatestAmazonLinux2HVMEBSX8664AMI(), fmt.Sprintf(`
resource "aws_instance" "test" {
  ami = data.aws_ami.amzn2-ami-minimal-hvm-ebs-x86_64.id

  instance_type = "t2.medium"

  root_block_device {
    volume_type = "gp2"
    volume_size = 11
  }

  ebs_block_device {
    device_name = "/dev/sdb"
    volume_size = 9
  }

  ebs_block_device {
    device_name = "/dev/sdc"
    volume_size = 10
    volume_type = "io1"
    iops        = 100
  }

  ebs_block_device {
    device_name = "/dev/sdd"
    volume_size = 12
    encrypted   = true
  }

  ephemeral_block_device {
    device_name  = "/dev/sde"
    virtual_name = "ephemeral0"
  }

  tags = {
    Name = %[1]q
  }
}
`, rName))
}

func mapToTagConfig(m map[string]string, indent int) string {
	if len(m) == 0 {
		return ""
	}

	var tags []string
	for k, v := range m {
		tags = append(tags, fmt.Sprintf("%q = %q", k, v))
	}

	return fmt.Sprintf("%s\n", strings.Join(tags, fmt.Sprintf("\n%s", strings.Repeat(" ", indent))))
}

func testAccInstanceConfig_blockDeviceTagsDefaultVolumeRBDEBS(defTg, volTg, rbdTg, ebsTg map[string]string) string {
	defTgCfg := ""
	if len(defTg) > 0 {
		//lintignore:AT004
		defTgCfg = fmt.Sprintf(`
provider "aws" {
  default_tags {
    tags = {
      %[1]s
    }
  }
}`, mapToTagConfig(defTg, 6))
	}

	volTgCfg := ""
	if len(volTg) > 0 {
		volTgCfg = fmt.Sprintf(`
  volume_tags = {
    %[1]s
  }`, mapToTagConfig(volTg, 4))
	}

	rbdTgCfg := ""
	if len(rbdTg) > 0 {
		rbdTgCfg = fmt.Sprintf(`
    tags = {
      %[1]s
    }`, mapToTagConfig(rbdTg, 6))
	}

	ebsTgCfg := ""
	if len(ebsTg) > 0 {
		ebsTgCfg = fmt.Sprintf(`
    tags = {
      %[1]s
    }`, mapToTagConfig(ebsTg, 6))
	}

	return acctest.ConfigCompose(
		acctest.ConfigLatestAmazonLinux2HVMEBSX8664AMI(),
		fmt.Sprintf(`
%[1]s

resource "aws_instance" "test" {
  ami = data.aws_ami.amzn2-ami-minimal-hvm-ebs-x86_64.id

  instance_type = "t2.medium"

  %[2]s

  root_block_device {
    volume_type = "gp2"

    %[3]s
  }

  ebs_block_device {
    device_name = "/dev/sdb"
    volume_size = 1

    %[4]s
  }
}
`, defTgCfg, volTgCfg, rbdTgCfg, ebsTgCfg))
}

func testAccInstanceConfig_blockDeviceTagsDefault3EBS(defTg, ebsTg1, ebsTg2, ebsTg3 map[string]string) string {
	//lintignore:AT004
	return acctest.ConfigCompose(
		acctest.ConfigLatestAmazonLinux2HVMEBSX8664AMI(),
		fmt.Sprintf(`
provider "aws" {
  default_tags {
    tags = {
      %[1]s
    }
  }
}

resource "aws_instance" "test" {
  ami           = data.aws_ami.amzn2-ami-minimal-hvm-ebs-x86_64.id
  instance_type = "t2.medium"

  ebs_block_device {
    device_name = "/dev/sdb"
    volume_size = 1

    tags = {
      %[2]s
    }
  }

  ebs_block_device {
    device_name = "/dev/sdc"
    volume_size = 1

    tags = {
      %[3]s
    }
  }

  ebs_block_device {
    device_name = "/dev/sdd"
    volume_size = 1

    tags = {
      %[4]s
    }
  }
}
`, mapToTagConfig(defTg, 6), mapToTagConfig(ebsTg1, 6), mapToTagConfig(ebsTg2, 6), mapToTagConfig(ebsTg3, 6)))
}

func testAccInstanceConfig_blockDeviceTagsEBSTags(rName string) string {
	return acctest.ConfigCompose(acctest.ConfigLatestAmazonLinux2HVMEBSX8664AMI(), fmt.Sprintf(`
resource "aws_instance" "test" {
  ami = data.aws_ami.amzn2-ami-minimal-hvm-ebs-x86_64.id

  instance_type = "t2.medium"

  root_block_device {
    volume_type = "gp2"
  }

  ebs_block_device {
    device_name = "/dev/sdb"
    volume_size = 1

    tags = {
      Name = %[1]q
    }
  }

  ebs_block_device {
    device_name = "/dev/sdc"
    volume_size = 1
  }

  ephemeral_block_device {
    device_name  = "/dev/sde"
    virtual_name = "ephemeral0"
  }

  tags = {
    Name = %[1]q
  }
}
`, rName))
}

func testAccInstanceConfig_blockDeviceTagsEBSAndRootTags(rName string) string {
	return acctest.ConfigCompose(acctest.ConfigLatestAmazonLinux2HVMEBSX8664AMI(), fmt.Sprintf(`
resource "aws_instance" "test" {
  ami = data.aws_ami.amzn2-ami-minimal-hvm-ebs-x86_64.id

  instance_type = "t2.medium"

  root_block_device {
    volume_type = "gp2"

    tags = {
      Name    = %[1]q
      Purpose = "test"
    }
  }

  ebs_block_device {
    device_name = "/dev/sdb"
    volume_size = 1

    tags = {
      Name = %[1]q
    }
  }

  ebs_block_device {
    device_name = "/dev/sdc"
    volume_size = 1
  }

  ephemeral_block_device {
    device_name  = "/dev/sde"
    virtual_name = "ephemeral0"
  }

  tags = {
    Name = %[1]q
  }
}
`, rName))
}

func testAccInstanceConfig_blockDeviceTagsEBSAndRootTagsUpdate(rName string) string {
	return acctest.ConfigCompose(acctest.ConfigLatestAmazonLinux2HVMEBSX8664AMI(), fmt.Sprintf(`
resource "aws_instance" "test" {
  ami = data.aws_ami.amzn2-ami-minimal-hvm-ebs-x86_64.id

  instance_type = "t2.medium"

  root_block_device {
    volume_type = "gp2"

    tags = {
      Name = %[1]q
      Env  = "dev"
    }
  }

  ebs_block_device {
    device_name = "/dev/sdb"
    volume_size = 1

    tags = {
      Name = %[1]q
    }
  }

  ebs_block_device {
    device_name = "/dev/sdc"
    volume_size = 1
  }

  ephemeral_block_device {
    device_name  = "/dev/sde"
    virtual_name = "ephemeral0"
  }

  tags = {
    Name = %[1]q
  }
}
`, rName))
}

var testAccInstanceConfig_ebsBlockDeviceInvalidIOPS = acctest.ConfigCompose(testAccInstanceAMIWithEBSRootVolume, `
resource "aws_instance" "test" {
  ami = data.aws_ami.ami.id

  instance_type = "t2.medium"

  ebs_block_device {
    device_name = "/dev/sdc"
    volume_size = 10
    volume_type = "gp2"
    iops        = 100
  }
}
`)

var testAccInstanceConfig_ebsBlockDeviceInvalidThroughput = acctest.ConfigCompose(testAccInstanceAMIWithEBSRootVolume, `
resource "aws_instance" "test" {
  ami = data.aws_ami.ami.id

  instance_type = "t2.medium"

  ebs_block_device {
    device_name = "/dev/sdc"
    volume_size = 10
    volume_type = "gp2"
    throughput  = 300
  }
}
`)

func testAccInstanceConfig_ebsAndRootBlockDevice(rName string) string {
	return acctest.ConfigCompose(acctest.ConfigLatestAmazonLinux2HVMEBSX8664AMI(), fmt.Sprintf(`
resource "aws_instance" "test" {
  ami = data.aws_ami.amzn2-ami-minimal-hvm-ebs-x86_64.id

  instance_type = "t2.medium"

  root_block_device {
    volume_type           = "gp2"
    volume_size           = 9
    delete_on_termination = true
  }

  ebs_block_device {
    device_name = "/dev/sdb"
    volume_size = 9
  }

  tags = {
    Name = %[1]q
  }
}
`, rName))
}

func testAccInstanceConfig_blockDeviceTagsVolumeTags(rName string) string {
	return acctest.ConfigCompose(acctest.ConfigLatestAmazonLinux2HVMEBSX8664AMI(), fmt.Sprintf(`
resource "aws_instance" "test" {
  ami = data.aws_ami.amzn2-ami-minimal-hvm-ebs-x86_64.id

  instance_type = "t2.medium"

  root_block_device {
    volume_type = "gp2"
    volume_size = 11
  }

  ebs_block_device {
    device_name = "/dev/sdb"
    volume_size = 9
  }

  ebs_block_device {
    device_name = "/dev/sdc"
    volume_size = 10
    volume_type = "io1"
    iops        = 100
  }

  ebs_block_device {
    device_name = "/dev/sdd"
    volume_size = 12
    encrypted   = true
  }

  ephemeral_block_device {
    device_name  = "/dev/sde"
    virtual_name = "ephemeral0"
  }

  volume_tags = {
    Name = "acceptance-test-volume-tag"
  }

  tags = {
    Name = %[1]q
  }
}
`, rName))
}

func testAccInstanceConfig_blockDeviceTagsVolumeTagsUpdate(rName string) string {
	return acctest.ConfigCompose(acctest.ConfigLatestAmazonLinux2HVMEBSX8664AMI(), fmt.Sprintf(`
resource "aws_instance" "test" {
  ami = data.aws_ami.amzn2-ami-minimal-hvm-ebs-x86_64.id

  instance_type = "t2.medium"

  root_block_device {
    volume_type = "gp2"
    volume_size = 11
  }

  ebs_block_device {
    device_name = "/dev/sdb"
    volume_size = 9
  }

  ebs_block_device {
    device_name = "/dev/sdc"
    volume_size = 10
    volume_type = "io1"
    iops        = 100
  }

  ebs_block_device {
    device_name = "/dev/sdd"
    volume_size = 12
    encrypted   = true
  }

  ephemeral_block_device {
    device_name  = "/dev/sde"
    virtual_name = "ephemeral0"
  }

  volume_tags = {
    Name        = "acceptance-test-volume-tag"
    Environment = "dev"
  }

  tags = {
    Name = %[1]q
  }
}
`, rName))
}

func testAccInstanceConfig_noProfile(rName string) string {
	return acctest.ConfigCompose(acctest.ConfigLatestAmazonLinux2HVMEBSX8664AMI(), fmt.Sprintf(`
resource "aws_iam_role" "test" {
  name = %[1]q

  assume_role_policy = <<EOF
{
  "Version": "2012-10-17",
  "Statement": [
    {
      "Effect": "Allow",
      "Principal": {
        "Service": [
          "ec2.amazonaws.com"
        ]
      },
      "Action": [
        "sts:AssumeRole"
      ]
    }
  ]
}
EOF
}

resource "aws_instance" "test" {
  ami           = data.aws_ami.amzn2-ami-minimal-hvm-ebs-x86_64.id
  instance_type = "t2.small"

  tags = {
    Name = %[1]q
  }
}
`, rName))
}

func testAccInstanceConfig_profile(rName string) string {
	return acctest.ConfigCompose(acctest.ConfigLatestAmazonLinux2HVMEBSX8664AMI(), fmt.Sprintf(`
resource "aws_iam_role" "test" {
  name = %[1]q

  assume_role_policy = <<EOF
{
  "Version": "2012-10-17",
  "Statement": [
    {
      "Effect": "Allow",
      "Principal": {
        "Service": [
          "ec2.amazonaws.com"
        ]
      },
      "Action": [
        "sts:AssumeRole"
      ]
    }
  ]
}
EOF
}

resource "aws_iam_instance_profile" "test" {
  name = %[1]q
  role = aws_iam_role.test.name
}

resource "aws_instance" "test" {
  ami                  = data.aws_ami.amzn2-ami-minimal-hvm-ebs-x86_64.id
  instance_type        = "t2.small"
  iam_instance_profile = aws_iam_instance_profile.test.name

  tags = {
    Name = %[1]q
  }
}
`, rName))
}

func testAccInstanceConfig_profilePath(rName string) string {
	return acctest.ConfigCompose(acctest.ConfigLatestAmazonLinux2HVMEBSX8664AMI(), fmt.Sprintf(`
data "aws_partition" "current" {}

resource "aws_iam_role" "test" {
  name = %[1]q

  assume_role_policy = <<EOF
{
  "Version": "2012-10-17",
  "Statement": [
    {
      "Effect": "Allow",
      "Principal": {
        "Service": [
          "ec2.${data.aws_partition.current.dns_suffix}"
        ]
      },
      "Action": [
        "sts:AssumeRole"
      ]
    }
  ]
}
EOF
}

resource "aws_iam_instance_profile" "test" {
  name = %[1]q
  path = "/test/"
  role = aws_iam_role.test.name
}

resource "aws_instance" "test" {
  ami                  = data.aws_ami.amzn2-ami-minimal-hvm-ebs-x86_64.id
  instance_type        = "t2.small"
  iam_instance_profile = aws_iam_instance_profile.test.name

  tags = {
    Name = %[1]q
  }
}
`, rName))
}

func testAccInstanceConfig_privateIP(rName string) string {
	return acctest.ConfigCompose(
		acctest.ConfigLatestAmazonLinux2HVMEBSX8664AMI(),
		testAccInstanceConfig_vpcBase(rName, false, 0),
		fmt.Sprintf(`
resource "aws_instance" "test" {
  ami           = data.aws_ami.amzn2-ami-minimal-hvm-ebs-x86_64.id
  instance_type = "t2.micro"
  subnet_id     = aws_subnet.test.id
  private_ip    = "10.1.1.42"

  tags = {
    Name = %[1]q
  }
}
`, rName))
}

func testAccInstanceConfig_emptyPrivateIP(rName string) string {
	return acctest.ConfigCompose(
		acctest.ConfigLatestAmazonLinux2HVMEBSX8664AMI(),
		testAccInstanceConfig_vpcBase(rName, false, 0),
		fmt.Sprintf(`
resource "aws_instance" "test" {
  ami           = data.aws_ami.amzn2-ami-minimal-hvm-ebs-x86_64.id
  instance_type = "t2.micro"
  subnet_id     = aws_subnet.test.id
  private_ip    = null

  tags = {
    Name = %[1]q
  }
}
`, rName))
}

func testAccInstanceConfig_associatePublicIPAndPrivateIP(rName string) string {
	return acctest.ConfigCompose(
		acctest.ConfigLatestAmazonLinux2HVMEBSX8664AMI(),
		testAccInstanceConfig_vpcBase(rName, false, 0),
		fmt.Sprintf(`
resource "aws_instance" "test" {
  ami                         = data.aws_ami.amzn2-ami-minimal-hvm-ebs-x86_64.id
  instance_type               = "t2.micro"
  subnet_id                   = aws_subnet.test.id
  associate_public_ip_address = true
  private_ip                  = "10.1.1.42"

  tags = {
    Name = %[1]q
  }
}
`, rName))
}

func testAccInstancePrivateDNSNameOptionsConfig_base(rName string) string {
	return acctest.ConfigCompose(
		acctest.ConfigAvailableAZsNoOptInDefaultExclude(),
		fmt.Sprintf(`
resource "aws_vpc" "test" {
  cidr_block                       = "10.1.0.0/16"
  assign_generated_ipv6_cidr_block = true

  tags = {
    Name = %[1]q
  }
}

resource "aws_subnet" "test" {
  cidr_block                      = cidrsubnet(aws_vpc.test.cidr_block, 8, 0)
  vpc_id                          = aws_vpc.test.id
  availability_zone               = data.aws_availability_zones.available.names[2]
  ipv6_cidr_block                 = cidrsubnet(aws_vpc.test.ipv6_cidr_block, 8, 1)
  assign_ipv6_address_on_creation = true

  enable_resource_name_dns_aaaa_record_on_launch = true
  enable_resource_name_dns_a_record_on_launch    = true
  private_dns_hostname_type_on_launch            = "resource-name"

  tags = {
    Name = %[1]q
  }
}
`, rName))
}

func testAccInstanceConfig_PrivateDNSNameOptions_computed(rName string) string {
	return acctest.ConfigCompose(
		acctest.ConfigLatestAmazonLinux2HVMEBSX8664AMI(),
		testAccInstancePrivateDNSNameOptionsConfig_base(rName),
		fmt.Sprintf(`
resource "aws_instance" "test" {
  ami           = data.aws_ami.amzn2-ami-minimal-hvm-ebs-x86_64.id
  instance_type = "t2.micro"
  subnet_id     = aws_subnet.test.id

  tags = {
    Name = %[1]q
  }
}
`, rName))
}

func testAccInstanceConfig_PrivateDNSNameOptions_configured(rName string, enableAAAA, enableA bool, hostNameType string) string {
	return acctest.ConfigCompose(
		acctest.ConfigLatestAmazonLinux2HVMEBSX8664AMI(),
		testAccInstancePrivateDNSNameOptionsConfig_base(rName),
		fmt.Sprintf(`
resource "aws_instance" "test" {
  ami           = data.aws_ami.amzn2-ami-minimal-hvm-ebs-x86_64.id
  instance_type = "t2.micro"
  subnet_id     = aws_subnet.test.id

  private_dns_name_options {
    enable_resource_name_dns_aaaa_record = %[2]t
    enable_resource_name_dns_a_record    = %[3]t
    hostname_type                        = %[4]q
  }

  tags = {
    Name = %[1]q
  }
}
`, rName, enableAAAA, enableA, hostNameType))
}

func testAccInstanceConfig_networkSecurityGroups(rName string) string {
	return acctest.ConfigCompose(
		acctest.ConfigLatestAmazonLinux2HVMEBSX8664AMI(),
		testAccInstanceConfig_vpcBase(rName, false, 0),
		testAccInstanceConfig_vpcSecurityGroupBase(rName),
		fmt.Sprintf(`
resource "aws_instance" "test" {
  ami                         = data.aws_ami.amzn2-ami-minimal-hvm-ebs-x86_64.id
  instance_type               = "t2.micro"
  vpc_security_group_ids      = [aws_security_group.test.id]
  subnet_id                   = aws_subnet.test.id
  associate_public_ip_address = true
  depends_on                  = [aws_internet_gateway.test]

  tags = {
    Name = %[1]q
  }
}

resource "aws_eip" "test" {
  instance   = aws_instance.test.id
  domain     = "vpc"
  depends_on = [aws_internet_gateway.test]

  tags = {
    Name = %[1]q
  }
}
`, rName))
}

func testAccInstanceConfig_networkVPCSecurityGroupIDs(rName string) string {
	return acctest.ConfigCompose(
		acctest.ConfigLatestAmazonLinux2HVMEBSX8664AMI(),
		testAccInstanceConfig_vpcBase(rName, false, 0),
		testAccInstanceConfig_vpcSecurityGroupBase(rName),
		fmt.Sprintf(`
resource "aws_instance" "test" {
  ami                    = data.aws_ami.amzn2-ami-minimal-hvm-ebs-x86_64.id
  instance_type          = "t2.micro"
  vpc_security_group_ids = [aws_security_group.test.id]
  subnet_id              = aws_subnet.test.id
  depends_on             = [aws_internet_gateway.test]

  tags = {
    Name = %[1]q
  }
}

resource "aws_eip" "test" {
  instance   = aws_instance.test.id
  domain     = "vpc"
  depends_on = [aws_internet_gateway.test]

  tags = {
    Name = %[1]q
  }
}
`, rName))
}

func testAccInstanceConfig_networkVPCRemoveSecurityGroupIDs(rName string) string {
	return acctest.ConfigCompose(
		acctest.ConfigLatestAmazonLinux2HVMEBSX8664AMI(),
		testAccInstanceConfig_vpcBase(rName, false, 0),
		testAccInstanceConfig_vpcSecurityGroupBase(rName),
		fmt.Sprintf(`
resource "aws_instance" "test" {
  ami                    = data.aws_ami.amzn2-ami-minimal-hvm-ebs-x86_64.id
  instance_type          = "t2.micro"
  vpc_security_group_ids = []
  subnet_id              = aws_subnet.test.id
  depends_on             = [aws_internet_gateway.test]

  tags = {
    Name = %[1]q
  }
}

resource "aws_eip" "test" {
  instance   = aws_instance.test.id
  domain     = "vpc"
  depends_on = [aws_internet_gateway.test]

  tags = {
    Name = %[1]q
  }
}
`, rName))
}

func testAccInstanceConfig_keyPair(rName, publicKey string) string {
	return acctest.ConfigCompose(
		acctest.ConfigLatestAmazonLinux2HVMEBSX8664AMI(),
		fmt.Sprintf(`
resource "aws_key_pair" "test" {
  key_name   = %[1]q
  public_key = %[2]q
}

resource "aws_instance" "test" {
  ami           = data.aws_ami.amzn2-ami-minimal-hvm-ebs-x86_64.id
  instance_type = "t2.micro"
  key_name      = aws_key_pair.test.key_name

  tags = {
    Name = %[1]q
  }
}
`, rName, publicKey))
}

func testAccInstanceConfig_forceNewAndTagsDrift(rName string) string {
	return acctest.ConfigCompose(
		acctest.ConfigLatestAmazonLinux2HVMEBSX8664AMI(),
		testAccInstanceConfig_vpcBase(rName, false, 0),
		fmt.Sprintf(`
resource "aws_instance" "test" {
  ami           = data.aws_ami.amzn2-ami-minimal-hvm-ebs-x86_64.id
  instance_type = "t2.nano"
  subnet_id     = aws_subnet.test.id

  tags = {
    Name = %[1]q
  }
}
`, rName))
}

func testAccInstanceConfig_forceNewAndTagsDriftUpdate(rName string) string {
	return acctest.ConfigCompose(
		acctest.ConfigLatestAmazonLinux2HVMEBSX8664AMI(),
		testAccInstanceConfig_vpcBase(rName, false, 0),
		fmt.Sprintf(`
resource "aws_instance" "test" {
  ami           = data.aws_ami.amzn2-ami-minimal-hvm-ebs-x86_64.id
  instance_type = "t2.micro"
  subnet_id     = aws_subnet.test.id

  tags = {
    Name = %[1]q
  }
}
`, rName))
}

func testAccInstanceConfig_primaryNetworkInterface(rName string) string {
	return acctest.ConfigCompose(
		acctest.ConfigLatestAmazonLinux2HVMEBSX8664AMI(),
		testAccInstanceConfig_vpcBase(rName, false, 0),
		fmt.Sprintf(`
resource "aws_network_interface" "test" {
  subnet_id   = aws_subnet.test.id
  private_ips = ["10.1.1.42"]

  tags = {
    Name = %[1]q
  }
}

resource "aws_instance" "test" {
  ami           = data.aws_ami.amzn2-ami-minimal-hvm-ebs-x86_64.id
  instance_type = "t2.micro"

  network_interface {
    network_interface_id = aws_network_interface.test.id
    device_index         = 0
  }

  tags = {
    Name = %[1]q
  }
}
`, rName))
}

func testAccInstanceConfig_networkCardIndex(rName string) string {
	return acctest.ConfigCompose(
		acctest.ConfigLatestAmazonLinux2HVMEBSX8664AMI(),
		testAccInstanceConfig_vpcBase(rName, false, 0),
		fmt.Sprintf(`
resource "aws_network_interface" "test" {
  subnet_id   = aws_subnet.test.id
  private_ips = ["10.1.1.42"]

  tags = {
    Name = %[1]q
  }
}

resource "aws_instance" "test" {
  ami           = data.aws_ami.amzn2-ami-minimal-hvm-ebs-x86_64.id
  instance_type = "t2.micro"

  network_interface {
    network_interface_id = aws_network_interface.test.id
    device_index         = 0
    network_card_index   = 0
  }

  tags = {
    Name = %[1]q
  }
}
`, rName))
}

func testAccInstanceConfig_primaryNetworkInterfaceSourceDestCheck(rName string) string {
	return acctest.ConfigCompose(
		acctest.ConfigLatestAmazonLinux2HVMEBSX8664AMI(),
		testAccInstanceConfig_vpcBase(rName, false, 0),
		fmt.Sprintf(`
resource "aws_network_interface" "test" {
  subnet_id         = aws_subnet.test.id
  private_ips       = ["10.1.1.42"]
  source_dest_check = false

  tags = {
    Name = %[1]q
  }
}

resource "aws_instance" "test" {
  ami           = data.aws_ami.amzn2-ami-minimal-hvm-ebs-x86_64.id
  instance_type = "t2.micro"

  network_interface {
    network_interface_id = aws_network_interface.test.id
    device_index         = 0
  }

  tags = {
    Name = %[1]q
  }
}
`, rName))
}

func testAccInstanceConfig_addSecondaryNetworkInterfaceBefore(rName string) string {
	return acctest.ConfigCompose(
		acctest.ConfigLatestAmazonLinux2HVMEBSX8664AMI(),
		testAccInstanceConfig_vpcBase(rName, false, 0),
		fmt.Sprintf(`
resource "aws_network_interface" "primary" {
  subnet_id   = aws_subnet.test.id
  private_ips = ["10.1.1.42"]

  tags = {
    Name = %[1]q
  }
}

resource "aws_network_interface" "secondary" {
  subnet_id   = aws_subnet.test.id
  private_ips = ["10.1.1.43"]

  tags = {
    Name = %[1]q
  }
}

resource "aws_instance" "test" {
  ami           = data.aws_ami.amzn2-ami-minimal-hvm-ebs-x86_64.id
  instance_type = "t2.micro"

  network_interface {
    network_interface_id = aws_network_interface.primary.id
    device_index         = 0
  }

  tags = {
    Name = %[1]q
  }
}
`, rName))
}

func testAccInstanceConfig_addSecondaryNetworkInterfaceAfter(rName string) string {
	return acctest.ConfigCompose(
		acctest.ConfigLatestAmazonLinux2HVMEBSX8664AMI(),
		testAccInstanceConfig_vpcBase(rName, false, 0),
		fmt.Sprintf(`
resource "aws_network_interface" "primary" {
  subnet_id   = aws_subnet.test.id
  private_ips = ["10.1.1.42"]

  tags = {
    Name = %[1]q
  }
}

# Attach previously created network interface, observe no state diff on instance resource
resource "aws_network_interface" "secondary" {
  subnet_id   = aws_subnet.test.id
  private_ips = ["10.1.1.43"]

  tags = {
    Name = %[1]q
  }

  attachment {
    instance     = aws_instance.test.id
    device_index = 1
  }
}

resource "aws_instance" "test" {
  ami           = data.aws_ami.amzn2-ami-minimal-hvm-ebs-x86_64.id
  instance_type = "t2.micro"

  network_interface {
    network_interface_id = aws_network_interface.primary.id
    device_index         = 0
  }

  tags = {
    Name = %[1]q
  }
}
`, rName))
}

func testAccInstanceConfig_addSecurityGroupBefore(rName string) string {
	return acctest.ConfigCompose(
		acctest.ConfigLatestAmazonLinux2HVMEBSX8664AMI(),
		testAccInstanceConfig_vpcBase(rName, false, 0),
		fmt.Sprintf(`
resource "aws_subnet" "test2" {
  cidr_block        = "10.1.2.0/24"
  vpc_id            = aws_vpc.test.id
  availability_zone = data.aws_availability_zones.available.names[0]

  tags = {
    Name = %[1]q
  }
}

resource "aws_security_group" "test" {
  vpc_id = aws_vpc.test.id
  name   = "%[1]s_1"

  tags = {
    Name = %[1]q
  }
}

resource "aws_security_group" "test2" {
  vpc_id = aws_vpc.test.id
  name   = "%[1]s_2"

  tags = {
    Name = %[1]q
  }
}

resource "aws_instance" "test" {
  ami           = data.aws_ami.amzn2-ami-minimal-hvm-ebs-x86_64.id
  instance_type = "t2.micro"
  subnet_id     = aws_subnet.test.id

  associate_public_ip_address = false

  vpc_security_group_ids = [
    aws_security_group.test.id,
  ]

  tags = {
    Name = %[1]q
  }
}

resource "aws_network_interface" "test" {
  subnet_id       = aws_subnet.test.id
  private_ips     = ["10.1.1.42"]
  security_groups = [aws_security_group.test.id]

  attachment {
    instance     = aws_instance.test.id
    device_index = 1
  }

  tags = {
    Name = %[1]q
  }
}
`, rName))
}

func testAccInstanceConfig_addSecurityGroupAfter(rName string) string {
	return acctest.ConfigCompose(
		acctest.ConfigLatestAmazonLinux2HVMEBSX8664AMI(),
		testAccInstanceConfig_vpcBase(rName, false, 0),
		fmt.Sprintf(`
resource "aws_subnet" "test2" {
  cidr_block        = "10.1.2.0/24"
  vpc_id            = aws_vpc.test.id
  availability_zone = data.aws_availability_zones.available.names[0]

  tags = {
    Name = %[1]q
  }
}

resource "aws_security_group" "test" {
  vpc_id = aws_vpc.test.id
  name   = "%[1]s_1"

  tags = {
    Name = %[1]q
  }
}

resource "aws_security_group" "test2" {
  vpc_id = aws_vpc.test.id
  name   = "%[1]s_2"

  tags = {
    Name = %[1]q
  }
}

resource "aws_instance" "test" {
  ami           = data.aws_ami.amzn2-ami-minimal-hvm-ebs-x86_64.id
  instance_type = "t2.micro"
  subnet_id     = aws_subnet.test.id

  associate_public_ip_address = false

  vpc_security_group_ids = [
    aws_security_group.test.id,
    aws_security_group.test2.id,
  ]

  tags = {
    Name = %[1]q
  }
}

resource "aws_network_interface" "test" {
  subnet_id       = aws_subnet.test.id
  private_ips     = ["10.1.1.42"]
  security_groups = [aws_security_group.test.id]

  attachment {
    instance     = aws_instance.test.id
    device_index = 1
  }

  tags = {
    Name = %[1]q
  }
}
`, rName))
}

func testAccInstanceConfig_publicAndPrivateSecondaryIPs(rName string, isPublic bool) string {
	return acctest.ConfigCompose(
		acctest.ConfigLatestAmazonLinux2HVMEBSX8664AMI(),
		testAccInstanceConfig_vpcBase(rName, false, 0),
		fmt.Sprintf(`
resource "aws_security_group" "test" {
  vpc_id = aws_vpc.test.id
  name   = %[1]q

  tags = {
    Name = %[1]q
  }
}

resource "aws_instance" "test" {
  ami           = data.aws_ami.amzn2-ami-minimal-hvm-ebs-x86_64.id
  instance_type = "t3.small"
  subnet_id     = aws_subnet.test.id

  associate_public_ip_address = %[2]t

  secondary_private_ips = ["10.1.1.42", "10.1.1.43"]

  vpc_security_group_ids = [
    aws_security_group.test.id
  ]

  tags = {
    Name = %[1]q
  }
}
`, rName, isPublic))
}

func testAccInstanceConfig_privateIPAndSecondaryIPs(rName, privateIP, secondaryIPs string) string {
	return acctest.ConfigCompose(
		acctest.ConfigLatestAmazonLinux2HVMEBSX8664AMI(),
		testAccInstanceConfig_vpcBase(rName, false, 0),
		fmt.Sprintf(`
resource "aws_security_group" "test" {
  vpc_id = aws_vpc.test.id
  name   = %[1]q

  tags = {
    Name = %[1]q
  }
}

resource "aws_instance" "test" {
  ami           = data.aws_ami.amzn2-ami-minimal-hvm-ebs-x86_64.id
  instance_type = "t3.small"
  subnet_id     = aws_subnet.test.id

  private_ip            = %[2]q
  secondary_private_ips = [%[3]s]

  vpc_security_group_ids = [
    aws_security_group.test.id
  ]

  tags = {
    Name = %[1]q
  }
}
`, rName, privateIP, secondaryIPs))
}

func testAccInstanceConfig_privateIPAndSecondaryIPsNullPrivate(rName, secondaryIPs string) string {
	return acctest.ConfigCompose(
		acctest.ConfigLatestAmazonLinux2HVMEBSX8664AMI(),
		testAccInstanceConfig_vpcBase(rName, false, 0),
		fmt.Sprintf(`
resource "aws_security_group" "test" {
  vpc_id = aws_vpc.test.id
  name   = %[1]q

  tags = {
    Name = %[1]q
  }
}

resource "aws_instance" "test" {
  ami           = data.aws_ami.amzn2-ami-minimal-hvm-ebs-x86_64.id
  instance_type = "t3.small"
  subnet_id     = aws_subnet.test.id

  private_ip            = null
  secondary_private_ips = [%[2]s]

  vpc_security_group_ids = [
    aws_security_group.test.id
  ]

  tags = {
    Name = %[1]q
  }
}
`, rName, secondaryIPs))
}

func testAccInstanceConfig_associatePublicDefaultPrivate(rName string) string {
	return acctest.ConfigCompose(
		acctest.ConfigLatestAmazonLinux2HVMEBSX8664AMI(),
		testAccInstanceConfig_vpcBase(rName, false, 0),
		fmt.Sprintf(`
resource "aws_instance" "test" {
  ami           = data.aws_ami.amzn2-ami-minimal-hvm-ebs-x86_64.id
  instance_type = "t2.micro"
  subnet_id     = aws_subnet.test.id

  tags = {
    Name = %[1]q
  }
}
`, rName))
}

func testAccInstanceConfig_associatePublicDefaultPublic(rName string) string {
	return acctest.ConfigCompose(
		acctest.ConfigLatestAmazonLinux2HVMEBSX8664AMI(),
		testAccInstanceConfig_vpcBase(rName, true, 0),
		fmt.Sprintf(`
resource "aws_instance" "test" {
  ami           = data.aws_ami.amzn2-ami-minimal-hvm-ebs-x86_64.id
  instance_type = "t2.micro"
  subnet_id     = aws_subnet.test.id

  tags = {
    Name = %[1]q
  }
}
`, rName))
}

func testAccInstanceConfig_associatePublicExplicitPublic(rName string) string {
	return acctest.ConfigCompose(
		acctest.ConfigLatestAmazonLinux2HVMEBSX8664AMI(),
		testAccInstanceConfig_vpcBase(rName, true, 0),
		fmt.Sprintf(`
resource "aws_instance" "test" {
  ami                         = data.aws_ami.amzn2-ami-minimal-hvm-ebs-x86_64.id
  instance_type               = "t2.micro"
  subnet_id                   = aws_subnet.test.id
  associate_public_ip_address = true

  tags = {
    Name = %[1]q
  }
}
`, rName))
}

func testAccInstanceConfig_associatePublicExplicitPrivate(rName string) string {
	return acctest.ConfigCompose(
		acctest.ConfigLatestAmazonLinux2HVMEBSX8664AMI(),
		testAccInstanceConfig_vpcBase(rName, true, 0),
		fmt.Sprintf(`
resource "aws_instance" "test" {
  ami                         = data.aws_ami.amzn2-ami-minimal-hvm-ebs-x86_64.id
  instance_type               = "t2.micro"
  subnet_id                   = aws_subnet.test.id
  associate_public_ip_address = false

  tags = {
    Name = %[1]q
  }
}
`, rName))
}

func testAccInstanceConfig_associatePublicOverridePublic(rName string) string {
	return acctest.ConfigCompose(
		acctest.ConfigLatestAmazonLinux2HVMEBSX8664AMI(),
		testAccInstanceConfig_vpcBase(rName, false, 0),
		fmt.Sprintf(`
resource "aws_instance" "test" {
  ami                         = data.aws_ami.amzn2-ami-minimal-hvm-ebs-x86_64.id
  instance_type               = "t2.micro"
  subnet_id                   = aws_subnet.test.id
  associate_public_ip_address = true

  tags = {
    Name = %[1]q
  }
}
`, rName))
}

func testAccInstanceConfig_associatePublicOverridePrivate(rName string) string {
	return acctest.ConfigCompose(
		acctest.ConfigLatestAmazonLinux2HVMEBSX8664AMI(),
		testAccInstanceConfig_vpcBase(rName, true, 0),
		fmt.Sprintf(`
resource "aws_instance" "test" {
  ami                         = data.aws_ami.amzn2-ami-minimal-hvm-ebs-x86_64.id
  instance_type               = "t2.micro"
  subnet_id                   = aws_subnet.test.id
  associate_public_ip_address = false

  tags = {
    Name = %[1]q
  }
}
`, rName))
}

func testAccInstanceConfig_getPasswordData(rName, publicKey string, val bool) string {
	return acctest.ConfigCompose(testAccLatestWindowsServer2016CoreAMIConfig(), fmt.Sprintf(`
resource "aws_key_pair" "test" {
  key_name   = %[1]q
  public_key = %[2]q
}

resource "aws_instance" "test" {
  ami           = data.aws_ami.win2016core-ami.id
  instance_type = "t2.medium"
  key_name      = aws_key_pair.test.key_name

  get_password_data = %[3]t

  tags = {
    Name = %[1]q
  }
}
`, rName, publicKey, val))
}

func testAccInstanceConfig_cpuOptionsAmdSevSnpUnspecified(rName string) string {
	return acctest.ConfigCompose(
		testAccInstanceConfig_vpcBase(rName, false, 0),
		testAccLatestAmazonLinux2023AMIConfig(),
		acctest.AvailableEC2InstanceTypeForRegion("c6a.2xlarge", "m6a.2xlarge"),
		fmt.Sprintf(`
resource "aws_instance" "test" {
  ami           = data.aws_ami.amzn-linux-2023-ami.id
  instance_type = data.aws_ec2_instance_type_offering.available.instance_type
  subnet_id     = aws_subnet.test.id

  tags = {
    Name = %[1]q
  }
}
`, rName))
}

func testAccInstanceConfig_cpuOptionsAmdSevSnp(rName, amdSevSnp string) string {
	return acctest.ConfigCompose(
		testAccInstanceConfig_vpcBase(rName, false, 0),
		testAccLatestAmazonLinux2023AMIConfig(),
		acctest.AvailableEC2InstanceTypeForRegion("c6a.2xlarge", "m6a.2xlarge"),
		fmt.Sprintf(`
resource "aws_instance" "test" {
  ami           = data.aws_ami.amzn-linux-2023-ami.id
  instance_type = data.aws_ec2_instance_type_offering.available.instance_type
  subnet_id     = aws_subnet.test.id

  cpu_options {
    amd_sev_snp = %[2]q
  }

  tags = {
    Name = %[1]q
  }
}
`, rName, amdSevSnp))
}

func testAccInstanceConfig_cpuOptionsAmdSevSnpCoreThreads(rName, amdSevSnp string, coreCount, threadsPerCore int) string {
	return acctest.ConfigCompose(
		testAccInstanceConfig_vpcBase(rName, false, 0),
		testAccLatestAmazonLinux2023AMIConfig(),
		acctest.AvailableEC2InstanceTypeForRegion("c6a.2xlarge", "m6a.2xlarge"),
		fmt.Sprintf(`
resource "aws_instance" "test" {
  ami           = data.aws_ami.amzn-linux-2023-ami.id
  instance_type = data.aws_ec2_instance_type_offering.available.instance_type
  subnet_id     = aws_subnet.test.id

  cpu_options {
    amd_sev_snp      = %[2]q
    core_count       = %[3]d
    threads_per_core = %[4]d
  }

  tags = {
    Name = %[1]q
  }
}
`, rName, amdSevSnp, coreCount, threadsPerCore))
}

func testAccInstanceConfig_cpuOptionsUnspecified(rName string) string {
	return acctest.ConfigCompose(
		testAccInstanceConfig_vpcBase(rName, false, 0),
		testAccLatestAmazonLinux2023AMIConfig(),
		acctest.AvailableEC2InstanceTypeForRegion("c6a.2xlarge", "m6a.2xlarge"),
		fmt.Sprintf(`
resource "aws_instance" "test" {
  ami           = data.aws_ami.amzn-linux-2023-ami.id
  instance_type = data.aws_ec2_instance_type_offering.available.instance_type
  subnet_id     = aws_subnet.test.id

  tags = {
    Name = %[1]q
  }
}
`, rName))
}

func testAccInstanceConfig_cpuOptionsCoreThreads(rName string, coreCount, threadsPerCore int) string {
	return acctest.ConfigCompose(
		testAccInstanceConfig_vpcBase(rName, false, 0),
		testAccLatestAmazonLinux2023AMIConfig(),
		acctest.AvailableEC2InstanceTypeForRegion("c6a.2xlarge", "m6a.2xlarge"),
		fmt.Sprintf(`
resource "aws_instance" "test" {
  ami           = data.aws_ami.amzn-linux-2023-ami.id
  instance_type = data.aws_ec2_instance_type_offering.available.instance_type
  subnet_id     = aws_subnet.test.id

  cpu_options {
    core_count       = %[2]d
    threads_per_core = %[3]d
  }

  tags = {
    Name = %[1]q
  }
}
`, rName, coreCount, threadsPerCore))
}

// DO NOT use this style of configuration in v6+!
func testAccInstanceConfig_cpuOptionsCoreLegacy(rName string, coreCount, threadsPerCore int) string {
	return acctest.ConfigCompose(
		testAccInstanceConfig_vpcBase(rName, false, 0),
		testAccLatestAmazonLinux2023AMIConfig(),
		acctest.AvailableEC2InstanceTypeForRegion("c6a.2xlarge", "m6a.2xlarge"),
		fmt.Sprintf(`
resource "aws_instance" "test" {
  ami           = data.aws_ami.amzn-linux-2023-ami.id
  instance_type = data.aws_ec2_instance_type_offering.available.instance_type
  subnet_id     = aws_subnet.test.id

  cpu_core_count       = %[2]d
  cpu_threads_per_core = %[3]d

  tags = {
    Name = %[1]q
  }
}
`, rName, coreCount, threadsPerCore))
}

func testAccInstanceConfig_creditSpecificationEmptyNonBurstable(rName string) string {
	return acctest.ConfigCompose(
		acctest.ConfigLatestAmazonLinux2HVMEBSX8664AMI(),
		testAccInstanceConfig_vpcBase(rName, false, 0),
		fmt.Sprintf(`
resource "aws_instance" "test" {
  ami           = data.aws_ami.amzn2-ami-minimal-hvm-ebs-x86_64.id
  instance_type = "m5.large"
  subnet_id     = aws_subnet.test.id

  credit_specification {}

  tags = {
    Name = %[1]q
  }
}
`, rName))
}

func testAccInstanceConfig_creditSpecificationUnspecifiedNonBurstable(rName string) string {
	return acctest.ConfigCompose(
		acctest.ConfigLatestAmazonLinux2HVMEBSX8664AMI(),
		testAccInstanceConfig_vpcBase(rName, false, 0),
		fmt.Sprintf(`
resource "aws_instance" "test" {
  ami           = data.aws_ami.amzn2-ami-minimal-hvm-ebs-x86_64.id
  instance_type = "m5.large"
  subnet_id     = aws_subnet.test.id

  tags = {
    Name = %[1]q
  }
}
`, rName))
}

func testAccInstanceConfig_creditSpecificationUnspecified(rName string) string {
	return acctest.ConfigCompose(
		acctest.ConfigLatestAmazonLinux2HVMEBSX8664AMI(),
		testAccInstanceConfig_vpcBase(rName, false, 0),
		fmt.Sprintf(`
resource "aws_instance" "test" {
  ami           = data.aws_ami.amzn2-ami-minimal-hvm-ebs-x86_64.id
  instance_type = "t2.micro"
  subnet_id     = aws_subnet.test.id

  tags = {
    Name = %[1]q
  }
}
`, rName))
}

func testAccInstanceConfig_creditSpecificationUnspecifiedT3(rName string) string {
	return acctest.ConfigCompose(
		acctest.ConfigLatestAmazonLinux2HVMEBSX8664AMI(),
		testAccInstanceConfig_vpcBase(rName, false, 0),
		fmt.Sprintf(`
resource "aws_instance" "test" {
  ami           = data.aws_ami.amzn2-ami-minimal-hvm-ebs-x86_64.id
  instance_type = "t3.micro"
  subnet_id     = aws_subnet.test.id

  tags = {
    Name = %[1]q
  }
}
`, rName))
}

func testAccInstanceConfig_creditSpecificationStandardCPUCredits(rName string) string {
	return acctest.ConfigCompose(
		acctest.ConfigLatestAmazonLinux2HVMEBSX8664AMI(),
		testAccInstanceConfig_vpcBase(rName, false, 0),
		fmt.Sprintf(`
resource "aws_instance" "test" {
  ami           = data.aws_ami.amzn2-ami-minimal-hvm-ebs-x86_64.id
  instance_type = "t2.micro"
  subnet_id     = aws_subnet.test.id

  credit_specification {
    cpu_credits = "standard"
  }

  tags = {
    Name = %[1]q
  }
}
`, rName))
}

func testAccInstanceConfig_creditSpecificationStandardCPUCreditsT3(rName string) string {
	return acctest.ConfigCompose(
		acctest.ConfigLatestAmazonLinux2HVMEBSX8664AMI(),
		testAccInstanceConfig_vpcBase(rName, false, 0),
		fmt.Sprintf(`
resource "aws_instance" "test" {
  ami           = data.aws_ami.amzn2-ami-minimal-hvm-ebs-x86_64.id
  instance_type = "t3.micro"
  subnet_id     = aws_subnet.test.id

  credit_specification {
    cpu_credits = "standard"
  }

  tags = {
    Name = %[1]q
  }
}
`, rName))
}

func testAccInstanceConfig_creditSpecificationUnlimitedCPUCredits(rName string) string {
	return acctest.ConfigCompose(
		acctest.ConfigLatestAmazonLinux2HVMEBSX8664AMI(),
		testAccInstanceConfig_vpcBase(rName, false, 0),
		fmt.Sprintf(`
resource "aws_instance" "test" {
  ami           = data.aws_ami.amzn2-ami-minimal-hvm-ebs-x86_64.id
  instance_type = "t2.micro"
  subnet_id     = aws_subnet.test.id

  credit_specification {
    cpu_credits = "unlimited"
  }

  tags = {
    Name = %[1]q
  }
}
`, rName))
}

func testAccInstanceConfig_creditSpecificationUnlimitedCPUCreditsT3(rName string) string {
	return acctest.ConfigCompose(
		acctest.ConfigLatestAmazonLinux2HVMEBSX8664AMI(),
		testAccInstanceConfig_vpcBase(rName, false, 0),
		fmt.Sprintf(`
resource "aws_instance" "test" {
  ami           = data.aws_ami.amzn2-ami-minimal-hvm-ebs-x86_64.id
  instance_type = "t3.micro"
  subnet_id     = aws_subnet.test.id

  credit_specification {
    cpu_credits = "unlimited"
  }

  tags = {
    Name = %[1]q
  }
}
`, rName))
}

func testAccInstanceConfig_creditSpecificationIsNotAppliedToNonBurstable(rName string) string {
	return acctest.ConfigCompose(
		acctest.ConfigLatestAmazonLinux2HVMEBSX8664AMI(),
		testAccInstanceConfig_vpcBase(rName, false, 0),
		fmt.Sprintf(`
resource "aws_instance" "test" {
  ami           = data.aws_ami.amzn2-ami-minimal-hvm-ebs-x86_64.id
  instance_type = "c6i.large"
  subnet_id     = aws_subnet.test.id

  credit_specification {
    cpu_credits = "standard"
  }

  tags = {
    Name = %[1]q
  }
}
`, rName))
}

func testAccInstanceConfig_creditSpecificationUnknownCPUCredits(rName, instanceType string) string {
	var amiConfig, amiIDRef string

	if v, err := tfec2.ParseInstanceType(instanceType); err == nil && v.Type == "t4g" {
		amiConfig = acctest.ConfigLatestAmazonLinux2HVMEBSARM64AMI()
		amiIDRef = "data.aws_ami.amzn2-ami-minimal-hvm-ebs-arm64.id"
	} else {
		amiConfig = acctest.ConfigLatestAmazonLinux2HVMEBSX8664AMI()
		amiIDRef = "data.aws_ami.amzn2-ami-minimal-hvm-ebs-x86_64.id"
	}

	return acctest.ConfigCompose(
		amiConfig,
		testAccInstanceConfig_vpcBase(rName, false, 0),
		fmt.Sprintf(`
resource "aws_instance" "test" {
  ami           = %[3]s
  instance_type = %[2]q
  subnet_id     = aws_subnet.test.id

  credit_specification {}

  tags = {
    Name = %[1]q
  }
}
`, rName, instanceType, amiIDRef))
}

func testAccInstanceConfig_userDataUnspecified(rName string) string {
	return acctest.ConfigCompose(
		acctest.ConfigLatestAmazonLinux2HVMEBSX8664AMI(),
		testAccInstanceConfig_vpcBase(rName, false, 0),
		fmt.Sprintf(`
resource "aws_instance" "test" {
  ami           = data.aws_ami.amzn2-ami-minimal-hvm-ebs-x86_64.id
  instance_type = "t2.micro"
  subnet_id     = aws_subnet.test.id

  tags = {
    Name = %[1]q
  }
}
`, rName))
}

func testAccInstanceConfig_userDataEmptyString(rName string) string {
	return acctest.ConfigCompose(
		acctest.ConfigLatestAmazonLinux2HVMEBSX8664AMI(),
		testAccInstanceConfig_vpcBase(rName, false, 0),
		fmt.Sprintf(`
resource "aws_instance" "test" {
  ami           = data.aws_ami.amzn2-ami-minimal-hvm-ebs-x86_64.id
  instance_type = "t2.micro"
  subnet_id     = aws_subnet.test.id
  user_data     = ""

  tags = {
    Name = %[1]q
  }
}
`, rName))
}

func testAccInstanceConfig_userDataSpecifiedReplaceFlag(rName string, userData string, replaceOnChange string) string {
	return acctest.ConfigCompose(
		acctest.ConfigLatestAmazonLinux2HVMEBSX8664AMI(),
		testAccInstanceConfig_vpcBase(rName, false, 0),
		fmt.Sprintf(`
resource "aws_instance" "test" {
  ami                         = data.aws_ami.amzn2-ami-minimal-hvm-ebs-x86_64.id
  instance_type               = "t2.micro"
  subnet_id                   = aws_subnet.test.id
  user_data                   = %[2]q
  user_data_replace_on_change = %[3]q

  tags = {
    Name = %[1]q
  }
}
`, rName, userData, replaceOnChange))
}

func testAccInstanceConfig_userData64SpecifiedReplaceFlag(rName string, userData string, replaceOnChange string) string {
	return acctest.ConfigCompose(
		acctest.ConfigLatestAmazonLinux2HVMEBSX8664AMI(),
		testAccInstanceConfig_vpcBase(rName, false, 0),
		fmt.Sprintf(`
resource "aws_instance" "test" {
  ami                         = data.aws_ami.amzn2-ami-minimal-hvm-ebs-x86_64.id
  instance_type               = "t2.micro"
  subnet_id                   = aws_subnet.test.id
  user_data_base64            = base64encode(%[2]q)
  user_data_replace_on_change = %[3]q

  tags = {
    Name = %[1]q
  }
}
`, rName, userData, replaceOnChange))
}

func testAccInstanceConfig_hibernation(rName string, hibernation bool) string {
	return acctest.ConfigCompose(
		acctest.ConfigLatestAmazonLinux2HVMEBSX8664AMI(),
		fmt.Sprintf(`
resource "aws_vpc" "test" {
  cidr_block = "10.1.0.0/16"

  tags = {
    Name = %[1]q
  }
}

resource "aws_subnet" "test" {
  cidr_block = "10.1.1.0/24"
  vpc_id     = aws_vpc.test.id

  tags = {
    Name = %[1]q
  }
}

# must be >= m3 and have an encrypted root volume to enable hibernation
resource "aws_instance" "test" {
  ami           = data.aws_ami.amzn2-ami-minimal-hvm-ebs-x86_64.id
  hibernation   = %[2]t
  instance_type = "m5.large"
  subnet_id     = aws_subnet.test.id

  root_block_device {
    encrypted   = true
    volume_size = 20
  }

  tags = {
    Name = %[1]q
  }
}
`, rName, hibernation))
}

func testAccInstanceConfig_metadataOptionsDefaults(rName string) string {
	return acctest.ConfigCompose(
		acctest.ConfigLatestAmazonLinux2HVMEBSX8664AMI(),
		testAccInstanceConfig_vpcBase(rName, false, 0),
		acctest.AvailableEC2InstanceTypeForRegion("t3.micro", "t2.micro"),
		fmt.Sprintf(`
resource "aws_instance" "test" {
  ami           = data.aws_ami.amzn2-ami-minimal-hvm-ebs-x86_64.id
  instance_type = data.aws_ec2_instance_type_offering.available.instance_type
  subnet_id     = aws_subnet.test.id

  tags = {
    Name = %[1]q
  }

  metadata_options {}
}
`, rName))
}

func testAccInstanceConfig_metadataOptionsDisabled(rName string) string {
	return acctest.ConfigCompose(
		acctest.ConfigLatestAmazonLinux2HVMEBSX8664AMI(),
		testAccInstanceConfig_vpcBase(rName, false, 0),
		acctest.AvailableEC2InstanceTypeForRegion("t3.micro", "t2.micro"),
		fmt.Sprintf(`
resource "aws_instance" "test" {
  ami           = data.aws_ami.amzn2-ami-minimal-hvm-ebs-x86_64.id
  instance_type = data.aws_ec2_instance_type_offering.available.instance_type
  subnet_id     = aws_subnet.test.id

  tags = {
    Name = %[1]q
  }

  metadata_options {
    http_endpoint = "disabled"
  }
}
`, rName))
}

func testAccInstanceConfig_metadataOptionsUpdated(rName string) string {
	return acctest.ConfigCompose(
		acctest.ConfigLatestAmazonLinux2HVMEBSX8664AMI(),
		testAccInstanceConfig_vpcBase(rName, false, 0),
		acctest.AvailableEC2InstanceTypeForRegion("t3.micro", "t2.micro"),
		fmt.Sprintf(`
resource "aws_instance" "test" {
  ami           = data.aws_ami.amzn2-ami-minimal-hvm-ebs-x86_64.id
  instance_type = data.aws_ec2_instance_type_offering.available.instance_type
  subnet_id     = aws_subnet.test.id

  tags = {
    Name = %[1]q
  }

  metadata_options {
    http_endpoint               = "enabled"
    http_protocol_ipv6          = "enabled"
    http_tokens                 = "required"
    http_put_response_hop_limit = 2
    instance_metadata_tags      = "enabled"
  }
}
`, rName))
}

func testAccInstanceConfig_metadataOptionsUpdatedWithOptionalTokensAndDisabledHTTPEndPoint(rName string) string {
	return acctest.ConfigCompose(
		acctest.ConfigLatestAmazonLinux2HVMEBSX8664AMI(),
		testAccInstanceConfig_vpcBase(rName, false, 0),
		acctest.AvailableEC2InstanceTypeForRegion("t3.micro", "t2.micro"),
		fmt.Sprintf(`
resource "aws_instance" "test" {
  ami           = data.aws_ami.amzn2-ami-minimal-hvm-ebs-x86_64.id
  instance_type = data.aws_ec2_instance_type_offering.available.instance_type
  subnet_id     = aws_subnet.test.id

  tags = {
    Name = %[1]q
  }

  metadata_options {
    http_endpoint               = "disabled"
    http_protocol_ipv6          = "disabled"
    http_tokens                 = "optional"
    http_put_response_hop_limit = 1
    instance_metadata_tags      = "disabled"
  }
}
`, rName))
}

func testAccInstanceConfig_metadataOptionsUpdatedAgain(rName string) string {
	return acctest.ConfigCompose(
		acctest.ConfigLatestAmazonLinux2HVMEBSX8664AMI(),
		testAccInstanceConfig_vpcBase(rName, false, 0),
		acctest.AvailableEC2InstanceTypeForRegion("t3.micro", "t2.micro"),
		fmt.Sprintf(`
resource "aws_instance" "test" {
  ami           = data.aws_ami.amzn2-ami-minimal-hvm-ebs-x86_64.id
  instance_type = data.aws_ec2_instance_type_offering.available.instance_type
  subnet_id     = aws_subnet.test.id

  tags = {
    Name = %[1]q
  }

  metadata_options {
    http_endpoint               = "enabled"
    http_protocol_ipv6          = "disabled"
    http_tokens                 = "optional"
    http_put_response_hop_limit = 1
    instance_metadata_tags      = "disabled"
  }
}
`, rName))
}

func testAccInstanceConfig_enclaveOptions(rName string, enabled bool) string {
	return acctest.ConfigCompose(
		acctest.ConfigLatestAmazonLinux2HVMEBSX8664AMI(),
		testAccInstanceConfig_vpcBase(rName, false, 0),
		acctest.AvailableEC2InstanceTypeForRegion("c5a.xlarge", "c5.xlarge"),
		fmt.Sprintf(`
resource "aws_instance" "test" {
  ami           = data.aws_ami.amzn2-ami-minimal-hvm-ebs-x86_64.id
  instance_type = data.aws_ec2_instance_type_offering.available.instance_type
  subnet_id     = aws_subnet.test.id

  enclave_options {
    enabled = %[2]t
  }

  tags = {
    Name = %[1]q
  }
}
`, rName, enabled))
}

func testAccInstanceConfig_dynamicEBSBlockDevices(rName string) string {
	return acctest.ConfigCompose(acctest.ConfigLatestAmazonLinux2HVMEBSX8664AMI(), fmt.Sprintf(`
resource "aws_instance" "test" {
  ami = data.aws_ami.amzn2-ami-minimal-hvm-ebs-x86_64.id

  instance_type = "t2.medium"

  tags = {
    Name = %[1]q
  }

  dynamic "ebs_block_device" {
    for_each = ["b", "c", "d"]
    iterator = device

    content {
      device_name = format("/dev/sd%%s", device.value)
      volume_size = "10"
      volume_type = "gp2"
    }
  }
}
`, rName))
}

func testAccInstanceConfig_capacityReservationSpecificationUnspecified(rName string) string {
	return acctest.ConfigCompose(
		acctest.ConfigLatestAmazonLinux2HVMEBSX8664AMI(),
		acctest.AvailableEC2InstanceTypeForRegion("t2.micro"),
		fmt.Sprintf(`
resource "aws_instance" "test" {
  ami           = data.aws_ami.amzn2-ami-minimal-hvm-ebs-x86_64.id
  instance_type = data.aws_ec2_instance_type_offering.available.instance_type

  tags = {
    Name = %[1]q
  }
}
`, rName))
}

func testAccInstanceConfig_capacityReservationSpecificationPreference(rName, crPreference string) string {
	return acctest.ConfigCompose(
		acctest.ConfigLatestAmazonLinux2HVMEBSX8664AMI(),
		acctest.AvailableEC2InstanceTypeForRegion("t2.micro"),
		fmt.Sprintf(`
resource "aws_instance" "test" {
  ami           = data.aws_ami.amzn2-ami-minimal-hvm-ebs-x86_64.id
  instance_type = data.aws_ec2_instance_type_offering.available.instance_type

  capacity_reservation_specification {
    capacity_reservation_preference = %[2]q
  }

  tags = {
    Name = %[1]q
  }
}
`, rName, crPreference))
}

func testAccInstanceConfig_capacityReservationSpecificationTargetID(rName string) string {
	return acctest.ConfigCompose(
		acctest.ConfigLatestAmazonLinux2HVMEBSX8664AMI(),
		acctest.ConfigAvailableAZsNoOptIn(),
		acctest.AvailableEC2InstanceTypeForRegion("t2.micro"),
		fmt.Sprintf(`
resource "aws_instance" "test" {
  ami           = data.aws_ami.amzn2-ami-minimal-hvm-ebs-x86_64.id
  instance_type = data.aws_ec2_instance_type_offering.available.instance_type

  capacity_reservation_specification {
    capacity_reservation_target {
      capacity_reservation_id = aws_ec2_capacity_reservation.test.id
    }
  }

  tags = {
    Name = %[1]q
  }
}

resource "aws_ec2_capacity_reservation" "test" {
  instance_type     = data.aws_ec2_instance_type_offering.available.instance_type
  instance_platform = %[2]q
  availability_zone = data.aws_availability_zones.available.names[0]
  instance_count    = 10

  tags = {
    Name = %[1]q
  }
}
`, rName, awstypes.CapacityReservationInstancePlatformLinuxUnix))
}

func testAccInstanceConfig_templateBasic(rName string) string {
	return acctest.ConfigCompose(
		acctest.ConfigLatestAmazonLinux2HVMEBSX8664AMI(),
		acctest.AvailableEC2InstanceTypeForRegion("t3.micro", "t2.micro", "t1.micro", "m1.small"),
		fmt.Sprintf(`
resource "aws_launch_template" "test" {
  name          = %[1]q
  image_id      = data.aws_ami.amzn2-ami-minimal-hvm-ebs-x86_64.id
  instance_type = data.aws_ec2_instance_type_offering.available.instance_type
}

resource "aws_instance" "test" {
  launch_template {
    id = aws_launch_template.test.id
  }

  tags = {
    Name = %[1]q
  }
}
`, rName))
}

func testAccInstanceConfig_templateOverrideTemplate(rName string) string {
	return acctest.ConfigCompose(
		acctest.ConfigLatestAmazonLinux2HVMEBSX8664AMI(),
		acctest.AvailableEC2InstanceTypeForRegionNamed("micro", "t3.micro", "t2.micro", "t1.micro", "m1.small"),
		acctest.AvailableEC2InstanceTypeForRegionNamed("small", "t3.small", "t2.small", "t1.small", "m1.medium"),
		fmt.Sprintf(`
resource "aws_launch_template" "test" {
  name          = %[1]q
  instance_type = data.aws_ec2_instance_type_offering.micro.instance_type
}

resource "aws_instance" "test" {
  ami           = data.aws_ami.amzn2-ami-minimal-hvm-ebs-x86_64.id
  instance_type = data.aws_ec2_instance_type_offering.small.instance_type

  launch_template {
    id = aws_launch_template.test.id
  }

  tags = {
    Name = %[1]q
  }
}
`, rName))
}

func testAccInstanceConfig_templateSpecificVersion(rName string) string {
	return acctest.ConfigCompose(
		acctest.ConfigLatestAmazonLinux2HVMEBSX8664AMI(),
		acctest.AvailableEC2InstanceTypeForRegion("t3.micro", "t2.micro", "t1.micro", "m1.small"),
		fmt.Sprintf(`
resource "aws_launch_template" "test" {
  name          = %[1]q
  image_id      = data.aws_ami.amzn2-ami-minimal-hvm-ebs-x86_64.id
  instance_type = data.aws_ec2_instance_type_offering.available.instance_type
}

resource "aws_instance" "test" {
  launch_template {
    id      = aws_launch_template.test.id
    version = aws_launch_template.test.default_version
  }

  tags = {
    Name = %[1]q
  }
}
`, rName))
}

func testAccInstanceConfig_templateModifyTemplate(rName string) string {
	return acctest.ConfigCompose(
		acctest.ConfigLatestAmazonLinux2HVMEBSX8664AMI(),
		acctest.AvailableEC2InstanceTypeForRegion("t3.small", "t2.small", "t1.small", "m1.medium"),
		fmt.Sprintf(`
resource "aws_launch_template" "test" {
  name          = %[1]q
  image_id      = data.aws_ami.amzn2-ami-minimal-hvm-ebs-x86_64.id
  instance_type = data.aws_ec2_instance_type_offering.available.instance_type
}

resource "aws_instance" "test" {
  launch_template {
    id = aws_launch_template.test.id
  }

  tags = {
    Name = %[1]q
  }
}
`, rName))
}

func testAccInstanceConfig_templateUpdateVersion(rName string) string {
	return acctest.ConfigCompose(
		acctest.ConfigLatestAmazonLinux2HVMEBSX8664AMI(),
		acctest.AvailableEC2InstanceTypeForRegion("t3.small", "t2.small", "t1.small", "m1.medium"),
		fmt.Sprintf(`
resource "aws_launch_template" "test" {
  name          = %[1]q
  image_id      = data.aws_ami.amzn2-ami-minimal-hvm-ebs-x86_64.id
  instance_type = data.aws_ec2_instance_type_offering.available.instance_type

  update_default_version = true
}

resource "aws_instance" "test" {
  launch_template {
    id      = aws_launch_template.test.id
    version = aws_launch_template.test.default_version
  }

  tags = {
    Name = %[1]q
  }
}
`, rName))
}

func testAccInstanceConfig_templateName(rName string) string {
	return acctest.ConfigCompose(
		acctest.ConfigLatestAmazonLinux2HVMEBSX8664AMI(),
		acctest.AvailableEC2InstanceTypeForRegion("t3.micro", "t2.micro", "t1.micro", "m1.small"),
		fmt.Sprintf(`
resource "aws_launch_template" "test" {
  name          = %[1]q
  image_id      = data.aws_ami.amzn2-ami-minimal-hvm-ebs-x86_64.id
  instance_type = data.aws_ec2_instance_type_offering.available.instance_type
}

resource "aws_instance" "test" {
  launch_template {
    name = aws_launch_template.test.name
  }

  tags = {
    Name = %[1]q
  }
}
`, rName))
}

func testAccInstanceConfig_templateWithIAMInstanceProfile(rName string) string {
	return acctest.ConfigCompose(
		acctest.ConfigLatestAmazonLinux2HVMEBSX8664AMI(),
		acctest.AvailableEC2InstanceTypeForRegion("t3.micro", "t2.micro", "t1.micro", "m1.small"),
		fmt.Sprintf(`
resource "aws_iam_role" "test" {
  name = %[1]q

  assume_role_policy = <<EOF
{
  "Version": "2012-10-17",
  "Statement": [
    {
      "Effect": "Allow",
      "Principal": {
        "Service": [
          "ec2.amazonaws.com"
        ]
      },
      "Action": [
        "sts:AssumeRole"
      ]
    }
  ]
}
EOF
}

resource "aws_iam_instance_profile" "test" {
  name = %[1]q
  role = aws_iam_role.test.name
}

resource "aws_launch_template" "test" {
  name          = %[1]q
  image_id      = data.aws_ami.amzn2-ami-minimal-hvm-ebs-x86_64.id
  instance_type = data.aws_ec2_instance_type_offering.available.instance_type

  iam_instance_profile {
    name = aws_iam_instance_profile.test.name
  }
}

resource "aws_instance" "test" {
  launch_template {
    name = aws_launch_template.test.name
  }

  tags = {
    Name = %[1]q
  }
}
`, rName))
}

func testAccInstanceConfig_templateSpotAndStop(rName string) string {
	return acctest.ConfigCompose(
		acctest.ConfigLatestAmazonLinux2HVMEBSX8664AMI(),
		acctest.AvailableEC2InstanceTypeForRegion("t3.micro", "t2.micro", "t1.micro", "m1.small"),
		fmt.Sprintf(`
resource "aws_launch_template" "test" {
  name          = %[1]q
  image_id      = data.aws_ami.amzn2-ami-minimal-hvm-ebs-x86_64.id
  instance_type = data.aws_ec2_instance_type_offering.available.instance_type

  instance_market_options {
    market_type = "spot"

    spot_options {
      instance_interruption_behavior = "stop"
      spot_instance_type             = "persistent"
    }
  }
}

resource "aws_instance" "test" {
  launch_template {
    name = aws_launch_template.test.name
  }

  tags = {
    Name = %[1]q
  }
}
`, rName))
}

func testAccInstanceConfig_basicWithSpot(rName string) string {
	return acctest.ConfigCompose(
		acctest.ConfigLatestAmazonLinux2HVMEBSARM64AMI(),
		acctest.AvailableEC2InstanceTypeForRegion("t4g.nano"),
		fmt.Sprintf(`
resource "aws_instance" "test" {
  ami = data.aws_ami.amzn2-ami-minimal-hvm-ebs-arm64.id

  instance_market_options {
    market_type = "spot"
  }

  instance_type = data.aws_ec2_instance_type_offering.available.instance_type

  tags = {
    Name = %[1]q
  }
}
`, rName))
}

func testAccInstanceConfig_templateWithVPCSecurityGroups(rName string) string {
	return acctest.ConfigCompose(
		acctest.ConfigLatestAmazonLinux2HVMEBSX8664AMI(),
		acctest.AvailableEC2InstanceTypeForRegion("t3.micro", "t2.micro", "t1.micro", "m1.small"),
		testAccInstanceConfig_vpcBase(rName, false, 0),
		fmt.Sprintf(`
resource "aws_iam_role" "test" {
  name = %[1]q

  assume_role_policy = <<EOF
{
  "Version": "2012-10-17",
  "Statement": [
    {
      "Effect": "Allow",
      "Principal": {
        "Service": [
          "ec2.amazonaws.com"
        ]
      },
      "Action": [
        "sts:AssumeRole"
      ]
    }
  ]
}
EOF
}

resource "aws_iam_instance_profile" "test" {
  name = %[1]q
  role = aws_iam_role.test.name
}

resource "aws_security_group" "test" {
  vpc_id = aws_vpc.test.id
  name   = %[1]q

  tags = {
    Name = %[1]q
  }
}

resource "aws_launch_template" "test" {
  name          = %[1]q
  image_id      = data.aws_ami.amzn2-ami-minimal-hvm-ebs-x86_64.id
  instance_type = data.aws_ec2_instance_type_offering.available.instance_type

  iam_instance_profile {
    name = aws_iam_instance_profile.test.name
  }

  vpc_security_group_ids = [aws_security_group.test.id]
}

resource "aws_instance" "test" {
  subnet_id = aws_subnet.test.id

  launch_template {
    name = aws_launch_template.test.name
  }

  tags = {
    Name = %[1]q
  }
}
`, rName))
}<|MERGE_RESOLUTION|>--- conflicted
+++ resolved
@@ -7280,7 +7280,24 @@
 `, rName, ipv6AddressCount))
 }
 
-<<<<<<< HEAD
+func testAccInstance_ipv6AddressesExplicit(rName string, addressCount int) string {
+	return acctest.ConfigCompose(
+		acctest.ConfigLatestAmazonLinux2HVMEBSX8664AMI(),
+		testAccInstanceConfig_vpcIPv6Base(rName),
+		fmt.Sprintf(`
+resource "aws_instance" "test" {
+  ami            = data.aws_ami.amzn2-ami-minimal-hvm-ebs-x86_64.id
+  instance_type  = "t2.medium"
+  subnet_id      = aws_subnet.test.id
+  ipv6_addresses = [for i in range(%[2]d) : cidrhost(aws_subnet.test.ipv6_cidr_block, i + 10)]
+
+  tags = {
+    Name = %[1]q
+  }
+}
+`, rName, addressCount))
+}
+
 // Returns a VPC, subnet, and EC2 instance, with public IP addresses: either dual-stack or IPv6-only.
 // All resources are named "test".
 func testAccInstanceConfig_IPv6Dualstack(rName string, IPv6Only bool) string {
@@ -7320,29 +7337,13 @@
   subnet_id          = aws_subnet.test.id
 
   associate_public_ip_address = !%[2]t
-=======
-func testAccInstance_ipv6AddressesExplicit(rName string, addressCount int) string {
-	return acctest.ConfigCompose(
-		acctest.ConfigLatestAmazonLinux2HVMEBSX8664AMI(),
-		testAccInstanceConfig_vpcIPv6Base(rName),
-		fmt.Sprintf(`
-resource "aws_instance" "test" {
-  ami            = data.aws_ami.amzn2-ami-minimal-hvm-ebs-x86_64.id
-  instance_type  = "t2.medium"
-  subnet_id      = aws_subnet.test.id
-  ipv6_addresses = [for i in range(%[2]d) : cidrhost(aws_subnet.test.ipv6_cidr_block, i + 10)]
->>>>>>> 69f9f176
-
-  tags = {
-    Name = %[1]q
-  }
-}
-<<<<<<< HEAD
+
+  tags = {
+    Name = %[1]q
+  }
+}
 `, rName, IPv6Only),
 	)
-=======
-`, rName, addressCount))
->>>>>>> 69f9f176
 }
 
 func testAccInstanceConfig_ebsKMSKeyARN(rName string) string {
