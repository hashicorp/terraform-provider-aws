--- conflicted
+++ resolved
@@ -5498,14 +5498,9 @@
 }
 
 func findKeyPairByName(ctx context.Context, conn *ec2.Client, name string) (*awstypes.KeyPairInfo, error) {
-<<<<<<< HEAD
-	input := &ec2.DescribeKeyPairsInput{
+	input := ec2.DescribeKeyPairsInput{
 		KeyNames:         []string{name},
 		IncludePublicKey: aws.Bool(true),
-=======
-	input := ec2.DescribeKeyPairsInput{
-		KeyNames: []string{name},
->>>>>>> 403a6f83
 	}
 
 	output, err := findKeyPair(ctx, conn, &input)
