--- conflicted
+++ resolved
@@ -276,11 +276,11 @@
 	return nil, err
 }
 
-func waitRouteTableReady(ctx context.Context, conn *ec2.Client, id string, timeout time.Duration) (*types.RouteTable, error) {
+func waitRouteTableReadyV2(ctx context.Context, conn *ec2.Client, id string, timeout time.Duration) (*types.RouteTable, error) {
 	stateConf := &retry.StateChangeConf{
 		Pending:                   []string{},
 		Target:                    []string{RouteTableStatusReady},
-		Refresh:                   statusRouteTable(ctx, conn, id),
+		Refresh:                   statusRouteTableV2(ctx, conn, id),
 		Timeout:                   timeout,
 		NotFoundChecks:            RouteTableNotFoundChecks,
 		ContinuousTargetOccurence: 2,
@@ -295,11 +295,11 @@
 	return nil, err
 }
 
-func waitRouteTableDeleted(ctx context.Context, conn *ec2.Client, id string, timeout time.Duration) (*types.RouteTable, error) {
+func waitRouteTableDeletedV2(ctx context.Context, conn *ec2.Client, id string, timeout time.Duration) (*types.RouteTable, error) {
 	stateConf := &retry.StateChangeConf{
 		Pending:                   []string{RouteTableStatusReady},
 		Target:                    []string{},
-		Refresh:                   statusRouteTable(ctx, conn, id),
+		Refresh:                   statusRouteTableV2(ctx, conn, id),
 		Timeout:                   timeout,
 		ContinuousTargetOccurence: 2,
 	}
@@ -462,7 +462,225 @@
 	return nil, err
 }
 
-<<<<<<< HEAD
+func waitVPCEndpointServicePrivateDNSNameVerifiedV2(ctx context.Context, conn *ec2.Client, id string, timeout time.Duration) (*types.PrivateDnsNameConfiguration, error) {
+	stateConf := &retry.StateChangeConf{
+		Pending:                   enum.Slice(types.DnsNameStatePendingVerification),
+		Target:                    enum.Slice(types.DnsNameStateVerified),
+		Refresh:                   statusVPCEndpointServicePrivateDNSNameConfigurationV2(ctx, conn, id),
+		Timeout:                   timeout,
+		ContinuousTargetOccurence: 2,
+	}
+
+	outputRaw, err := stateConf.WaitForStateContext(ctx)
+	if out, ok := outputRaw.(*types.PrivateDnsNameConfiguration); ok {
+		return out, err
+	}
+
+	return nil, err
+}
+
+func waitClientVPNEndpointDeleted(ctx context.Context, conn *ec2.Client, id string) (*types.ClientVpnEndpoint, error) {
+	const (
+		timeout = 5 * time.Minute
+	)
+	stateConf := &retry.StateChangeConf{
+		Pending: enum.Slice(types.ClientVpnEndpointStatusCodeDeleting),
+		Target:  []string{},
+		Refresh: statusClientVPNEndpointState(ctx, conn, id),
+		Timeout: timeout,
+	}
+
+	outputRaw, err := stateConf.WaitForStateContext(ctx)
+
+	if output, ok := outputRaw.(*types.ClientVpnEndpoint); ok {
+		tfresource.SetLastError(err, errors.New(aws.ToString(output.Status.Message)))
+
+		return output, err
+	}
+
+	return nil, err
+}
+
+func waitClientVPNEndpointClientConnectResponseOptionsUpdated(ctx context.Context, conn *ec2.Client, id string) (*types.ClientConnectResponseOptions, error) {
+	const (
+		timeout = 5 * time.Minute
+	)
+	stateConf := &retry.StateChangeConf{
+		Pending: enum.Slice(types.ClientVpnEndpointAttributeStatusCodeApplying),
+		Target:  enum.Slice(types.ClientVpnEndpointAttributeStatusCodeApplied),
+		Refresh: statusClientVPNEndpointClientConnectResponseOptionsState(ctx, conn, id),
+		Timeout: timeout,
+	}
+
+	outputRaw, err := stateConf.WaitForStateContext(ctx)
+
+	if output, ok := outputRaw.(*types.ClientConnectResponseOptions); ok {
+		tfresource.SetLastError(err, errors.New(aws.ToString(output.Status.Message)))
+
+		return output, err
+	}
+
+	return nil, err
+}
+
+func waitClientVPNAuthorizationRuleCreated(ctx context.Context, conn *ec2.Client, endpointID, targetNetworkCIDR, accessGroupID string, timeout time.Duration) (*types.AuthorizationRule, error) {
+	stateConf := &retry.StateChangeConf{
+		Pending: enum.Slice(types.ClientVpnAuthorizationRuleStatusCodeAuthorizing),
+		Target:  enum.Slice(types.ClientVpnAuthorizationRuleStatusCodeActive),
+		Refresh: statusClientVPNAuthorizationRule(ctx, conn, endpointID, targetNetworkCIDR, accessGroupID),
+		Timeout: timeout,
+	}
+
+	outputRaw, err := stateConf.WaitForStateContext(ctx)
+
+	if output, ok := outputRaw.(*types.AuthorizationRule); ok {
+		tfresource.SetLastError(err, errors.New(aws.ToString(output.Status.Message)))
+
+		return output, err
+	}
+
+	return nil, err
+}
+
+func waitClientVPNAuthorizationRuleDeleted(ctx context.Context, conn *ec2.Client, endpointID, targetNetworkCIDR, accessGroupID string, timeout time.Duration) (*types.AuthorizationRule, error) {
+	stateConf := &retry.StateChangeConf{
+		Pending: enum.Slice(types.ClientVpnAuthorizationRuleStatusCodeRevoking),
+		Target:  []string{},
+		Refresh: statusClientVPNAuthorizationRule(ctx, conn, endpointID, targetNetworkCIDR, accessGroupID),
+		Timeout: timeout,
+	}
+
+	outputRaw, err := stateConf.WaitForStateContext(ctx)
+
+	if output, ok := outputRaw.(*types.AuthorizationRule); ok {
+		tfresource.SetLastError(err, errors.New(aws.ToString(output.Status.Message)))
+
+		return output, err
+	}
+
+	return nil, err
+}
+
+func waitClientVPNNetworkAssociationCreated(ctx context.Context, conn *ec2.Client, associationID, endpointID string, timeout time.Duration) (*types.TargetNetwork, error) {
+	stateConf := &retry.StateChangeConf{
+		Pending:      enum.Slice(types.AssociationStatusCodeAssociating),
+		Target:       enum.Slice(types.AssociationStatusCodeAssociated),
+		Refresh:      statusClientVPNNetworkAssociation(ctx, conn, associationID, endpointID),
+		Timeout:      timeout,
+		Delay:        4 * time.Minute,
+		PollInterval: 10 * time.Second,
+	}
+
+	outputRaw, err := stateConf.WaitForStateContext(ctx)
+
+	if output, ok := outputRaw.(*types.TargetNetwork); ok {
+		tfresource.SetLastError(err, errors.New(aws.ToString(output.Status.Message)))
+
+		return output, err
+	}
+
+	return nil, err
+}
+
+func waitClientVPNNetworkAssociationDeleted(ctx context.Context, conn *ec2.Client, associationID, endpointID string, timeout time.Duration) (*types.TargetNetwork, error) {
+	stateConf := &retry.StateChangeConf{
+		Pending:      enum.Slice(types.AssociationStatusCodeDisassociating),
+		Target:       []string{},
+		Refresh:      statusClientVPNNetworkAssociation(ctx, conn, associationID, endpointID),
+		Timeout:      timeout,
+		Delay:        4 * time.Minute,
+		PollInterval: 10 * time.Second,
+	}
+
+	outputRaw, err := stateConf.WaitForStateContext(ctx)
+
+	if output, ok := outputRaw.(*types.TargetNetwork); ok {
+		tfresource.SetLastError(err, errors.New(aws.ToString(output.Status.Message)))
+
+		return output, err
+	}
+
+	return nil, err
+}
+
+func waitClientVPNRouteCreated(ctx context.Context, conn *ec2.Client, endpointID, targetSubnetID, destinationCIDR string, timeout time.Duration) (*types.ClientVpnRoute, error) {
+	stateConf := &retry.StateChangeConf{
+		Pending: enum.Slice(types.ClientVpnRouteStatusCodeCreating),
+		Target:  enum.Slice(types.ClientVpnRouteStatusCodeActive),
+		Refresh: statusClientVPNRoute(ctx, conn, endpointID, targetSubnetID, destinationCIDR),
+		Timeout: timeout,
+	}
+
+	outputRaw, err := stateConf.WaitForStateContext(ctx)
+
+	if output, ok := outputRaw.(*types.ClientVpnRoute); ok {
+		tfresource.SetLastError(err, errors.New(aws.ToString(output.Status.Message)))
+
+		return output, err
+	}
+
+	return nil, err
+}
+
+func waitClientVPNRouteDeleted(ctx context.Context, conn *ec2.Client, endpointID, targetSubnetID, destinationCIDR string, timeout time.Duration) (*types.ClientVpnRoute, error) {
+	stateConf := &retry.StateChangeConf{
+		Pending: enum.Slice(types.ClientVpnRouteStatusCodeActive, types.ClientVpnRouteStatusCodeDeleting),
+		Target:  []string{},
+		Refresh: statusClientVPNRoute(ctx, conn, endpointID, targetSubnetID, destinationCIDR),
+		Timeout: timeout,
+	}
+
+	outputRaw, err := stateConf.WaitForStateContext(ctx)
+
+	if output, ok := outputRaw.(*types.ClientVpnRoute); ok {
+		tfresource.SetLastError(err, errors.New(aws.ToString(output.Status.Message)))
+
+		return output, err
+	}
+
+	return nil, err
+}
+
+func waitCarrierGatewayCreated(ctx context.Context, conn *ec2.Client, id string) (*types.CarrierGateway, error) {
+	const (
+		timeout = 5 * time.Minute
+	)
+	stateConf := &retry.StateChangeConf{
+		Pending: enum.Slice(types.CarrierGatewayStatePending),
+		Target:  enum.Slice(types.CarrierGatewayStateAvailable),
+		Refresh: statusCarrierGateway(ctx, conn, id),
+		Timeout: timeout,
+	}
+
+	outputRaw, err := stateConf.WaitForStateContext(ctx)
+
+	if output, ok := outputRaw.(*types.CarrierGateway); ok {
+		return output, err
+	}
+
+	return nil, err
+}
+
+func waitCarrierGatewayDeleted(ctx context.Context, conn *ec2.Client, id string) (*types.CarrierGateway, error) {
+	const (
+		timeout = 5 * time.Minute
+	)
+	stateConf := &retry.StateChangeConf{
+		Pending: enum.Slice(types.CarrierGatewayStateDeleting),
+		Target:  []string{},
+		Refresh: statusCarrierGateway(ctx, conn, id),
+		Timeout: timeout,
+	}
+
+	outputRaw, err := stateConf.WaitForStateContext(ctx)
+
+	if output, ok := outputRaw.(*types.CarrierGateway); ok {
+		return output, err
+	}
+
+	return nil, err
+}
+
 const (
 	vpnConnectionCreatedTimeout = 40 * time.Minute
 	vpnConnectionDeletedTimeout = 30 * time.Minute
@@ -483,26 +701,11 @@
 
 	if output, ok := outputRaw.(*types.VpnConnection); ok {
 		return output, err
-=======
-func waitVPCEndpointServicePrivateDNSNameVerifiedV2(ctx context.Context, conn *ec2.Client, id string, timeout time.Duration) (*types.PrivateDnsNameConfiguration, error) {
-	stateConf := &retry.StateChangeConf{
-		Pending:                   enum.Slice(types.DnsNameStatePendingVerification),
-		Target:                    enum.Slice(types.DnsNameStateVerified),
-		Refresh:                   statusVPCEndpointServicePrivateDNSNameConfigurationV2(ctx, conn, id),
-		Timeout:                   timeout,
-		ContinuousTargetOccurence: 2,
-	}
-
-	outputRaw, err := stateConf.WaitForStateContext(ctx)
-	if out, ok := outputRaw.(*types.PrivateDnsNameConfiguration); ok {
-		return out, err
->>>>>>> eae23a82
-	}
-
-	return nil, err
-}
-
-<<<<<<< HEAD
+	}
+
+	return nil, err
+}
+
 func WaitVPNConnectionDeleted(ctx context.Context, conn *ec2.Client, id string) (*types.VpnConnection, error) {
 	stateConf := &retry.StateChangeConf{
 		Pending:    enum.Slice(types.VpnStateDeleting),
@@ -511,35 +714,17 @@
 		Timeout:    vpnConnectionDeletedTimeout,
 		Delay:      10 * time.Second,
 		MinTimeout: 10 * time.Second,
-=======
-func waitClientVPNEndpointDeleted(ctx context.Context, conn *ec2.Client, id string) (*types.ClientVpnEndpoint, error) {
-	const (
-		timeout = 5 * time.Minute
-	)
-	stateConf := &retry.StateChangeConf{
-		Pending: enum.Slice(types.ClientVpnEndpointStatusCodeDeleting),
-		Target:  []string{},
-		Refresh: statusClientVPNEndpointState(ctx, conn, id),
-		Timeout: timeout,
->>>>>>> eae23a82
-	}
-
-	outputRaw, err := stateConf.WaitForStateContext(ctx)
-
-<<<<<<< HEAD
+	}
+
+	outputRaw, err := stateConf.WaitForStateContext(ctx)
+
 	if output, ok := outputRaw.(*types.VpnConnection); ok {
-=======
-	if output, ok := outputRaw.(*types.ClientVpnEndpoint); ok {
-		tfresource.SetLastError(err, errors.New(aws.ToString(output.Status.Message)))
-
->>>>>>> eae23a82
-		return output, err
-	}
-
-	return nil, err
-}
-
-<<<<<<< HEAD
+		return output, err
+	}
+
+	return nil, err
+}
+
 func WaitVPNConnectionUpdated(ctx context.Context, conn *ec2.Client, id string) (*types.VpnConnection, error) {
 	stateConf := &retry.StateChangeConf{
 		Pending:    enum.Slice(vpnStateModifying),
@@ -548,35 +733,17 @@
 		Timeout:    vpnConnectionUpdatedTimeout,
 		Delay:      10 * time.Second,
 		MinTimeout: 10 * time.Second,
-=======
-func waitClientVPNEndpointClientConnectResponseOptionsUpdated(ctx context.Context, conn *ec2.Client, id string) (*types.ClientConnectResponseOptions, error) {
-	const (
-		timeout = 5 * time.Minute
-	)
-	stateConf := &retry.StateChangeConf{
-		Pending: enum.Slice(types.ClientVpnEndpointAttributeStatusCodeApplying),
-		Target:  enum.Slice(types.ClientVpnEndpointAttributeStatusCodeApplied),
-		Refresh: statusClientVPNEndpointClientConnectResponseOptionsState(ctx, conn, id),
-		Timeout: timeout,
->>>>>>> eae23a82
-	}
-
-	outputRaw, err := stateConf.WaitForStateContext(ctx)
-
-<<<<<<< HEAD
+	}
+
+	outputRaw, err := stateConf.WaitForStateContext(ctx)
+
 	if output, ok := outputRaw.(*types.VpnConnection); ok {
-=======
-	if output, ok := outputRaw.(*types.ClientConnectResponseOptions); ok {
-		tfresource.SetLastError(err, errors.New(aws.ToString(output.Status.Message)))
-
->>>>>>> eae23a82
-		return output, err
-	}
-
-	return nil, err
-}
-
-<<<<<<< HEAD
+		return output, err
+	}
+
+	return nil, err
+}
+
 const (
 	vpnConnectionRouteCreatedTimeout = 15 * time.Second
 	vpnConnectionRouteDeletedTimeout = 15 * time.Second
@@ -588,64 +755,34 @@
 		Target:  enum.Slice(types.VpnStateAvailable),
 		Refresh: StatusVPNConnectionRouteState(ctx, conn, vpnConnectionID, cidrBlock),
 		Timeout: vpnConnectionRouteCreatedTimeout,
-=======
-func waitClientVPNAuthorizationRuleCreated(ctx context.Context, conn *ec2.Client, endpointID, targetNetworkCIDR, accessGroupID string, timeout time.Duration) (*types.AuthorizationRule, error) {
-	stateConf := &retry.StateChangeConf{
-		Pending: enum.Slice(types.ClientVpnAuthorizationRuleStatusCodeAuthorizing),
-		Target:  enum.Slice(types.ClientVpnAuthorizationRuleStatusCodeActive),
-		Refresh: statusClientVPNAuthorizationRule(ctx, conn, endpointID, targetNetworkCIDR, accessGroupID),
-		Timeout: timeout,
->>>>>>> eae23a82
-	}
-
-	outputRaw, err := stateConf.WaitForStateContext(ctx)
-
-<<<<<<< HEAD
+	}
+
+	outputRaw, err := stateConf.WaitForStateContext(ctx)
+
 	if output, ok := outputRaw.(*types.VpnStaticRoute); ok {
-=======
-	if output, ok := outputRaw.(*types.AuthorizationRule); ok {
-		tfresource.SetLastError(err, errors.New(aws.ToString(output.Status.Message)))
-
->>>>>>> eae23a82
-		return output, err
-	}
-
-	return nil, err
-}
-
-<<<<<<< HEAD
+		return output, err
+	}
+
+	return nil, err
+}
+
 func WaitVPNConnectionRouteDeleted(ctx context.Context, conn *ec2.Client, vpnConnectionID, cidrBlock string) (*types.VpnStaticRoute, error) {
 	stateConf := &retry.StateChangeConf{
 		Pending: enum.Slice(types.VpnStatePending, types.VpnStateAvailable, types.VpnStateDeleting),
 		Target:  []string{},
 		Refresh: StatusVPNConnectionRouteState(ctx, conn, vpnConnectionID, cidrBlock),
 		Timeout: vpnConnectionRouteDeletedTimeout,
-=======
-func waitClientVPNAuthorizationRuleDeleted(ctx context.Context, conn *ec2.Client, endpointID, targetNetworkCIDR, accessGroupID string, timeout time.Duration) (*types.AuthorizationRule, error) {
-	stateConf := &retry.StateChangeConf{
-		Pending: enum.Slice(types.ClientVpnAuthorizationRuleStatusCodeRevoking),
-		Target:  []string{},
-		Refresh: statusClientVPNAuthorizationRule(ctx, conn, endpointID, targetNetworkCIDR, accessGroupID),
-		Timeout: timeout,
->>>>>>> eae23a82
-	}
-
-	outputRaw, err := stateConf.WaitForStateContext(ctx)
-
-<<<<<<< HEAD
+	}
+
+	outputRaw, err := stateConf.WaitForStateContext(ctx)
+
 	if output, ok := outputRaw.(*types.VpnStaticRoute); ok {
-=======
-	if output, ok := outputRaw.(*types.AuthorizationRule); ok {
-		tfresource.SetLastError(err, errors.New(aws.ToString(output.Status.Message)))
-
->>>>>>> eae23a82
-		return output, err
-	}
-
-	return nil, err
-}
-
-<<<<<<< HEAD
+		return output, err
+	}
+
+	return nil, err
+}
+
 const (
 	vpnGatewayCreatedTimeout = 10 * time.Minute
 	vpnGatewayDeletedTimeout = 10 * time.Minute
@@ -659,34 +796,17 @@
 		Timeout:    vpnGatewayCreatedTimeout,
 		Delay:      10 * time.Second,
 		MinTimeout: 10 * time.Second,
-=======
-func waitClientVPNNetworkAssociationCreated(ctx context.Context, conn *ec2.Client, associationID, endpointID string, timeout time.Duration) (*types.TargetNetwork, error) {
-	stateConf := &retry.StateChangeConf{
-		Pending:      enum.Slice(types.AssociationStatusCodeAssociating),
-		Target:       enum.Slice(types.AssociationStatusCodeAssociated),
-		Refresh:      statusClientVPNNetworkAssociation(ctx, conn, associationID, endpointID),
-		Timeout:      timeout,
-		Delay:        4 * time.Minute,
-		PollInterval: 10 * time.Second,
->>>>>>> eae23a82
-	}
-
-	outputRaw, err := stateConf.WaitForStateContext(ctx)
-
-<<<<<<< HEAD
+	}
+
+	outputRaw, err := stateConf.WaitForStateContext(ctx)
+
 	if output, ok := outputRaw.(*types.VpnGateway); ok {
-=======
-	if output, ok := outputRaw.(*types.TargetNetwork); ok {
-		tfresource.SetLastError(err, errors.New(aws.ToString(output.Status.Message)))
-
->>>>>>> eae23a82
-		return output, err
-	}
-
-	return nil, err
-}
-
-<<<<<<< HEAD
+		return output, err
+	}
+
+	return nil, err
+}
+
 func WaitVPNGatewayDeleted(ctx context.Context, conn *ec2.Client, id string) (*types.VpnGateway, error) {
 	stateConf := &retry.StateChangeConf{
 		Pending:    enum.Slice(types.VpnStateDeleting),
@@ -695,34 +815,17 @@
 		Timeout:    vpnGatewayDeletedTimeout,
 		Delay:      10 * time.Second,
 		MinTimeout: 10 * time.Second,
-=======
-func waitClientVPNNetworkAssociationDeleted(ctx context.Context, conn *ec2.Client, associationID, endpointID string, timeout time.Duration) (*types.TargetNetwork, error) {
-	stateConf := &retry.StateChangeConf{
-		Pending:      enum.Slice(types.AssociationStatusCodeDisassociating),
-		Target:       []string{},
-		Refresh:      statusClientVPNNetworkAssociation(ctx, conn, associationID, endpointID),
-		Timeout:      timeout,
-		Delay:        4 * time.Minute,
-		PollInterval: 10 * time.Second,
->>>>>>> eae23a82
-	}
-
-	outputRaw, err := stateConf.WaitForStateContext(ctx)
-
-<<<<<<< HEAD
+	}
+
+	outputRaw, err := stateConf.WaitForStateContext(ctx)
+
 	if output, ok := outputRaw.(*types.VpnGateway); ok {
-=======
-	if output, ok := outputRaw.(*types.TargetNetwork); ok {
-		tfresource.SetLastError(err, errors.New(aws.ToString(output.Status.Message)))
-
->>>>>>> eae23a82
-		return output, err
-	}
-
-	return nil, err
-}
-
-<<<<<<< HEAD
+		return output, err
+	}
+
+	return nil, err
+}
+
 const (
 	VPNGatewayDeletedTimeout = 5 * time.Minute
 
@@ -736,64 +839,34 @@
 		Target:  enum.Slice(types.AttachmentStatusAttached),
 		Refresh: StatusVPNGatewayVPCAttachmentState(ctx, conn, vpnGatewayID, vpcID),
 		Timeout: VPNGatewayVPCAttachmentAttachedTimeout,
-=======
-func waitClientVPNRouteCreated(ctx context.Context, conn *ec2.Client, endpointID, targetSubnetID, destinationCIDR string, timeout time.Duration) (*types.ClientVpnRoute, error) {
-	stateConf := &retry.StateChangeConf{
-		Pending: enum.Slice(types.ClientVpnRouteStatusCodeCreating),
-		Target:  enum.Slice(types.ClientVpnRouteStatusCodeActive),
-		Refresh: statusClientVPNRoute(ctx, conn, endpointID, targetSubnetID, destinationCIDR),
-		Timeout: timeout,
->>>>>>> eae23a82
-	}
-
-	outputRaw, err := stateConf.WaitForStateContext(ctx)
-
-<<<<<<< HEAD
+	}
+
+	outputRaw, err := stateConf.WaitForStateContext(ctx)
+
 	if output, ok := outputRaw.(*types.VpcAttachment); ok {
-=======
-	if output, ok := outputRaw.(*types.ClientVpnRoute); ok {
-		tfresource.SetLastError(err, errors.New(aws.ToString(output.Status.Message)))
-
->>>>>>> eae23a82
-		return output, err
-	}
-
-	return nil, err
-}
-
-<<<<<<< HEAD
+		return output, err
+	}
+
+	return nil, err
+}
+
 func WaitVPNGatewayVPCAttachmentDetached(ctx context.Context, conn *ec2.Client, vpnGatewayID, vpcID string) (*types.VpcAttachment, error) {
 	stateConf := &retry.StateChangeConf{
 		Pending: enum.Slice(types.AttachmentStatusAttached, types.AttachmentStatusDetaching),
 		Target:  []string{},
 		Refresh: StatusVPNGatewayVPCAttachmentState(ctx, conn, vpnGatewayID, vpcID),
 		Timeout: VPNGatewayVPCAttachmentDetachedTimeout,
-=======
-func waitClientVPNRouteDeleted(ctx context.Context, conn *ec2.Client, endpointID, targetSubnetID, destinationCIDR string, timeout time.Duration) (*types.ClientVpnRoute, error) {
-	stateConf := &retry.StateChangeConf{
-		Pending: enum.Slice(types.ClientVpnRouteStatusCodeActive, types.ClientVpnRouteStatusCodeDeleting),
-		Target:  []string{},
-		Refresh: statusClientVPNRoute(ctx, conn, endpointID, targetSubnetID, destinationCIDR),
-		Timeout: timeout,
->>>>>>> eae23a82
-	}
-
-	outputRaw, err := stateConf.WaitForStateContext(ctx)
-
-<<<<<<< HEAD
+	}
+
+	outputRaw, err := stateConf.WaitForStateContext(ctx)
+
 	if output, ok := outputRaw.(*types.VpcAttachment); ok {
-=======
-	if output, ok := outputRaw.(*types.ClientVpnRoute); ok {
-		tfresource.SetLastError(err, errors.New(aws.ToString(output.Status.Message)))
-
->>>>>>> eae23a82
-		return output, err
-	}
-
-	return nil, err
-}
-
-<<<<<<< HEAD
+		return output, err
+	}
+
+	return nil, err
+}
+
 const (
 	customerGatewayCreatedTimeout = 10 * time.Minute
 	customerGatewayDeletedTimeout = 5 * time.Minute
@@ -807,59 +880,28 @@
 		Timeout:    customerGatewayCreatedTimeout,
 		Delay:      10 * time.Second,
 		MinTimeout: 3 * time.Second,
-=======
-func waitCarrierGatewayCreated(ctx context.Context, conn *ec2.Client, id string) (*types.CarrierGateway, error) {
-	const (
-		timeout = 5 * time.Minute
-	)
-	stateConf := &retry.StateChangeConf{
-		Pending: enum.Slice(types.CarrierGatewayStatePending),
-		Target:  enum.Slice(types.CarrierGatewayStateAvailable),
-		Refresh: statusCarrierGateway(ctx, conn, id),
-		Timeout: timeout,
->>>>>>> eae23a82
-	}
-
-	outputRaw, err := stateConf.WaitForStateContext(ctx)
-
-<<<<<<< HEAD
+	}
+
+	outputRaw, err := stateConf.WaitForStateContext(ctx)
+
 	if output, ok := outputRaw.(*types.CustomerGateway); ok {
-=======
-	if output, ok := outputRaw.(*types.CarrierGateway); ok {
->>>>>>> eae23a82
-		return output, err
-	}
-
-	return nil, err
-}
-
-<<<<<<< HEAD
+		return output, err
+	}
+
+	return nil, err
+}
+
 func WaitCustomerGatewayDeleted(ctx context.Context, conn *ec2.Client, id string) (*types.CustomerGateway, error) {
 	stateConf := &retry.StateChangeConf{
 		Pending: enum.Slice(CustomerGatewayStateAvailable, CustomerGatewayStateDeleting),
 		Target:  []string{},
 		Refresh: StatusCustomerGatewayState(ctx, conn, id),
 		Timeout: customerGatewayDeletedTimeout,
-=======
-func waitCarrierGatewayDeleted(ctx context.Context, conn *ec2.Client, id string) (*types.CarrierGateway, error) {
-	const (
-		timeout = 5 * time.Minute
-	)
-	stateConf := &retry.StateChangeConf{
-		Pending: enum.Slice(types.CarrierGatewayStateDeleting),
-		Target:  []string{},
-		Refresh: statusCarrierGateway(ctx, conn, id),
-		Timeout: timeout,
->>>>>>> eae23a82
-	}
-
-	outputRaw, err := stateConf.WaitForStateContext(ctx)
-
-<<<<<<< HEAD
+	}
+
+	outputRaw, err := stateConf.WaitForStateContext(ctx)
+
 	if output, ok := outputRaw.(*types.CustomerGateway); ok {
-=======
-	if output, ok := outputRaw.(*types.CarrierGateway); ok {
->>>>>>> eae23a82
 		return output, err
 	}
 
