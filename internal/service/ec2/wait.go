package ec2

import (
	"context"
	"errors"
	"fmt"
	"strconv"
	"time"

	"github.com/aws/aws-sdk-go/aws"
	"github.com/aws/aws-sdk-go/service/ec2"
	"github.com/hashicorp/aws-sdk-go-base/v2/awsv1shim/v2/tfawserr"
	multierror "github.com/hashicorp/go-multierror"
	"github.com/hashicorp/terraform-plugin-sdk/v2/helper/resource"
	"github.com/hashicorp/terraform-provider-aws/internal/tfresource"
)

const (
	InstanceReadyTimeout = 10 * time.Minute
	InstanceStartTimeout = 10 * time.Minute
	InstanceStopTimeout  = 10 * time.Minute

	// General timeout for EC2 resource creations to propagate.
	// See https://docs.aws.amazon.com/AWSEC2/latest/APIReference/query-api-troubleshooting.html#eventual-consistency.
	propagationTimeout = 2 * time.Minute

	RouteNotFoundChecks                        = 1000 // Should exceed any reasonable custom timeout value.
	RouteTableNotFoundChecks                   = 1000 // Should exceed any reasonable custom timeout value.
	RouteTableAssociationCreatedNotFoundChecks = 1000 // Should exceed any reasonable custom timeout value.
	SecurityGroupNotFoundChecks                = 1000 // Should exceed any reasonable custom timeout value.
	InternetGatewayNotFoundChecks              = 1000 // Should exceed any reasonable custom timeout value.
)

const (
	AvailabilityZoneGroupOptInStatusTimeout = 10 * time.Minute
)

func WaitAvailabilityZoneGroupOptedIn(ctx context.Context, conn *ec2.EC2, name string) (*ec2.AvailabilityZone, error) {
	stateConf := &resource.StateChangeConf{
		Pending: []string{ec2.AvailabilityZoneOptInStatusNotOptedIn},
		Target:  []string{ec2.AvailabilityZoneOptInStatusOptedIn},
		Refresh: StatusAvailabilityZoneGroupOptInStatus(ctx, conn, name),
		Timeout: AvailabilityZoneGroupOptInStatusTimeout,
	}

	outputRaw, err := stateConf.WaitForStateContext(ctx)

	if output, ok := outputRaw.(*ec2.AvailabilityZone); ok {
		return output, err
	}

	return nil, err
}

func WaitAvailabilityZoneGroupNotOptedIn(ctx context.Context, conn *ec2.EC2, name string) (*ec2.AvailabilityZone, error) {
	stateConf := &resource.StateChangeConf{
		Pending: []string{ec2.AvailabilityZoneOptInStatusOptedIn},
		Target:  []string{ec2.AvailabilityZoneOptInStatusNotOptedIn},
		Refresh: StatusAvailabilityZoneGroupOptInStatus(ctx, conn, name),
		Timeout: AvailabilityZoneGroupOptInStatusTimeout,
	}

	outputRaw, err := stateConf.WaitForStateContext(ctx)

	if output, ok := outputRaw.(*ec2.AvailabilityZone); ok {
		return output, err
	}

	return nil, err
}

const (
	CapacityReservationActiveTimeout  = 2 * time.Minute
	CapacityReservationDeletedTimeout = 2 * time.Minute
)

func WaitCapacityReservationActive(ctx context.Context, conn *ec2.EC2, id string) (*ec2.CapacityReservation, error) {
	stateConf := &resource.StateChangeConf{
		Pending: []string{ec2.CapacityReservationStatePending},
		Target:  []string{ec2.CapacityReservationStateActive},
		Refresh: StatusCapacityReservationState(ctx, conn, id),
		Timeout: CapacityReservationActiveTimeout,
	}

	outputRaw, err := stateConf.WaitForStateContext(ctx)

	if output, ok := outputRaw.(*ec2.CapacityReservation); ok {
		return output, err
	}

	return nil, err
}

func WaitCapacityReservationDeleted(ctx context.Context, conn *ec2.EC2, id string) (*ec2.CapacityReservation, error) {
	stateConf := &resource.StateChangeConf{
		Pending: []string{ec2.CapacityReservationStateActive},
		Target:  []string{},
		Refresh: StatusCapacityReservationState(ctx, conn, id),
		Timeout: CapacityReservationDeletedTimeout,
	}

	outputRaw, err := stateConf.WaitForStateContext(ctx)

	if output, ok := outputRaw.(*ec2.CapacityReservation); ok {
		return output, err
	}

	return nil, err
}

const (
	CarrierGatewayAvailableTimeout = 5 * time.Minute

	CarrierGatewayDeletedTimeout = 5 * time.Minute
)

func WaitCarrierGatewayCreated(ctx context.Context, conn *ec2.EC2, id string) (*ec2.CarrierGateway, error) {
	stateConf := &resource.StateChangeConf{
		Pending: []string{ec2.CarrierGatewayStatePending},
		Target:  []string{ec2.CarrierGatewayStateAvailable},
		Refresh: StatusCarrierGatewayState(ctx, conn, id),
		Timeout: CarrierGatewayAvailableTimeout,
	}

	outputRaw, err := stateConf.WaitForStateContext(ctx)

	if output, ok := outputRaw.(*ec2.CarrierGateway); ok {
		return output, err
	}

	return nil, err
}

func WaitCarrierGatewayDeleted(ctx context.Context, conn *ec2.EC2, id string) (*ec2.CarrierGateway, error) {
	stateConf := &resource.StateChangeConf{
		Pending: []string{ec2.CarrierGatewayStateDeleting},
		Target:  []string{},
		Refresh: StatusCarrierGatewayState(ctx, conn, id),
		Timeout: CarrierGatewayDeletedTimeout,
	}

	outputRaw, err := stateConf.WaitForStateContext(ctx)

	if output, ok := outputRaw.(*ec2.CarrierGateway); ok {
		return output, err
	}

	return nil, err
}

const (
	// Maximum amount of time to wait for a LocalGatewayRouteTableVpcAssociation to return Associated
	LocalGatewayRouteTableVPCAssociationAssociatedTimeout = 5 * time.Minute

	// Maximum amount of time to wait for a LocalGatewayRouteTableVpcAssociation to return Disassociated
	LocalGatewayRouteTableVPCAssociationDisassociatedTimeout = 5 * time.Minute
)

// WaitLocalGatewayRouteTableVPCAssociationAssociated waits for a LocalGatewayRouteTableVpcAssociation to return Associated
func WaitLocalGatewayRouteTableVPCAssociationAssociated(ctx context.Context, conn *ec2.EC2, localGatewayRouteTableVpcAssociationID string) (*ec2.LocalGatewayRouteTableVpcAssociation, error) {
	stateConf := &resource.StateChangeConf{
		Pending: []string{ec2.RouteTableAssociationStateCodeAssociating},
		Target:  []string{ec2.RouteTableAssociationStateCodeAssociated},
		Refresh: StatusLocalGatewayRouteTableVPCAssociationState(ctx, conn, localGatewayRouteTableVpcAssociationID),
		Timeout: LocalGatewayRouteTableVPCAssociationAssociatedTimeout,
	}

	outputRaw, err := stateConf.WaitForStateContext(ctx)

	if output, ok := outputRaw.(*ec2.LocalGatewayRouteTableVpcAssociation); ok {
		return output, err
	}

	return nil, err
}

// WaitLocalGatewayRouteTableVPCAssociationDisassociated waits for a LocalGatewayRouteTableVpcAssociation to return Disassociated
func WaitLocalGatewayRouteTableVPCAssociationDisassociated(ctx context.Context, conn *ec2.EC2, localGatewayRouteTableVpcAssociationID string) (*ec2.LocalGatewayRouteTableVpcAssociation, error) {
	stateConf := &resource.StateChangeConf{
		Pending: []string{ec2.RouteTableAssociationStateCodeDisassociating},
		Target:  []string{ec2.RouteTableAssociationStateCodeDisassociated},
		Refresh: StatusLocalGatewayRouteTableVPCAssociationState(ctx, conn, localGatewayRouteTableVpcAssociationID),
		Timeout: LocalGatewayRouteTableVPCAssociationAssociatedTimeout,
	}

	outputRaw, err := stateConf.WaitForStateContext(ctx)

	if output, ok := outputRaw.(*ec2.LocalGatewayRouteTableVpcAssociation); ok {
		return output, err
	}

	return nil, err
}

const (
	ClientVPNEndpointDeletedTimeout          = 5 * time.Minute
	ClientVPNEndpointAttributeUpdatedTimeout = 5 * time.Minute
)

func WaitClientVPNEndpointDeleted(ctx context.Context, conn *ec2.EC2, id string) (*ec2.ClientVpnEndpoint, error) {
	stateConf := &resource.StateChangeConf{
		Pending: []string{ec2.ClientVpnEndpointStatusCodeDeleting},
		Target:  []string{},
		Refresh: StatusClientVPNEndpointState(ctx, conn, id),
		Timeout: ClientVPNEndpointDeletedTimeout,
	}

	outputRaw, err := stateConf.WaitForStateContext(ctx)

	if output, ok := outputRaw.(*ec2.ClientVpnEndpoint); ok {
		tfresource.SetLastError(err, errors.New(aws.StringValue(output.Status.Message)))

		return output, err
	}

	return nil, err
}

func WaitClientVPNEndpointClientConnectResponseOptionsUpdated(ctx context.Context, conn *ec2.EC2, id string) (*ec2.ClientConnectResponseOptions, error) {
	stateConf := &resource.StateChangeConf{
		Pending: []string{ec2.ClientVpnEndpointAttributeStatusCodeApplying},
		Target:  []string{ec2.ClientVpnEndpointAttributeStatusCodeApplied},
		Refresh: StatusClientVPNEndpointClientConnectResponseOptionsState(ctx, conn, id),
		Timeout: ClientVPNEndpointAttributeUpdatedTimeout,
	}

	outputRaw, err := stateConf.WaitForStateContext(ctx)

	if output, ok := outputRaw.(*ec2.ClientConnectResponseOptions); ok {
		tfresource.SetLastError(err, errors.New(aws.StringValue(output.Status.Message)))

		return output, err
	}

	return nil, err
}

const (
	ClientVPNAuthorizationRuleCreatedTimeout = 10 * time.Minute
	ClientVPNAuthorizationRuleDeletedTimeout = 10 * time.Minute
)

func WaitClientVPNAuthorizationRuleCreated(ctx context.Context, conn *ec2.EC2, endpointID, targetNetworkCIDR, accessGroupID string, timeout time.Duration) (*ec2.AuthorizationRule, error) {
	stateConf := &resource.StateChangeConf{
		Pending: []string{ec2.ClientVpnAuthorizationRuleStatusCodeAuthorizing},
		Target:  []string{ec2.ClientVpnAuthorizationRuleStatusCodeActive},
		Refresh: StatusClientVPNAuthorizationRule(ctx, conn, endpointID, targetNetworkCIDR, accessGroupID),
		Timeout: timeout,
	}

	outputRaw, err := stateConf.WaitForStateContext(ctx)

	if output, ok := outputRaw.(*ec2.AuthorizationRule); ok {
		tfresource.SetLastError(err, errors.New(aws.StringValue(output.Status.Message)))

		return output, err
	}

	return nil, err
}

func WaitClientVPNAuthorizationRuleDeleted(ctx context.Context, conn *ec2.EC2, endpointID, targetNetworkCIDR, accessGroupID string, timeout time.Duration) (*ec2.AuthorizationRule, error) {
	stateConf := &resource.StateChangeConf{
		Pending: []string{ec2.ClientVpnAuthorizationRuleStatusCodeRevoking},
		Target:  []string{},
		Refresh: StatusClientVPNAuthorizationRule(ctx, conn, endpointID, targetNetworkCIDR, accessGroupID),
		Timeout: timeout,
	}

	outputRaw, err := stateConf.WaitForStateContext(ctx)

	if output, ok := outputRaw.(*ec2.AuthorizationRule); ok {
		tfresource.SetLastError(err, errors.New(aws.StringValue(output.Status.Message)))

		return output, err
	}

	return nil, err
}

const (
	ClientVPNNetworkAssociationCreatedTimeout     = 30 * time.Minute
	ClientVPNNetworkAssociationCreatedDelay       = 4 * time.Minute
	ClientVPNNetworkAssociationDeletedTimeout     = 30 * time.Minute
	ClientVPNNetworkAssociationDeletedDelay       = 4 * time.Minute
	ClientVPNNetworkAssociationStatusPollInterval = 10 * time.Second
)

func WaitClientVPNNetworkAssociationCreated(ctx context.Context, conn *ec2.EC2, associationID, endpointID string, timeout time.Duration) (*ec2.TargetNetwork, error) {
	stateConf := &resource.StateChangeConf{
		Pending:      []string{ec2.AssociationStatusCodeAssociating},
		Target:       []string{ec2.AssociationStatusCodeAssociated},
		Refresh:      StatusClientVPNNetworkAssociation(ctx, conn, associationID, endpointID),
		Timeout:      timeout,
		Delay:        ClientVPNNetworkAssociationCreatedDelay,
		PollInterval: ClientVPNNetworkAssociationStatusPollInterval,
	}

	outputRaw, err := stateConf.WaitForStateContext(ctx)

	if output, ok := outputRaw.(*ec2.TargetNetwork); ok {
		tfresource.SetLastError(err, errors.New(aws.StringValue(output.Status.Message)))

		return output, err
	}

	return nil, err
}

func WaitClientVPNNetworkAssociationDeleted(ctx context.Context, conn *ec2.EC2, associationID, endpointID string, timeout time.Duration) (*ec2.TargetNetwork, error) {
	stateConf := &resource.StateChangeConf{
		Pending:      []string{ec2.AssociationStatusCodeDisassociating},
		Target:       []string{},
		Refresh:      StatusClientVPNNetworkAssociation(ctx, conn, associationID, endpointID),
		Timeout:      timeout,
		Delay:        ClientVPNNetworkAssociationDeletedDelay,
		PollInterval: ClientVPNNetworkAssociationStatusPollInterval,
	}

	outputRaw, err := stateConf.WaitForStateContext(ctx)

	if output, ok := outputRaw.(*ec2.TargetNetwork); ok {
		tfresource.SetLastError(err, errors.New(aws.StringValue(output.Status.Message)))

		return output, err
	}

	return nil, err
}

const (
	ClientVPNRouteCreatedTimeout = 1 * time.Minute
	ClientVPNRouteDeletedTimeout = 1 * time.Minute
)

func WaitClientVPNRouteCreated(ctx context.Context, conn *ec2.EC2, endpointID, targetSubnetID, destinationCIDR string, timeout time.Duration) (*ec2.ClientVpnRoute, error) {
	stateConf := &resource.StateChangeConf{
		Pending: []string{ec2.ClientVpnRouteStatusCodeCreating},
		Target:  []string{ec2.ClientVpnRouteStatusCodeActive},
		Refresh: StatusClientVPNRoute(ctx, conn, endpointID, targetSubnetID, destinationCIDR),
		Timeout: timeout,
	}

	outputRaw, err := stateConf.WaitForStateContext(ctx)

	if output, ok := outputRaw.(*ec2.ClientVpnRoute); ok {
		tfresource.SetLastError(err, errors.New(aws.StringValue(output.Status.Message)))

		return output, err
	}

	return nil, err
}

func WaitClientVPNRouteDeleted(ctx context.Context, conn *ec2.EC2, endpointID, targetSubnetID, destinationCIDR string, timeout time.Duration) (*ec2.ClientVpnRoute, error) {
	stateConf := &resource.StateChangeConf{
		Pending: []string{ec2.ClientVpnRouteStatusCodeActive, ec2.ClientVpnRouteStatusCodeDeleting},
		Target:  []string{},
		Refresh: StatusClientVPNRoute(ctx, conn, endpointID, targetSubnetID, destinationCIDR),
		Timeout: timeout,
	}

	outputRaw, err := stateConf.WaitForStateContext(ctx)

	if output, ok := outputRaw.(*ec2.ClientVpnRoute); ok {
		tfresource.SetLastError(err, errors.New(aws.StringValue(output.Status.Message)))

		return output, err
	}

	return nil, err
}

func WaitFleet(ctx context.Context, conn *ec2.EC2, id string, pending, target []string, timeout, delay time.Duration) (*ec2.FleetData, error) {
	stateConf := &resource.StateChangeConf{
		Pending:    pending,
		Target:     target,
		Refresh:    StatusFleetState(ctx, conn, id),
		Timeout:    timeout,
		Delay:      delay,
		MinTimeout: 1 * time.Second,
	}

	outputRaw, err := stateConf.WaitForStateContext(ctx)

	if output, ok := outputRaw.(*ec2.FleetData); ok {
		return output, err
	}

	return nil, err
}

func WaitImageAvailable(ctx context.Context, conn *ec2.EC2, id string, timeout time.Duration) (*ec2.Image, error) {
	stateConf := &resource.StateChangeConf{
		Pending:    []string{ec2.ImageStatePending},
		Target:     []string{ec2.ImageStateAvailable},
		Refresh:    StatusImageState(ctx, conn, id),
		Timeout:    timeout,
		Delay:      amiRetryDelay,
		MinTimeout: amiRetryMinTimeout,
	}

	outputRaw, err := stateConf.WaitForStateContext(ctx)

	if output, ok := outputRaw.(*ec2.Image); ok {
		if stateReason := output.StateReason; stateReason != nil {
			tfresource.SetLastError(err, errors.New(aws.StringValue(stateReason.Message)))
		}

		return output, err
	}

	return nil, err
}

func WaitImageDeleted(ctx context.Context, conn *ec2.EC2, id string, timeout time.Duration) (*ec2.Image, error) {
	stateConf := &resource.StateChangeConf{
		Pending:    []string{ec2.ImageStateAvailable, ec2.ImageStateFailed, ec2.ImageStatePending},
		Target:     []string{},
		Refresh:    StatusImageState(ctx, conn, id),
		Timeout:    timeout,
		Delay:      amiRetryDelay,
		MinTimeout: amiRetryMinTimeout,
	}

	outputRaw, err := stateConf.WaitForStateContext(ctx)

	if output, ok := outputRaw.(*ec2.Image); ok {
		if stateReason := output.StateReason; stateReason != nil {
			tfresource.SetLastError(err, errors.New(aws.StringValue(stateReason.Message)))
		}

		return output, err
	}

	return nil, err
}

func WaitInstanceIAMInstanceProfileUpdated(ctx context.Context, conn *ec2.EC2, instanceID string, expectedValue string) (*ec2.Instance, error) {
	stateConf := &resource.StateChangeConf{
		Target:     []string{expectedValue},
		Refresh:    StatusInstanceIAMInstanceProfile(ctx, conn, instanceID),
		Timeout:    propagationTimeout,
		Delay:      10 * time.Second,
		MinTimeout: 3 * time.Second,
	}

	outputRaw, err := stateConf.WaitForStateContext(ctx)

	if output, ok := outputRaw.(*ec2.Instance); ok {
		return output, err
	}

	return nil, err
}

func WaitInstanceCreated(ctx context.Context, conn *ec2.EC2, id string, timeout time.Duration) (*ec2.Instance, error) {
	stateConf := &resource.StateChangeConf{
		Pending:    []string{ec2.InstanceStateNamePending},
		Target:     []string{ec2.InstanceStateNameRunning},
		Refresh:    StatusInstanceState(ctx, conn, id),
		Timeout:    timeout,
		Delay:      10 * time.Second,
		MinTimeout: 3 * time.Second,
	}

	outputRaw, err := stateConf.WaitForStateContext(ctx)

	if output, ok := outputRaw.(*ec2.Instance); ok {
		if stateReason := output.StateReason; stateReason != nil {
			tfresource.SetLastError(err, errors.New(aws.StringValue(stateReason.Message)))
		}

		return output, err
	}

	return nil, err
}

func WaitInstanceDeleted(ctx context.Context, conn *ec2.EC2, id string, timeout time.Duration) (*ec2.Instance, error) {
	stateConf := &resource.StateChangeConf{
		Pending: []string{
			ec2.InstanceStateNamePending,
			ec2.InstanceStateNameRunning,
			ec2.InstanceStateNameShuttingDown,
			ec2.InstanceStateNameStopping,
			ec2.InstanceStateNameStopped,
		},
		Target:     []string{ec2.InstanceStateNameTerminated},
		Refresh:    StatusInstanceState(ctx, conn, id),
		Timeout:    timeout,
		Delay:      10 * time.Second,
		MinTimeout: 3 * time.Second,
	}

	outputRaw, err := stateConf.WaitForStateContext(ctx)

	if output, ok := outputRaw.(*ec2.Instance); ok {
		if stateReason := output.StateReason; stateReason != nil {
			tfresource.SetLastError(err, errors.New(aws.StringValue(stateReason.Message)))
		}

		return output, err
	}

	return nil, err
}

func WaitInstanceReady(ctx context.Context, conn *ec2.EC2, id string, timeout time.Duration) (*ec2.Instance, error) {
	stateConf := &resource.StateChangeConf{
		Pending:    []string{ec2.InstanceStateNamePending, ec2.InstanceStateNameStopping},
		Target:     []string{ec2.InstanceStateNameRunning, ec2.InstanceStateNameStopped},
		Refresh:    StatusInstanceState(ctx, conn, id),
		Timeout:    timeout,
		Delay:      10 * time.Second,
		MinTimeout: 3 * time.Second,
	}

	outputRaw, err := stateConf.WaitForStateContext(ctx)

	if output, ok := outputRaw.(*ec2.Instance); ok {
		if stateReason := output.StateReason; stateReason != nil {
			tfresource.SetLastError(err, errors.New(aws.StringValue(stateReason.Message)))
		}

		return output, err
	}

	return nil, err
}

func WaitInstanceStarted(ctx context.Context, conn *ec2.EC2, id string, timeout time.Duration) (*ec2.Instance, error) {
	stateConf := &resource.StateChangeConf{
		Pending:    []string{ec2.InstanceStateNamePending, ec2.InstanceStateNameStopped},
		Target:     []string{ec2.InstanceStateNameRunning},
		Refresh:    StatusInstanceState(ctx, conn, id),
		Timeout:    timeout,
		Delay:      10 * time.Second,
		MinTimeout: 3 * time.Second,
	}

	outputRaw, err := stateConf.WaitForStateContext(ctx)

	if output, ok := outputRaw.(*ec2.Instance); ok {
		if stateReason := output.StateReason; stateReason != nil {
			tfresource.SetLastError(err, errors.New(aws.StringValue(stateReason.Message)))
		}

		return output, err
	}

	return nil, err
}

func WaitInstanceStopped(ctx context.Context, conn *ec2.EC2, id string, timeout time.Duration) (*ec2.Instance, error) {
	stateConf := &resource.StateChangeConf{
		Pending: []string{
			ec2.InstanceStateNamePending,
			ec2.InstanceStateNameRunning,
			ec2.InstanceStateNameShuttingDown,
			ec2.InstanceStateNameStopping,
		},
		Target:     []string{ec2.InstanceStateNameStopped},
		Refresh:    StatusInstanceState(ctx, conn, id),
		Timeout:    timeout,
		Delay:      10 * time.Second,
		MinTimeout: 3 * time.Second,
	}

	outputRaw, err := stateConf.WaitForStateContext(ctx)

	if output, ok := outputRaw.(*ec2.Instance); ok {
		if stateReason := output.StateReason; stateReason != nil {
			tfresource.SetLastError(err, errors.New(aws.StringValue(stateReason.Message)))
		}

		return output, err
	}

	return nil, err
}

func WaitInstanceCapacityReservationSpecificationUpdated(ctx context.Context, conn *ec2.EC2, instanceID string, expectedValue *ec2.CapacityReservationSpecification) (*ec2.Instance, error) {
	stateConf := &resource.StateChangeConf{
		Target:     []string{strconv.FormatBool(true)},
		Refresh:    StatusInstanceCapacityReservationSpecificationEquals(ctx, conn, instanceID, expectedValue),
		Timeout:    propagationTimeout,
		Delay:      10 * time.Second,
		MinTimeout: 3 * time.Second,
	}

	outputRaw, err := stateConf.WaitForStateContext(ctx)

	if output, ok := outputRaw.(*ec2.Instance); ok {
		return output, err
	}

	return nil, err
}

func WaitInstanceMaintenanceOptionsAutoRecoveryUpdated(ctx context.Context, conn *ec2.EC2, id, expectedValue string, timeout time.Duration) (*ec2.InstanceMaintenanceOptions, error) {
	stateConf := &resource.StateChangeConf{
		Target:     []string{expectedValue},
		Refresh:    StatusInstanceMaintenanceOptionsAutoRecovery(ctx, conn, id),
		Timeout:    timeout,
		Delay:      10 * time.Second,
		MinTimeout: 3 * time.Second,
	}

	outputRaw, err := stateConf.WaitForStateContext(ctx)

	if output, ok := outputRaw.(*ec2.InstanceMaintenanceOptions); ok {
		return output, err
	}

	return nil, err
}

func WaitInstanceMetadataOptionsApplied(ctx context.Context, conn *ec2.EC2, id string, timeout time.Duration) (*ec2.InstanceMetadataOptionsResponse, error) {
	stateConf := &resource.StateChangeConf{
		Pending:    []string{ec2.InstanceMetadataOptionsStatePending},
		Target:     []string{ec2.InstanceMetadataOptionsStateApplied},
		Refresh:    StatusInstanceMetadataOptionsState(ctx, conn, id),
		Timeout:    timeout,
		Delay:      10 * time.Second,
		MinTimeout: 3 * time.Second,
	}

	outputRaw, err := stateConf.WaitForStateContext(ctx)

	if output, ok := outputRaw.(*ec2.InstanceMetadataOptionsResponse); ok {
		return output, err
	}

	return nil, err
}

func WaitInstanceRootBlockDeviceDeleteOnTerminationUpdated(ctx context.Context, conn *ec2.EC2, id string, expectedValue bool, timeout time.Duration) (*ec2.EbsInstanceBlockDevice, error) {
	stateConf := &resource.StateChangeConf{
		Target:     []string{strconv.FormatBool(expectedValue)},
		Refresh:    StatusInstanceRootBlockDeviceDeleteOnTermination(ctx, conn, id),
		Timeout:    timeout,
		Delay:      10 * time.Second,
		MinTimeout: 3 * time.Second,
	}

	outputRaw, err := stateConf.WaitForStateContext(ctx)

	if output, ok := outputRaw.(*ec2.EbsInstanceBlockDevice); ok {
		return output, err
	}

	return nil, err
}

const ManagedPrefixListEntryCreateTimeout = 5 * time.Minute

func WaitRouteDeleted(ctx context.Context, conn *ec2.EC2, routeFinder RouteFinder, routeTableID, destination string, timeout time.Duration) (*ec2.Route, error) {
	stateConf := &resource.StateChangeConf{
		Pending:                   []string{RouteStatusReady},
		Target:                    []string{},
		Refresh:                   StatusRoute(ctx, conn, routeFinder, routeTableID, destination),
		Timeout:                   timeout,
		ContinuousTargetOccurence: 2,
	}

	outputRaw, err := stateConf.WaitForStateContext(ctx)

	if output, ok := outputRaw.(*ec2.Route); ok {
		return output, err
	}

	return nil, err
}

func WaitRouteReady(ctx context.Context, conn *ec2.EC2, routeFinder RouteFinder, routeTableID, destination string, timeout time.Duration) (*ec2.Route, error) {
	stateConf := &resource.StateChangeConf{
		Pending:                   []string{},
		Target:                    []string{RouteStatusReady},
		Refresh:                   StatusRoute(ctx, conn, routeFinder, routeTableID, destination),
		Timeout:                   timeout,
		NotFoundChecks:            RouteNotFoundChecks,
		ContinuousTargetOccurence: 2,
	}

	outputRaw, err := stateConf.WaitForStateContext(ctx)

	if output, ok := outputRaw.(*ec2.Route); ok {
		return output, err
	}

	return nil, err
}

const (
	RouteTableAssociationPropagationTimeout = 5 * time.Minute

	RouteTableAssociationCreatedTimeout = 5 * time.Minute
	RouteTableAssociationUpdatedTimeout = 5 * time.Minute
	RouteTableAssociationDeletedTimeout = 5 * time.Minute
)

func WaitRouteTableReady(ctx context.Context, conn *ec2.EC2, id string, timeout time.Duration) (*ec2.RouteTable, error) {
	stateConf := &resource.StateChangeConf{
		Pending:                   []string{},
		Target:                    []string{RouteTableStatusReady},
		Refresh:                   StatusRouteTable(ctx, conn, id),
		Timeout:                   timeout,
		NotFoundChecks:            RouteTableNotFoundChecks,
		ContinuousTargetOccurence: 2,
	}

	outputRaw, err := stateConf.WaitForStateContext(ctx)

	if output, ok := outputRaw.(*ec2.RouteTable); ok {
		return output, err
	}

	return nil, err
}

func WaitRouteTableDeleted(ctx context.Context, conn *ec2.EC2, id string, timeout time.Duration) (*ec2.RouteTable, error) {
	stateConf := &resource.StateChangeConf{
		Pending:                   []string{RouteTableStatusReady},
		Target:                    []string{},
		Refresh:                   StatusRouteTable(ctx, conn, id),
		Timeout:                   timeout,
		ContinuousTargetOccurence: 2,
	}

	outputRaw, err := stateConf.WaitForStateContext(ctx)

	if output, ok := outputRaw.(*ec2.RouteTable); ok {
		return output, err
	}

	return nil, err
}

func WaitRouteTableAssociationCreated(ctx context.Context, conn *ec2.EC2, id string) (*ec2.RouteTableAssociationState, error) {
	stateConf := &resource.StateChangeConf{
		Pending:        []string{ec2.RouteTableAssociationStateCodeAssociating},
		Target:         []string{ec2.RouteTableAssociationStateCodeAssociated},
		Refresh:        StatusRouteTableAssociationState(ctx, conn, id),
		Timeout:        RouteTableAssociationCreatedTimeout,
		NotFoundChecks: RouteTableAssociationCreatedNotFoundChecks,
	}

	outputRaw, err := stateConf.WaitForStateContext(ctx)

	if output, ok := outputRaw.(*ec2.RouteTableAssociationState); ok {
		if state := aws.StringValue(output.State); state == ec2.RouteTableAssociationStateCodeFailed {
			tfresource.SetLastError(err, errors.New(aws.StringValue(output.StatusMessage)))
		}

		return output, err
	}

	return nil, err
}

func WaitRouteTableAssociationDeleted(ctx context.Context, conn *ec2.EC2, id string) (*ec2.RouteTableAssociationState, error) {
	stateConf := &resource.StateChangeConf{
		Pending: []string{ec2.RouteTableAssociationStateCodeDisassociating, ec2.RouteTableAssociationStateCodeAssociated},
		Target:  []string{},
		Refresh: StatusRouteTableAssociationState(ctx, conn, id),
		Timeout: RouteTableAssociationDeletedTimeout,
	}

	outputRaw, err := stateConf.WaitForStateContext(ctx)

	if output, ok := outputRaw.(*ec2.RouteTableAssociationState); ok {
		if state := aws.StringValue(output.State); state == ec2.RouteTableAssociationStateCodeFailed {
			tfresource.SetLastError(err, errors.New(aws.StringValue(output.StatusMessage)))
		}

		return output, err
	}

	return nil, err
}

func WaitRouteTableAssociationUpdated(ctx context.Context, conn *ec2.EC2, id string) (*ec2.RouteTableAssociationState, error) {
	stateConf := &resource.StateChangeConf{
		Pending: []string{ec2.RouteTableAssociationStateCodeAssociating},
		Target:  []string{ec2.RouteTableAssociationStateCodeAssociated},
		Refresh: StatusRouteTableAssociationState(ctx, conn, id),
		Timeout: RouteTableAssociationUpdatedTimeout,
	}

	outputRaw, err := stateConf.WaitForStateContext(ctx)

	if output, ok := outputRaw.(*ec2.RouteTableAssociationState); ok {
		if state := aws.StringValue(output.State); state == ec2.RouteTableAssociationStateCodeFailed {
			tfresource.SetLastError(err, errors.New(aws.StringValue(output.StatusMessage)))
		}

		return output, err
	}

	return nil, err
}

func WaitSecurityGroupCreated(ctx context.Context, conn *ec2.EC2, id string, timeout time.Duration) (*ec2.SecurityGroup, error) {
	stateConf := &resource.StateChangeConf{
		Pending:                   []string{},
		Target:                    []string{SecurityGroupStatusCreated},
		Refresh:                   StatusSecurityGroup(ctx, conn, id),
		Timeout:                   timeout,
		NotFoundChecks:            SecurityGroupNotFoundChecks,
		ContinuousTargetOccurence: 3,
	}

	outputRaw, err := stateConf.WaitForStateContext(ctx)

	if output, ok := outputRaw.(*ec2.SecurityGroup); ok {
		return output, err
	}

	return nil, err
}

const (
	SubnetPropagationTimeout                     = 2 * time.Minute
	SubnetAttributePropagationTimeout            = 5 * time.Minute
	SubnetIPv6CIDRBlockAssociationCreatedTimeout = 3 * time.Minute
	SubnetIPv6CIDRBlockAssociationDeletedTimeout = 3 * time.Minute
)

func WaitSubnetAvailable(ctx context.Context, conn *ec2.EC2, id string, timeout time.Duration) (*ec2.Subnet, error) {
	stateConf := &resource.StateChangeConf{
		Pending: []string{ec2.SubnetStatePending},
		Target:  []string{ec2.SubnetStateAvailable},
		Refresh: StatusSubnetState(ctx, conn, id),
		Timeout: timeout,
	}

	outputRaw, err := stateConf.WaitForStateContext(ctx)

	if output, ok := outputRaw.(*ec2.Subnet); ok {
		return output, err
	}

	return nil, err
}

func WaitSubnetIPv6CIDRBlockAssociationCreated(ctx context.Context, conn *ec2.EC2, id string) (*ec2.SubnetCidrBlockState, error) {
	stateConf := &resource.StateChangeConf{
		Pending: []string{ec2.SubnetCidrBlockStateCodeAssociating, ec2.SubnetCidrBlockStateCodeDisassociated, ec2.SubnetCidrBlockStateCodeFailing},
		Target:  []string{ec2.SubnetCidrBlockStateCodeAssociated},
		Refresh: StatusSubnetIPv6CIDRBlockAssociationState(ctx, conn, id),
		Timeout: SubnetIPv6CIDRBlockAssociationCreatedTimeout,
	}

	outputRaw, err := stateConf.WaitForStateContext(ctx)

	if output, ok := outputRaw.(*ec2.SubnetCidrBlockState); ok {
		if state := aws.StringValue(output.State); state == ec2.SubnetCidrBlockStateCodeFailed {
			tfresource.SetLastError(err, errors.New(aws.StringValue(output.StatusMessage)))
		}

		return output, err
	}

	return nil, err
}

func WaitSubnetIPv6CIDRBlockAssociationDeleted(ctx context.Context, conn *ec2.EC2, id string) (*ec2.SubnetCidrBlockState, error) {
	stateConf := &resource.StateChangeConf{
		Pending: []string{ec2.SubnetCidrBlockStateCodeAssociated, ec2.SubnetCidrBlockStateCodeDisassociating, ec2.SubnetCidrBlockStateCodeFailing},
		Target:  []string{},
		Refresh: StatusSubnetIPv6CIDRBlockAssociationState(ctx, conn, id),
		Timeout: SubnetIPv6CIDRBlockAssociationDeletedTimeout,
	}

	outputRaw, err := stateConf.WaitForStateContext(ctx)

	if output, ok := outputRaw.(*ec2.SubnetCidrBlockState); ok {
		if state := aws.StringValue(output.State); state == ec2.SubnetCidrBlockStateCodeFailed {
			tfresource.SetLastError(err, errors.New(aws.StringValue(output.StatusMessage)))
		}

		return output, err
	}

	return nil, err
}

func waitSubnetAssignIPv6AddressOnCreationUpdated(ctx context.Context, conn *ec2.EC2, subnetID string, expectedValue bool) (*ec2.Subnet, error) {
	stateConf := &resource.StateChangeConf{
		Target:     []string{strconv.FormatBool(expectedValue)},
		Refresh:    StatusSubnetAssignIPv6AddressOnCreation(ctx, conn, subnetID),
		Timeout:    SubnetAttributePropagationTimeout,
		Delay:      10 * time.Second,
		MinTimeout: 3 * time.Second,
	}

	outputRaw, err := stateConf.WaitForStateContext(ctx)

	if output, ok := outputRaw.(*ec2.Subnet); ok {
		return output, err
	}

	return nil, err
}

func waitSubnetEnableDNS64Updated(ctx context.Context, conn *ec2.EC2, subnetID string, expectedValue bool) (*ec2.Subnet, error) {
	stateConf := &resource.StateChangeConf{
		Target:     []string{strconv.FormatBool(expectedValue)},
		Refresh:    StatusSubnetEnableDNS64(ctx, conn, subnetID),
		Timeout:    SubnetAttributePropagationTimeout,
		Delay:      10 * time.Second,
		MinTimeout: 3 * time.Second,
	}

	outputRaw, err := stateConf.WaitForStateContext(ctx)

	if output, ok := outputRaw.(*ec2.Subnet); ok {
		return output, err
	}

	return nil, err
}

func waitSubnetEnableResourceNameDNSAAAARecordOnLaunchUpdated(ctx context.Context, conn *ec2.EC2, subnetID string, expectedValue bool) (*ec2.Subnet, error) {
	stateConf := &resource.StateChangeConf{
		Target:     []string{strconv.FormatBool(expectedValue)},
		Refresh:    StatusSubnetEnableResourceNameDNSAAAARecordOnLaunch(ctx, conn, subnetID),
		Timeout:    SubnetAttributePropagationTimeout,
		Delay:      10 * time.Second,
		MinTimeout: 3 * time.Second,
	}

	outputRaw, err := stateConf.WaitForStateContext(ctx)

	if output, ok := outputRaw.(*ec2.Subnet); ok {
		return output, err
	}

	return nil, err
}

func waitSubnetEnableResourceNameDNSARecordOnLaunchUpdated(ctx context.Context, conn *ec2.EC2, subnetID string, expectedValue bool) (*ec2.Subnet, error) {
	stateConf := &resource.StateChangeConf{
		Target:     []string{strconv.FormatBool(expectedValue)},
		Refresh:    StatusSubnetEnableResourceNameDNSARecordOnLaunch(ctx, conn, subnetID),
		Timeout:    SubnetAttributePropagationTimeout,
		Delay:      10 * time.Second,
		MinTimeout: 3 * time.Second,
	}

	outputRaw, err := stateConf.WaitForStateContext(ctx)

	if output, ok := outputRaw.(*ec2.Subnet); ok {
		return output, err
	}

	return nil, err
}

func WaitSubnetMapCustomerOwnedIPOnLaunchUpdated(ctx context.Context, conn *ec2.EC2, subnetID string, expectedValue bool) (*ec2.Subnet, error) {
	stateConf := &resource.StateChangeConf{
		Target:     []string{strconv.FormatBool(expectedValue)},
		Refresh:    StatusSubnetMapCustomerOwnedIPOnLaunch(ctx, conn, subnetID),
		Timeout:    SubnetAttributePropagationTimeout,
		Delay:      10 * time.Second,
		MinTimeout: 3 * time.Second,
	}

	outputRaw, err := stateConf.WaitForStateContext(ctx)

	if output, ok := outputRaw.(*ec2.Subnet); ok {
		return output, err
	}

	return nil, err
}

func WaitSubnetMapPublicIPOnLaunchUpdated(ctx context.Context, conn *ec2.EC2, subnetID string, expectedValue bool) (*ec2.Subnet, error) {
	stateConf := &resource.StateChangeConf{
		Target:     []string{strconv.FormatBool(expectedValue)},
		Refresh:    StatusSubnetMapPublicIPOnLaunch(ctx, conn, subnetID),
		Timeout:    SubnetAttributePropagationTimeout,
		Delay:      10 * time.Second,
		MinTimeout: 3 * time.Second,
	}

	outputRaw, err := stateConf.WaitForStateContext(ctx)

	if output, ok := outputRaw.(*ec2.Subnet); ok {
		return output, err
	}

	return nil, err
}

func WaitSubnetPrivateDNSHostnameTypeOnLaunchUpdated(ctx context.Context, conn *ec2.EC2, subnetID string, expectedValue string) (*ec2.Subnet, error) {
	stateConf := &resource.StateChangeConf{
		Target:     []string{expectedValue},
		Refresh:    StatusSubnetPrivateDNSHostnameTypeOnLaunch(ctx, conn, subnetID),
		Timeout:    SubnetAttributePropagationTimeout,
		Delay:      10 * time.Second,
		MinTimeout: 3 * time.Second,
	}

	outputRaw, err := stateConf.WaitForStateContext(ctx)

	if output, ok := outputRaw.(*ec2.Subnet); ok {
		return output, err
	}

	return nil, err
}

const (
	TransitGatewayIncorrectStateTimeout = 5 * time.Minute
)

func WaitTransitGatewayCreated(ctx context.Context, conn *ec2.EC2, id string, timeout time.Duration) (*ec2.TransitGateway, error) {
	stateConf := &resource.StateChangeConf{
		Pending: []string{ec2.TransitGatewayStatePending},
		Target:  []string{ec2.TransitGatewayStateAvailable},
		Refresh: StatusTransitGatewayState(ctx, conn, id),
		Timeout: timeout,
	}

	outputRaw, err := stateConf.WaitForStateContext(ctx)

	if output, ok := outputRaw.(*ec2.TransitGateway); ok {
		return output, err
	}

	return nil, err
}

func WaitTransitGatewayDeleted(ctx context.Context, conn *ec2.EC2, id string, timeout time.Duration) (*ec2.TransitGateway, error) {
	stateConf := &resource.StateChangeConf{
		Pending:        []string{ec2.TransitGatewayStateAvailable, ec2.TransitGatewayStateDeleting},
		Target:         []string{},
		Refresh:        StatusTransitGatewayState(ctx, conn, id),
		Timeout:        timeout,
		NotFoundChecks: 1,
	}

	outputRaw, err := stateConf.WaitForStateContext(ctx)

	if output, ok := outputRaw.(*ec2.TransitGateway); ok {
		return output, err
	}

	return nil, err
}

func WaitTransitGatewayUpdated(ctx context.Context, conn *ec2.EC2, id string, timeout time.Duration) (*ec2.TransitGateway, error) {
	stateConf := &resource.StateChangeConf{
		Pending: []string{ec2.TransitGatewayStateModifying},
		Target:  []string{ec2.TransitGatewayStateAvailable},
		Refresh: StatusTransitGatewayState(ctx, conn, id),
		Timeout: timeout,
	}

	outputRaw, err := stateConf.WaitForStateContext(ctx)

	if output, ok := outputRaw.(*ec2.TransitGateway); ok {
		return output, err
	}

	return nil, err
}

func WaitTransitGatewayConnectCreated(ctx context.Context, conn *ec2.EC2, id string, timeout time.Duration) (*ec2.TransitGatewayConnect, error) {
	stateConf := &resource.StateChangeConf{
		Pending: []string{ec2.TransitGatewayAttachmentStatePending},
		Target:  []string{ec2.TransitGatewayAttachmentStateAvailable},
		Refresh: StatusTransitGatewayConnectState(ctx, conn, id),
		Timeout: timeout,
	}

	outputRaw, err := stateConf.WaitForStateContext(ctx)

	if output, ok := outputRaw.(*ec2.TransitGatewayConnect); ok {
		return output, err
	}

	return nil, err
}

func WaitTransitGatewayConnectDeleted(ctx context.Context, conn *ec2.EC2, id string, timeout time.Duration) (*ec2.TransitGatewayConnect, error) {
	stateConf := &resource.StateChangeConf{
		Pending:        []string{ec2.TransitGatewayAttachmentStateAvailable, ec2.TransitGatewayAttachmentStateDeleting},
		Target:         []string{},
		Refresh:        StatusTransitGatewayConnectState(ctx, conn, id),
		Timeout:        timeout,
		NotFoundChecks: 1,
	}

	outputRaw, err := stateConf.WaitForStateContext(ctx)

	if output, ok := outputRaw.(*ec2.TransitGatewayConnect); ok {
		return output, err
	}

	return nil, err
}

func WaitTransitGatewayConnectPeerCreated(ctx context.Context, conn *ec2.EC2, id string, timeout time.Duration) (*ec2.TransitGatewayConnectPeer, error) {
	stateConf := &resource.StateChangeConf{
		Pending: []string{ec2.TransitGatewayConnectPeerStatePending},
		Target:  []string{ec2.TransitGatewayConnectPeerStateAvailable},
		Refresh: StatusTransitGatewayConnectPeerState(ctx, conn, id),
		Timeout: timeout,
	}

	outputRaw, err := stateConf.WaitForStateContext(ctx)

	if output, ok := outputRaw.(*ec2.TransitGatewayConnectPeer); ok {
		return output, err
	}

	return nil, err
}

func WaitTransitGatewayConnectPeerDeleted(ctx context.Context, conn *ec2.EC2, id string, timeout time.Duration) (*ec2.TransitGatewayConnectPeer, error) {
	stateConf := &resource.StateChangeConf{
		Pending: []string{ec2.TransitGatewayConnectPeerStateAvailable, ec2.TransitGatewayConnectPeerStateDeleting},
		Target:  []string{},
		Refresh: StatusTransitGatewayConnectPeerState(ctx, conn, id),
		Timeout: timeout,
	}

	outputRaw, err := stateConf.WaitForStateContext(ctx)

	if output, ok := outputRaw.(*ec2.TransitGatewayConnectPeer); ok {
		return output, err
	}

	return nil, err
}

func WaitTransitGatewayMulticastDomainCreated(ctx context.Context, conn *ec2.EC2, id string, timeout time.Duration) (*ec2.TransitGatewayMulticastDomain, error) {
	stateConf := &resource.StateChangeConf{
		Pending: []string{ec2.TransitGatewayMulticastDomainStatePending},
		Target:  []string{ec2.TransitGatewayMulticastDomainStateAvailable},
		Refresh: StatusTransitGatewayMulticastDomainState(ctx, conn, id),
		Timeout: timeout,
	}

	outputRaw, err := stateConf.WaitForStateContext(ctx)

	if output, ok := outputRaw.(*ec2.TransitGatewayMulticastDomain); ok {
		return output, err
	}

	return nil, err
}

func WaitTransitGatewayMulticastDomainDeleted(ctx context.Context, conn *ec2.EC2, id string, timeout time.Duration) (*ec2.TransitGatewayMulticastDomain, error) {
	stateConf := &resource.StateChangeConf{
		Pending: []string{ec2.TransitGatewayMulticastDomainStateAvailable, ec2.TransitGatewayMulticastDomainStateDeleting},
		Target:  []string{},
		Refresh: StatusTransitGatewayMulticastDomainState(ctx, conn, id),
		Timeout: timeout,
	}

	outputRaw, err := stateConf.WaitForStateContext(ctx)

	if output, ok := outputRaw.(*ec2.TransitGatewayMulticastDomain); ok {
		return output, err
	}

	return nil, err
}

func WaitTransitGatewayMulticastDomainAssociationCreated(ctx context.Context, conn *ec2.EC2, multicastDomainID, attachmentID, subnetID string, timeout time.Duration) (*ec2.TransitGatewayMulticastDomainAssociation, error) {
	stateConf := &resource.StateChangeConf{
		Pending: []string{ec2.AssociationStatusCodeAssociating},
		Target:  []string{ec2.AssociationStatusCodeAssociated},
		Refresh: StatusTransitGatewayMulticastDomainAssociationState(ctx, conn, multicastDomainID, attachmentID, subnetID),
		Timeout: timeout,
	}

	outputRaw, err := stateConf.WaitForStateContext(ctx)

	if output, ok := outputRaw.(*ec2.TransitGatewayMulticastDomainAssociation); ok {
		return output, err
	}

	return nil, err
}

func WaitTransitGatewayMulticastDomainAssociationDeleted(ctx context.Context, conn *ec2.EC2, multicastDomainID, attachmentID, subnetID string, timeout time.Duration) (*ec2.TransitGatewayMulticastDomainAssociation, error) {
	stateConf := &resource.StateChangeConf{
		Pending: []string{ec2.AssociationStatusCodeAssociated, ec2.AssociationStatusCodeDisassociating},
		Target:  []string{},
		Refresh: StatusTransitGatewayMulticastDomainAssociationState(ctx, conn, multicastDomainID, attachmentID, subnetID),
		Timeout: timeout,
	}

	outputRaw, err := stateConf.WaitForStateContext(ctx)

	if output, ok := outputRaw.(*ec2.TransitGatewayMulticastDomainAssociation); ok {
		return output, err
	}

	return nil, err
}

const (
	TransitGatewayPeeringAttachmentCreatedTimeout = 10 * time.Minute
	TransitGatewayPeeringAttachmentDeletedTimeout = 10 * time.Minute
	TransitGatewayPeeringAttachmentUpdatedTimeout = 10 * time.Minute
)

func WaitTransitGatewayPeeringAttachmentAccepted(ctx context.Context, conn *ec2.EC2, id string) (*ec2.TransitGatewayPeeringAttachment, error) {
	stateConf := &resource.StateChangeConf{
		Pending: []string{ec2.TransitGatewayAttachmentStatePending, ec2.TransitGatewayAttachmentStatePendingAcceptance},
		Target:  []string{ec2.TransitGatewayAttachmentStateAvailable},
		Timeout: TransitGatewayPeeringAttachmentUpdatedTimeout,
		Refresh: StatusTransitGatewayPeeringAttachmentState(ctx, conn, id),
	}

	outputRaw, err := stateConf.WaitForStateContext(ctx)

	if output, ok := outputRaw.(*ec2.TransitGatewayPeeringAttachment); ok {
		if status := output.Status; status != nil {
			tfresource.SetLastError(err, fmt.Errorf("%s: %s", aws.StringValue(status.Code), aws.StringValue(status.Message)))
		}

		return output, err
	}

	return nil, err
}

func WaitTransitGatewayPeeringAttachmentCreated(ctx context.Context, conn *ec2.EC2, id string) (*ec2.TransitGatewayPeeringAttachment, error) {
	stateConf := &resource.StateChangeConf{
		Pending: []string{ec2.TransitGatewayAttachmentStateFailing, ec2.TransitGatewayAttachmentStateInitiatingRequest, ec2.TransitGatewayAttachmentStatePending},
		Target:  []string{ec2.TransitGatewayAttachmentStateAvailable, ec2.TransitGatewayAttachmentStatePendingAcceptance},
		Timeout: TransitGatewayPeeringAttachmentCreatedTimeout,
		Refresh: StatusTransitGatewayPeeringAttachmentState(ctx, conn, id),
	}

	outputRaw, err := stateConf.WaitForStateContext(ctx)

	if output, ok := outputRaw.(*ec2.TransitGatewayPeeringAttachment); ok {
		if status := output.Status; status != nil {
			tfresource.SetLastError(err, fmt.Errorf("%s: %s", aws.StringValue(status.Code), aws.StringValue(status.Message)))
		}

		return output, err
	}

	return nil, err
}

func WaitTransitGatewayPeeringAttachmentDeleted(ctx context.Context, conn *ec2.EC2, id string) (*ec2.TransitGatewayPeeringAttachment, error) {
	stateConf := &resource.StateChangeConf{
		Pending: []string{
			ec2.TransitGatewayAttachmentStateAvailable,
			ec2.TransitGatewayAttachmentStateDeleting,
			ec2.TransitGatewayAttachmentStatePendingAcceptance,
			ec2.TransitGatewayAttachmentStateRejecting,
		},
		Target:  []string{ec2.TransitGatewayAttachmentStateDeleted},
		Timeout: TransitGatewayPeeringAttachmentDeletedTimeout,
		Refresh: StatusTransitGatewayPeeringAttachmentState(ctx, conn, id),
	}

	outputRaw, err := stateConf.WaitForStateContext(ctx)

	if output, ok := outputRaw.(*ec2.TransitGatewayPeeringAttachment); ok {
		if status := output.Status; status != nil {
			tfresource.SetLastError(err, fmt.Errorf("%s: %s", aws.StringValue(status.Code), aws.StringValue(status.Message)))
		}

		return output, err
	}

	return nil, err
}

const (
	TransitGatewayPrefixListReferenceTimeout = 5 * time.Minute
)

func WaitTransitGatewayPrefixListReferenceStateCreated(ctx context.Context, conn *ec2.EC2, transitGatewayRouteTableID string, prefixListID string) (*ec2.TransitGatewayPrefixListReference, error) {
	stateConf := &resource.StateChangeConf{
		Pending: []string{ec2.TransitGatewayPrefixListReferenceStatePending},
		Target:  []string{ec2.TransitGatewayPrefixListReferenceStateAvailable},
		Timeout: TransitGatewayPrefixListReferenceTimeout,
		Refresh: StatusTransitGatewayPrefixListReferenceState(ctx, conn, transitGatewayRouteTableID, prefixListID),
	}

	outputRaw, err := stateConf.WaitForStateContext(ctx)

	if output, ok := outputRaw.(*ec2.TransitGatewayPrefixListReference); ok {
		return output, err
	}

	return nil, err
}

func WaitTransitGatewayPrefixListReferenceStateDeleted(ctx context.Context, conn *ec2.EC2, transitGatewayRouteTableID string, prefixListID string) (*ec2.TransitGatewayPrefixListReference, error) {
	stateConf := &resource.StateChangeConf{
		Pending: []string{ec2.TransitGatewayPrefixListReferenceStateDeleting},
		Target:  []string{},
		Timeout: TransitGatewayPrefixListReferenceTimeout,
		Refresh: StatusTransitGatewayPrefixListReferenceState(ctx, conn, transitGatewayRouteTableID, prefixListID),
	}

	outputRaw, err := stateConf.WaitForStateContext(ctx)

	if output, ok := outputRaw.(*ec2.TransitGatewayPrefixListReference); ok {
		return output, err
	}

	return nil, err
}

func WaitTransitGatewayPrefixListReferenceStateUpdated(ctx context.Context, conn *ec2.EC2, transitGatewayRouteTableID string, prefixListID string) (*ec2.TransitGatewayPrefixListReference, error) {
	stateConf := &resource.StateChangeConf{
		Pending: []string{ec2.TransitGatewayPrefixListReferenceStateModifying},
		Target:  []string{ec2.TransitGatewayPrefixListReferenceStateAvailable},
		Timeout: TransitGatewayPrefixListReferenceTimeout,
		Refresh: StatusTransitGatewayPrefixListReferenceState(ctx, conn, transitGatewayRouteTableID, prefixListID),
	}

	outputRaw, err := stateConf.WaitForStateContext(ctx)

	if output, ok := outputRaw.(*ec2.TransitGatewayPrefixListReference); ok {
		return output, err
	}

	return nil, err
}

const (
	TransitGatewayRouteCreatedTimeout = 2 * time.Minute
	TransitGatewayRouteDeletedTimeout = 2 * time.Minute
)

func WaitTransitGatewayRouteCreated(ctx context.Context, conn *ec2.EC2, transitGatewayRouteTableID, destination string) (*ec2.TransitGatewayRoute, error) {
	stateConf := &resource.StateChangeConf{
		Pending: []string{ec2.TransitGatewayRouteStatePending},
		Target:  []string{ec2.TransitGatewayRouteStateActive, ec2.TransitGatewayRouteStateBlackhole},
		Timeout: TransitGatewayRouteCreatedTimeout,
		Refresh: StatusTransitGatewayRouteState(ctx, conn, transitGatewayRouteTableID, destination),
	}

	outputRaw, err := stateConf.WaitForStateContext(ctx)

	if output, ok := outputRaw.(*ec2.TransitGatewayRoute); ok {
		return output, err
	}

	return nil, err
}

func WaitTransitGatewayRouteDeleted(ctx context.Context, conn *ec2.EC2, transitGatewayRouteTableID, destination string) (*ec2.TransitGatewayRoute, error) {
	stateConf := &resource.StateChangeConf{
		Pending: []string{ec2.TransitGatewayRouteStateActive, ec2.TransitGatewayRouteStateBlackhole, ec2.TransitGatewayRouteStateDeleting},
		Target:  []string{},
		Timeout: TransitGatewayRouteDeletedTimeout,
		Refresh: StatusTransitGatewayRouteState(ctx, conn, transitGatewayRouteTableID, destination),
	}

	outputRaw, err := stateConf.WaitForStateContext(ctx)

	if output, ok := outputRaw.(*ec2.TransitGatewayRoute); ok {
		return output, err
	}

	return nil, err
}

const (
	TransitGatewayRouteTableCreatedTimeout  = 10 * time.Minute
	TransitGatewayRouteTableDeletedTimeout  = 10 * time.Minute
	TransitGatewayPolicyTableCreatedTimeout = 10 * time.Minute
	TransitGatewayPolicyTableDeletedTimeout = 10 * time.Minute
)

func WaitTransitGatewayPolicyTableCreated(ctx context.Context, conn *ec2.EC2, id string) (*ec2.TransitGatewayPolicyTable, error) {
	stateConf := &resource.StateChangeConf{
		Pending: []string{ec2.TransitGatewayPolicyTableStatePending},
		Target:  []string{ec2.TransitGatewayPolicyTableStateAvailable},
		Timeout: TransitGatewayPolicyTableCreatedTimeout,
		Refresh: StatusTransitGatewayPolicyTableState(ctx, conn, id),
	}

	outputRaw, err := stateConf.WaitForStateContext(ctx)

	if output, ok := outputRaw.(*ec2.TransitGatewayPolicyTable); ok {
		return output, err
	}

	return nil, err
}

func WaitTransitGatewayRouteTableCreated(ctx context.Context, conn *ec2.EC2, id string) (*ec2.TransitGatewayRouteTable, error) {
	stateConf := &resource.StateChangeConf{
		Pending: []string{ec2.TransitGatewayRouteTableStatePending},
		Target:  []string{ec2.TransitGatewayRouteTableStateAvailable},
		Timeout: TransitGatewayRouteTableCreatedTimeout,
		Refresh: StatusTransitGatewayRouteTableState(ctx, conn, id),
	}

	outputRaw, err := stateConf.WaitForStateContext(ctx)

	if output, ok := outputRaw.(*ec2.TransitGatewayRouteTable); ok {
		return output, err
	}

	return nil, err
}

func WaitTransitGatewayPolicyTableDeleted(ctx context.Context, conn *ec2.EC2, id string) (*ec2.TransitGatewayPolicyTable, error) {
	stateConf := &resource.StateChangeConf{
		Pending: []string{ec2.TransitGatewayPolicyTableStateAvailable, ec2.TransitGatewayPolicyTableStateDeleting},
		Target:  []string{},
		Timeout: TransitGatewayPolicyTableDeletedTimeout,
		Refresh: StatusTransitGatewayPolicyTableState(ctx, conn, id),
	}

	outputRaw, err := stateConf.WaitForStateContext(ctx)

	if output, ok := outputRaw.(*ec2.TransitGatewayPolicyTable); ok {
		return output, err
	}

	return nil, err
}

func WaitTransitGatewayRouteTableDeleted(ctx context.Context, conn *ec2.EC2, id string) (*ec2.TransitGatewayRouteTable, error) {
	stateConf := &resource.StateChangeConf{
		Pending: []string{ec2.TransitGatewayRouteTableStateAvailable, ec2.TransitGatewayRouteTableStateDeleting},
		Target:  []string{},
		Timeout: TransitGatewayRouteTableDeletedTimeout,
		Refresh: StatusTransitGatewayRouteTableState(ctx, conn, id),
	}

	outputRaw, err := stateConf.WaitForStateContext(ctx)

	if output, ok := outputRaw.(*ec2.TransitGatewayRouteTable); ok {
		return output, err
	}

	return nil, err
}

const (
	TransitGatewayPolicyTableAssociationCreatedTimeout = 5 * time.Minute
	TransitGatewayPolicyTableAssociationDeletedTimeout = 10 * time.Minute
	TransitGatewayRouteTableAssociationCreatedTimeout  = 5 * time.Minute
	TransitGatewayRouteTableAssociationDeletedTimeout  = 10 * time.Minute
)

func WaitTransitGatewayPolicyTableAssociationCreated(ctx context.Context, conn *ec2.EC2, transitGatewayPolicyTableID, transitGatewayAttachmentID string) (*ec2.TransitGatewayPolicyTableAssociation, error) {
	stateConf := &resource.StateChangeConf{
		Pending: []string{ec2.TransitGatewayAssociationStateAssociating},
		Target:  []string{ec2.TransitGatewayAssociationStateAssociated},
		Timeout: TransitGatewayPolicyTableAssociationCreatedTimeout,
		Refresh: StatusTransitGatewayPolicyTableAssociationState(ctx, conn, transitGatewayPolicyTableID, transitGatewayAttachmentID),
	}

	outputRaw, err := stateConf.WaitForStateContext(ctx)

	if output, ok := outputRaw.(*ec2.TransitGatewayPolicyTableAssociation); ok {
		return output, err
	}

	return nil, err
}

func WaitTransitGatewayPolicyTableAssociationDeleted(ctx context.Context, conn *ec2.EC2, transitGatewayPolicyTableID, transitGatewayAttachmentID string) (*ec2.TransitGatewayPolicyTableAssociation, error) {
	stateConf := &resource.StateChangeConf{
		Pending:        []string{ec2.TransitGatewayAssociationStateAssociated, ec2.TransitGatewayAssociationStateDisassociating},
		Target:         []string{},
		Timeout:        TransitGatewayPolicyTableAssociationDeletedTimeout,
		Refresh:        StatusTransitGatewayPolicyTableAssociationState(ctx, conn, transitGatewayPolicyTableID, transitGatewayAttachmentID),
		NotFoundChecks: 1,
	}

	outputRaw, err := stateConf.WaitForStateContext(ctx)

	if output, ok := outputRaw.(*ec2.TransitGatewayPolicyTableAssociation); ok {
		return output, err
	}

	return nil, err
}

func WaitTransitGatewayRouteTableAssociationCreated(ctx context.Context, conn *ec2.EC2, transitGatewayRouteTableID, transitGatewayAttachmentID string) (*ec2.TransitGatewayRouteTableAssociation, error) {
	stateConf := &resource.StateChangeConf{
		Pending: []string{ec2.TransitGatewayAssociationStateAssociating},
		Target:  []string{ec2.TransitGatewayAssociationStateAssociated},
		Timeout: TransitGatewayRouteTableAssociationCreatedTimeout,
		Refresh: StatusTransitGatewayRouteTableAssociationState(ctx, conn, transitGatewayRouteTableID, transitGatewayAttachmentID),
	}

	outputRaw, err := stateConf.WaitForStateContext(ctx)

	if output, ok := outputRaw.(*ec2.TransitGatewayRouteTableAssociation); ok {
		return output, err
	}

	return nil, err
}

func WaitTransitGatewayRouteTableAssociationDeleted(ctx context.Context, conn *ec2.EC2, transitGatewayRouteTableID, transitGatewayAttachmentID string) (*ec2.TransitGatewayRouteTableAssociation, error) {
	stateConf := &resource.StateChangeConf{
		Pending:        []string{ec2.TransitGatewayAssociationStateAssociated, ec2.TransitGatewayAssociationStateDisassociating},
		Target:         []string{},
		Timeout:        TransitGatewayRouteTableAssociationDeletedTimeout,
		Refresh:        StatusTransitGatewayRouteTableAssociationState(ctx, conn, transitGatewayRouteTableID, transitGatewayAttachmentID),
		NotFoundChecks: 1,
	}

	outputRaw, err := stateConf.WaitForStateContext(ctx)

	if output, ok := outputRaw.(*ec2.TransitGatewayRouteTableAssociation); ok {
		return output, err
	}

	return nil, err
}

const (
	TransitGatewayRouteTablePropagationCreatedTimeout = 5 * time.Minute
	TransitGatewayRouteTablePropagationDeletedTimeout = 5 * time.Minute
)

func WaitTransitGatewayRouteTablePropagationCreated(ctx context.Context, conn *ec2.EC2, transitGatewayRouteTableID string, transitGatewayAttachmentID string) (*ec2.TransitGatewayRouteTablePropagation, error) {
	stateConf := &resource.StateChangeConf{
		Pending: []string{ec2.TransitGatewayPropagationStateEnabling},
		Target:  []string{ec2.TransitGatewayPropagationStateEnabled},
		Timeout: TransitGatewayRouteTablePropagationCreatedTimeout,
		Refresh: StatusTransitGatewayRouteTablePropagationState(ctx, conn, transitGatewayRouteTableID, transitGatewayAttachmentID),
	}

	outputRaw, err := stateConf.WaitForStateContext(ctx)

	if output, ok := outputRaw.(*ec2.TransitGatewayRouteTablePropagation); ok {
		return output, err
	}

	return nil, err
}

func WaitTransitGatewayRouteTablePropagationDeleted(ctx context.Context, conn *ec2.EC2, transitGatewayRouteTableID string, transitGatewayAttachmentID string) (*ec2.TransitGatewayRouteTablePropagation, error) {
	stateConf := &resource.StateChangeConf{
		Pending: []string{ec2.TransitGatewayPropagationStateDisabling},
		Target:  []string{},
		Timeout: TransitGatewayRouteTablePropagationDeletedTimeout,
		Refresh: StatusTransitGatewayRouteTablePropagationState(ctx, conn, transitGatewayRouteTableID, transitGatewayAttachmentID),
	}

	outputRaw, err := stateConf.WaitForStateContext(ctx)

	if tfawserr.ErrCodeEquals(err, errCodeInvalidRouteTableIDNotFound) {
		return nil, nil
	}

	if output, ok := outputRaw.(*ec2.TransitGatewayRouteTablePropagation); ok {
		return output, err
	}

	return nil, err
}

const (
	TransitGatewayVPCAttachmentCreatedTimeout = 10 * time.Minute
	TransitGatewayVPCAttachmentDeletedTimeout = 10 * time.Minute
	TransitGatewayVPCAttachmentUpdatedTimeout = 10 * time.Minute
)

func WaitTransitGatewayVPCAttachmentAccepted(ctx context.Context, conn *ec2.EC2, id string) (*ec2.TransitGatewayVpcAttachment, error) {
	stateConf := &resource.StateChangeConf{
		Pending: []string{ec2.TransitGatewayAttachmentStatePending, ec2.TransitGatewayAttachmentStatePendingAcceptance},
		Target:  []string{ec2.TransitGatewayAttachmentStateAvailable},
		Timeout: TransitGatewayVPCAttachmentUpdatedTimeout,
		Refresh: StatusTransitGatewayVPCAttachmentState(ctx, conn, id),
	}

	outputRaw, err := stateConf.WaitForStateContext(ctx)

	if output, ok := outputRaw.(*ec2.TransitGatewayVpcAttachment); ok {
		return output, err
	}

	return nil, err
}

func WaitTransitGatewayVPCAttachmentCreated(ctx context.Context, conn *ec2.EC2, id string) (*ec2.TransitGatewayVpcAttachment, error) {
	stateConf := &resource.StateChangeConf{
		Pending: []string{ec2.TransitGatewayAttachmentStateFailing, ec2.TransitGatewayAttachmentStatePending},
		Target:  []string{ec2.TransitGatewayAttachmentStateAvailable, ec2.TransitGatewayAttachmentStatePendingAcceptance},
		Timeout: TransitGatewayVPCAttachmentCreatedTimeout,
		Refresh: StatusTransitGatewayVPCAttachmentState(ctx, conn, id),
	}

	outputRaw, err := stateConf.WaitForStateContext(ctx)

	if output, ok := outputRaw.(*ec2.TransitGatewayVpcAttachment); ok {
		return output, err
	}

	return nil, err
}

func WaitTransitGatewayVPCAttachmentDeleted(ctx context.Context, conn *ec2.EC2, id string) (*ec2.TransitGatewayVpcAttachment, error) {
	stateConf := &resource.StateChangeConf{
		Pending: []string{
			ec2.TransitGatewayAttachmentStateAvailable,
			ec2.TransitGatewayAttachmentStateDeleting,
			ec2.TransitGatewayAttachmentStatePendingAcceptance,
			ec2.TransitGatewayAttachmentStateRejecting,
		},
		Target:  []string{ec2.TransitGatewayAttachmentStateDeleted},
		Timeout: TransitGatewayVPCAttachmentDeletedTimeout,
		Refresh: StatusTransitGatewayVPCAttachmentState(ctx, conn, id),
	}

	outputRaw, err := stateConf.WaitForStateContext(ctx)

	if output, ok := outputRaw.(*ec2.TransitGatewayVpcAttachment); ok {
		return output, err
	}

	return nil, err
}

func WaitTransitGatewayVPCAttachmentUpdated(ctx context.Context, conn *ec2.EC2, id string) (*ec2.TransitGatewayVpcAttachment, error) {
	stateConf := &resource.StateChangeConf{
		Pending: []string{ec2.TransitGatewayAttachmentStateModifying},
		Target:  []string{ec2.TransitGatewayAttachmentStateAvailable},
		Timeout: TransitGatewayVPCAttachmentUpdatedTimeout,
		Refresh: StatusTransitGatewayVPCAttachmentState(ctx, conn, id),
	}

	outputRaw, err := stateConf.WaitForStateContext(ctx)

	if output, ok := outputRaw.(*ec2.TransitGatewayVpcAttachment); ok {
		return output, err
	}

	return nil, err
}

func WaitVolumeCreated(ctx context.Context, conn *ec2.EC2, id string, timeout time.Duration) (*ec2.Volume, error) {
	stateConf := &resource.StateChangeConf{
		Pending:    []string{ec2.VolumeStateCreating},
		Target:     []string{ec2.VolumeStateAvailable},
		Refresh:    StatusVolumeState(ctx, conn, id),
		Timeout:    timeout,
		Delay:      10 * time.Second,
		MinTimeout: 3 * time.Second,
	}

	outputRaw, err := stateConf.WaitForStateContext(ctx)

	if output, ok := outputRaw.(*ec2.Volume); ok {
		return output, err
	}

	return nil, err
}

func WaitVolumeDeleted(ctx context.Context, conn *ec2.EC2, id string, timeout time.Duration) (*ec2.Volume, error) {
	stateConf := &resource.StateChangeConf{
		Pending:    []string{ec2.VolumeStateDeleting},
		Target:     []string{},
		Refresh:    StatusVolumeState(ctx, conn, id),
		Timeout:    timeout,
		Delay:      10 * time.Second,
		MinTimeout: 3 * time.Second,
	}

	outputRaw, err := stateConf.WaitForStateContext(ctx)

	if output, ok := outputRaw.(*ec2.Volume); ok {
		return output, err
	}

	return nil, err
}

func WaitVolumeUpdated(ctx context.Context, conn *ec2.EC2, id string, timeout time.Duration) (*ec2.Volume, error) {
	stateConf := &resource.StateChangeConf{
		Pending:    []string{ec2.VolumeStateCreating, ec2.VolumeModificationStateModifying},
		Target:     []string{ec2.VolumeStateAvailable, ec2.VolumeStateInUse},
		Refresh:    StatusVolumeState(ctx, conn, id),
		Timeout:    timeout,
		Delay:      10 * time.Second,
		MinTimeout: 3 * time.Second,
	}

	outputRaw, err := stateConf.WaitForStateContext(ctx)

	if output, ok := outputRaw.(*ec2.Volume); ok {
		return output, err
	}

	return nil, err
}

func WaitVolumeAttachmentCreated(ctx context.Context, conn *ec2.EC2, volumeID, instanceID, deviceName string, timeout time.Duration) (*ec2.VolumeAttachment, error) {
	stateConf := &resource.StateChangeConf{
		Pending:    []string{ec2.VolumeAttachmentStateAttaching},
		Target:     []string{ec2.VolumeAttachmentStateAttached},
		Refresh:    StatusVolumeAttachmentState(ctx, conn, volumeID, instanceID, deviceName),
		Timeout:    timeout,
		Delay:      10 * time.Second,
		MinTimeout: 3 * time.Second,
	}

	outputRaw, err := stateConf.WaitForStateContext(ctx)

	if output, ok := outputRaw.(*ec2.VolumeAttachment); ok {
		return output, err
	}

	return nil, err
}

func WaitVolumeAttachmentDeleted(ctx context.Context, conn *ec2.EC2, volumeID, instanceID, deviceName string, timeout time.Duration) (*ec2.VolumeAttachment, error) {
	stateConf := &resource.StateChangeConf{
		Pending:    []string{ec2.VolumeAttachmentStateDetaching},
		Target:     []string{},
		Refresh:    StatusVolumeAttachmentState(ctx, conn, volumeID, instanceID, deviceName),
		Timeout:    timeout,
		Delay:      10 * time.Second,
		MinTimeout: 3 * time.Second,
	}

	outputRaw, err := stateConf.WaitForStateContext(ctx)

	if output, ok := outputRaw.(*ec2.VolumeAttachment); ok {
		return output, err
	}

	return nil, err
}

func WaitVolumeModificationComplete(ctx context.Context, conn *ec2.EC2, id string, timeout time.Duration) (*ec2.VolumeModification, error) {
	stateConf := &resource.StateChangeConf{
		Pending: []string{ec2.VolumeModificationStateModifying},
		// The volume is useable once the state is "optimizing", but will not be at full performance.
		// Optimization can take hours. e.g. a full 1 TiB drive takes approximately 6 hours to optimize,
		// according to https://docs.aws.amazon.com/AWSEC2/latest/UserGuide/monitoring-volume-modifications.html.
		Target:     []string{ec2.VolumeModificationStateCompleted, ec2.VolumeModificationStateOptimizing},
		Refresh:    StatusVolumeModificationState(ctx, conn, id),
		Timeout:    timeout,
		Delay:      30 * time.Second,
		MinTimeout: 30 * time.Second,
	}

	outputRaw, err := stateConf.WaitForStateContext(ctx)

	if output, ok := outputRaw.(*ec2.VolumeModification); ok {
		tfresource.SetLastError(err, errors.New(aws.StringValue(output.StatusMessage)))

		return output, err
	}

	return nil, err
}

const (
	vpcAttributePropagationTimeout = 5 * time.Minute
	vpcCreatedTimeout              = 10 * time.Minute
	vpcDeletedTimeout              = 5 * time.Minute
)

func WaitVPCCreated(ctx context.Context, conn *ec2.EC2, id string) (*ec2.Vpc, error) {
	stateConf := &resource.StateChangeConf{
		Pending: []string{ec2.VpcStatePending},
		Target:  []string{ec2.VpcStateAvailable},
		Refresh: StatusVPCState(ctx, conn, id),
		Timeout: vpcCreatedTimeout,
	}

	outputRaw, err := stateConf.WaitForStateContext(ctx)

	if output, ok := outputRaw.(*ec2.Vpc); ok {
		return output, err
	}

	return nil, err
}

func WaitVPCAttributeUpdated(ctx context.Context, conn *ec2.EC2, vpcID string, attribute string, expectedValue bool) (*ec2.Vpc, error) {
	stateConf := &resource.StateChangeConf{
		Target:     []string{strconv.FormatBool(expectedValue)},
		Refresh:    StatusVPCAttributeValue(ctx, conn, vpcID, attribute),
		Timeout:    vpcAttributePropagationTimeout,
		Delay:      10 * time.Second,
		MinTimeout: 3 * time.Second,
	}

	outputRaw, err := stateConf.WaitForStateContext(ctx)

	if output, ok := outputRaw.(*ec2.Vpc); ok {
		return output, err
	}

	return nil, err
}

func WaitVPCCIDRBlockAssociationCreated(ctx context.Context, conn *ec2.EC2, id string, timeout time.Duration) (*ec2.VpcCidrBlockState, error) {
	stateConf := &resource.StateChangeConf{
		Pending:    []string{ec2.VpcCidrBlockStateCodeAssociating, ec2.VpcCidrBlockStateCodeDisassociated, ec2.VpcCidrBlockStateCodeFailing},
		Target:     []string{ec2.VpcCidrBlockStateCodeAssociated},
		Refresh:    StatusVPCCIDRBlockAssociationState(ctx, conn, id),
		Timeout:    timeout,
		Delay:      10 * time.Second,
		MinTimeout: 5 * time.Second,
	}

	outputRaw, err := stateConf.WaitForStateContext(ctx)

	if output, ok := outputRaw.(*ec2.VpcCidrBlockState); ok {
		if state := aws.StringValue(output.State); state == ec2.VpcCidrBlockStateCodeFailed {
			tfresource.SetLastError(err, errors.New(aws.StringValue(output.StatusMessage)))
		}

		return output, err
	}

	return nil, err
}

func WaitVPCCIDRBlockAssociationDeleted(ctx context.Context, conn *ec2.EC2, id string, timeout time.Duration) (*ec2.VpcCidrBlockState, error) {
	stateConf := &resource.StateChangeConf{
		Pending:    []string{ec2.VpcCidrBlockStateCodeAssociated, ec2.VpcCidrBlockStateCodeDisassociating, ec2.VpcCidrBlockStateCodeFailing},
		Target:     []string{},
		Refresh:    StatusVPCCIDRBlockAssociationState(ctx, conn, id),
		Timeout:    timeout,
		Delay:      10 * time.Second,
		MinTimeout: 5 * time.Second,
	}

	outputRaw, err := stateConf.WaitForStateContext(ctx)

	if output, ok := outputRaw.(*ec2.VpcCidrBlockState); ok {
		if state := aws.StringValue(output.State); state == ec2.VpcCidrBlockStateCodeFailed {
			tfresource.SetLastError(err, errors.New(aws.StringValue(output.StatusMessage)))
		}

		return output, err
	}

	return nil, err
}

const (
	vpcIPv6CIDRBlockAssociationCreatedTimeout = 10 * time.Minute
	vpcIPv6CIDRBlockAssociationDeletedTimeout = 5 * time.Minute
)

func WaitVPCIPv6CIDRBlockAssociationCreated(ctx context.Context, conn *ec2.EC2, id string, timeout time.Duration) (*ec2.VpcCidrBlockState, error) {
	stateConf := &resource.StateChangeConf{
		Pending:    []string{ec2.VpcCidrBlockStateCodeAssociating, ec2.VpcCidrBlockStateCodeDisassociated, ec2.VpcCidrBlockStateCodeFailing},
		Target:     []string{ec2.VpcCidrBlockStateCodeAssociated},
		Refresh:    StatusVPCIPv6CIDRBlockAssociationState(ctx, conn, id),
		Timeout:    timeout,
		Delay:      10 * time.Second,
		MinTimeout: 5 * time.Second,
	}

	outputRaw, err := stateConf.WaitForStateContext(ctx)

	if output, ok := outputRaw.(*ec2.VpcCidrBlockState); ok {
		if state := aws.StringValue(output.State); state == ec2.VpcCidrBlockStateCodeFailed {
			tfresource.SetLastError(err, errors.New(aws.StringValue(output.StatusMessage)))
		}

		return output, err
	}

	return nil, err
}

func WaitVPCIPv6CIDRBlockAssociationDeleted(ctx context.Context, conn *ec2.EC2, id string, timeout time.Duration) (*ec2.VpcCidrBlockState, error) {
	stateConf := &resource.StateChangeConf{
		Pending:    []string{ec2.VpcCidrBlockStateCodeAssociated, ec2.VpcCidrBlockStateCodeDisassociating, ec2.VpcCidrBlockStateCodeFailing},
		Target:     []string{},
		Refresh:    StatusVPCIPv6CIDRBlockAssociationState(ctx, conn, id),
		Timeout:    timeout,
		Delay:      10 * time.Second,
		MinTimeout: 5 * time.Second,
	}

	outputRaw, err := stateConf.WaitForStateContext(ctx)

	if output, ok := outputRaw.(*ec2.VpcCidrBlockState); ok {
		if state := aws.StringValue(output.State); state == ec2.VpcCidrBlockStateCodeFailed {
			tfresource.SetLastError(err, errors.New(aws.StringValue(output.StatusMessage)))
		}

		return output, err
	}

	return nil, err
}

const (
	VPCPeeringConnectionOptionsPropagationTimeout = 3 * time.Minute
)

func WaitVPCPeeringConnectionActive(ctx context.Context, conn *ec2.EC2, id string, timeout time.Duration) (*ec2.VpcPeeringConnection, error) {
	stateConf := &resource.StateChangeConf{
		Pending: []string{ec2.VpcPeeringConnectionStateReasonCodeInitiatingRequest, ec2.VpcPeeringConnectionStateReasonCodeProvisioning},
		Target:  []string{ec2.VpcPeeringConnectionStateReasonCodeActive, ec2.VpcPeeringConnectionStateReasonCodePendingAcceptance},
		Refresh: StatusVPCPeeringConnectionActive(ctx, conn, id),
		Timeout: timeout,
	}

	outputRaw, err := stateConf.WaitForStateContext(ctx)

	if output, ok := outputRaw.(*ec2.VpcPeeringConnection); ok {
		tfresource.SetLastError(err, errors.New(aws.StringValue(output.Status.Message)))

		return output, err
	}

	return nil, err
}

func WaitVPCPeeringConnectionDeleted(ctx context.Context, conn *ec2.EC2, id string, timeout time.Duration) (*ec2.VpcPeeringConnection, error) {
	stateConf := &resource.StateChangeConf{
		Pending: []string{
			ec2.VpcPeeringConnectionStateReasonCodeActive,
			ec2.VpcPeeringConnectionStateReasonCodeDeleting,
			ec2.VpcPeeringConnectionStateReasonCodePendingAcceptance,
		},
		Target:  []string{},
		Refresh: StatusVPCPeeringConnectionDeleted(ctx, conn, id),
		Timeout: timeout,
	}

	outputRaw, err := stateConf.WaitForStateContext(ctx)

	if output, ok := outputRaw.(*ec2.VpcPeeringConnection); ok {
		tfresource.SetLastError(err, errors.New(aws.StringValue(output.Status.Message)))

		return output, err
	}

	return nil, err
}

const (
	VPNGatewayDeletedTimeout = 5 * time.Minute

	VPNGatewayVPCAttachmentAttachedTimeout = 15 * time.Minute
	VPNGatewayVPCAttachmentDetachedTimeout = 30 * time.Minute
)

func WaitVPNGatewayVPCAttachmentAttached(ctx context.Context, conn *ec2.EC2, vpnGatewayID, vpcID string) (*ec2.VpcAttachment, error) {
	stateConf := &resource.StateChangeConf{
		Pending: []string{ec2.AttachmentStatusAttaching},
		Target:  []string{ec2.AttachmentStatusAttached},
		Refresh: StatusVPNGatewayVPCAttachmentState(ctx, conn, vpnGatewayID, vpcID),
		Timeout: VPNGatewayVPCAttachmentAttachedTimeout,
	}

	outputRaw, err := stateConf.WaitForStateContext(ctx)

	if output, ok := outputRaw.(*ec2.VpcAttachment); ok {
		return output, err
	}

	return nil, err
}

func WaitVPNGatewayVPCAttachmentDetached(ctx context.Context, conn *ec2.EC2, vpnGatewayID, vpcID string) (*ec2.VpcAttachment, error) {
	stateConf := &resource.StateChangeConf{
		Pending: []string{ec2.AttachmentStatusAttached, ec2.AttachmentStatusDetaching},
		Target:  []string{},
		Refresh: StatusVPNGatewayVPCAttachmentState(ctx, conn, vpnGatewayID, vpcID),
		Timeout: VPNGatewayVPCAttachmentDetachedTimeout,
	}

	outputRaw, err := stateConf.WaitForStateContext(ctx)

	if output, ok := outputRaw.(*ec2.VpcAttachment); ok {
		return output, err
	}

	return nil, err
}

const (
	customerGatewayCreatedTimeout = 10 * time.Minute
	customerGatewayDeletedTimeout = 5 * time.Minute
)

func WaitCustomerGatewayCreated(ctx context.Context, conn *ec2.EC2, id string) (*ec2.CustomerGateway, error) {
	stateConf := &resource.StateChangeConf{
		Pending:    []string{CustomerGatewayStatePending},
		Target:     []string{CustomerGatewayStateAvailable},
		Refresh:    StatusCustomerGatewayState(ctx, conn, id),
		Timeout:    customerGatewayCreatedTimeout,
		Delay:      10 * time.Second,
		MinTimeout: 3 * time.Second,
	}

	outputRaw, err := stateConf.WaitForStateContext(ctx)

	if output, ok := outputRaw.(*ec2.CustomerGateway); ok {
		return output, err
	}

	return nil, err
}

func WaitCustomerGatewayDeleted(ctx context.Context, conn *ec2.EC2, id string) (*ec2.CustomerGateway, error) {
	stateConf := &resource.StateChangeConf{
		Pending: []string{CustomerGatewayStateAvailable, CustomerGatewayStateDeleting},
		Target:  []string{},
		Refresh: StatusCustomerGatewayState(ctx, conn, id),
		Timeout: customerGatewayDeletedTimeout,
	}

	outputRaw, err := stateConf.WaitForStateContext(ctx)

	if output, ok := outputRaw.(*ec2.CustomerGateway); ok {
		return output, err
	}

	return nil, err
}

const (
	natGatewayCreatedTimeout = 10 * time.Minute
	natGatewayDeletedTimeout = 30 * time.Minute
)

func WaitNATGatewayCreated(ctx context.Context, conn *ec2.EC2, id string) (*ec2.NatGateway, error) {
	stateConf := &resource.StateChangeConf{
		Pending: []string{ec2.NatGatewayStatePending},
		Target:  []string{ec2.NatGatewayStateAvailable},
		Refresh: StatusNATGatewayState(ctx, conn, id),
		Timeout: natGatewayCreatedTimeout,
	}

	outputRaw, err := stateConf.WaitForStateContext(ctx)

	if output, ok := outputRaw.(*ec2.NatGateway); ok {
		if state := aws.StringValue(output.State); state == ec2.NatGatewayStateFailed {
			tfresource.SetLastError(err, fmt.Errorf("%s: %s", aws.StringValue(output.FailureCode), aws.StringValue(output.FailureMessage)))
		}

		return output, err
	}

	return nil, err
}

func WaitNATGatewayDeleted(ctx context.Context, conn *ec2.EC2, id string) (*ec2.NatGateway, error) {
	stateConf := &resource.StateChangeConf{
		Pending:    []string{ec2.NatGatewayStateDeleting},
		Target:     []string{},
		Refresh:    StatusNATGatewayState(ctx, conn, id),
		Timeout:    natGatewayDeletedTimeout,
		Delay:      10 * time.Second,
		MinTimeout: 10 * time.Second,
	}

	outputRaw, err := stateConf.WaitForStateContext(ctx)

	if output, ok := outputRaw.(*ec2.NatGateway); ok {
		if state := aws.StringValue(output.State); state == ec2.NatGatewayStateFailed {
			tfresource.SetLastError(err, fmt.Errorf("%s: %s", aws.StringValue(output.FailureCode), aws.StringValue(output.FailureMessage)))
		}

		return output, err
	}

	return nil, err
}

const (
	vpnConnectionCreatedTimeout = 40 * time.Minute
	vpnConnectionDeletedTimeout = 30 * time.Minute
	vpnConnectionUpdatedTimeout = 30 * time.Minute
)

func WaitVPNConnectionCreated(ctx context.Context, conn *ec2.EC2, id string) (*ec2.VpnConnection, error) {
	stateConf := &resource.StateChangeConf{
		Pending:    []string{ec2.VpnStatePending},
		Target:     []string{ec2.VpnStateAvailable},
		Refresh:    StatusVPNConnectionState(ctx, conn, id),
		Timeout:    vpnConnectionCreatedTimeout,
		Delay:      10 * time.Second,
		MinTimeout: 10 * time.Second,
	}

	outputRaw, err := stateConf.WaitForStateContext(ctx)

	if output, ok := outputRaw.(*ec2.VpnConnection); ok {
		return output, err
	}

	return nil, err
}

func WaitVPNConnectionDeleted(ctx context.Context, conn *ec2.EC2, id string) (*ec2.VpnConnection, error) {
	stateConf := &resource.StateChangeConf{
		Pending:    []string{ec2.VpnStateDeleting},
		Target:     []string{},
		Refresh:    StatusVPNConnectionState(ctx, conn, id),
		Timeout:    vpnConnectionDeletedTimeout,
		Delay:      10 * time.Second,
		MinTimeout: 10 * time.Second,
	}

	outputRaw, err := stateConf.WaitForStateContext(ctx)

	if output, ok := outputRaw.(*ec2.VpnConnection); ok {
		return output, err
	}

	return nil, err
}

func WaitVPNConnectionUpdated(ctx context.Context, conn *ec2.EC2, id string) (*ec2.VpnConnection, error) {
	stateConf := &resource.StateChangeConf{
		Pending:    []string{vpnStateModifying},
		Target:     []string{ec2.VpnStateAvailable},
		Refresh:    StatusVPNConnectionState(ctx, conn, id),
		Timeout:    vpnConnectionUpdatedTimeout,
		Delay:      10 * time.Second,
		MinTimeout: 10 * time.Second,
	}

	outputRaw, err := stateConf.WaitForStateContext(ctx)

	if output, ok := outputRaw.(*ec2.VpnConnection); ok {
		return output, err
	}

	return nil, err
}

const (
	vpnConnectionRouteCreatedTimeout = 15 * time.Second
	vpnConnectionRouteDeletedTimeout = 15 * time.Second
)

func WaitVPNConnectionRouteCreated(ctx context.Context, conn *ec2.EC2, vpnConnectionID, cidrBlock string) (*ec2.VpnStaticRoute, error) {
	stateConf := &resource.StateChangeConf{
		Pending: []string{ec2.VpnStatePending},
		Target:  []string{ec2.VpnStateAvailable},
		Refresh: StatusVPNConnectionRouteState(ctx, conn, vpnConnectionID, cidrBlock),
		Timeout: vpnConnectionRouteCreatedTimeout,
	}

	outputRaw, err := stateConf.WaitForStateContext(ctx)

	if output, ok := outputRaw.(*ec2.VpnStaticRoute); ok {
		return output, err
	}

	return nil, err
}

func WaitVPNConnectionRouteDeleted(ctx context.Context, conn *ec2.EC2, vpnConnectionID, cidrBlock string) (*ec2.VpnStaticRoute, error) {
	stateConf := &resource.StateChangeConf{
		Pending: []string{ec2.VpnStatePending, ec2.VpnStateAvailable, ec2.VpnStateDeleting},
		Target:  []string{},
		Refresh: StatusVPNConnectionRouteState(ctx, conn, vpnConnectionID, cidrBlock),
		Timeout: vpnConnectionRouteDeletedTimeout,
	}

	outputRaw, err := stateConf.WaitForStateContext(ctx)

	if output, ok := outputRaw.(*ec2.VpnStaticRoute); ok {
		return output, err
	}

	return nil, err
}

const (
	HostCreatedTimeout = 10 * time.Minute
	HostUpdatedTimeout = 10 * time.Minute
	HostDeletedTimeout = 20 * time.Minute
)

func WaitHostCreated(ctx context.Context, conn *ec2.EC2, id string) (*ec2.Host, error) {
	stateConf := &resource.StateChangeConf{
		Pending: []string{ec2.AllocationStatePending},
		Target:  []string{ec2.AllocationStateAvailable},
		Timeout: HostCreatedTimeout,
		Refresh: StatusHostState(ctx, conn, id),
	}

	outputRaw, err := stateConf.WaitForStateContext(ctx)

	if output, ok := outputRaw.(*ec2.Host); ok {
		return output, err
	}

	return nil, err
}

func WaitHostUpdated(ctx context.Context, conn *ec2.EC2, id string) (*ec2.Host, error) {
	stateConf := &resource.StateChangeConf{
		Pending: []string{ec2.AllocationStatePending},
		Target:  []string{ec2.AllocationStateAvailable},
		Timeout: HostUpdatedTimeout,
		Refresh: StatusHostState(ctx, conn, id),
	}

	outputRaw, err := stateConf.WaitForStateContext(ctx)

	if output, ok := outputRaw.(*ec2.Host); ok {
		return output, err
	}

	return nil, err
}

func WaitHostDeleted(ctx context.Context, conn *ec2.EC2, id string) (*ec2.Host, error) {
	stateConf := &resource.StateChangeConf{
		Pending: []string{ec2.AllocationStateAvailable},
		Target:  []string{},
		Timeout: HostDeletedTimeout,
		Refresh: StatusHostState(ctx, conn, id),
	}

	outputRaw, err := stateConf.WaitForStateContext(ctx)

	if output, ok := outputRaw.(*ec2.Host); ok {
		return output, err
	}

	return nil, err
}

const (
	dhcpOptionSetDeletedTimeout = 3 * time.Minute
)

func WaitInternetGatewayAttached(ctx context.Context, conn *ec2.EC2, internetGatewayID, vpcID string, timeout time.Duration) (*ec2.InternetGatewayAttachment, error) {
	stateConf := &resource.StateChangeConf{
		Pending:        []string{ec2.AttachmentStatusAttaching},
		Target:         []string{InternetGatewayAttachmentStateAvailable},
		Timeout:        timeout,
		NotFoundChecks: InternetGatewayNotFoundChecks,
		Refresh:        StatusInternetGatewayAttachmentState(ctx, conn, internetGatewayID, vpcID),
	}

	outputRaw, err := stateConf.WaitForStateContext(ctx)

	if output, ok := outputRaw.(*ec2.InternetGatewayAttachment); ok {
		return output, err
	}

	return nil, err
}

func WaitInternetGatewayDetached(ctx context.Context, conn *ec2.EC2, internetGatewayID, vpcID string, timeout time.Duration) (*ec2.InternetGatewayAttachment, error) {
	stateConf := &resource.StateChangeConf{
		Pending: []string{InternetGatewayAttachmentStateAvailable, ec2.AttachmentStatusDetaching},
		Target:  []string{},
		Timeout: timeout,
		Refresh: StatusInternetGatewayAttachmentState(ctx, conn, internetGatewayID, vpcID),
	}

	outputRaw, err := stateConf.WaitForStateContext(ctx)

	if output, ok := outputRaw.(*ec2.InternetGatewayAttachment); ok {
		return output, err
	}

	return nil, err
}

const (
	ManagedPrefixListTimeout = 15 * time.Minute
)

func WaitManagedPrefixListCreated(ctx context.Context, conn *ec2.EC2, id string) (*ec2.ManagedPrefixList, error) {
	stateConf := &resource.StateChangeConf{
		Pending: []string{ec2.PrefixListStateCreateInProgress},
		Target:  []string{ec2.PrefixListStateCreateComplete},
		Timeout: ManagedPrefixListTimeout,
		Refresh: StatusManagedPrefixListState(ctx, conn, id),
	}

	outputRaw, err := stateConf.WaitForStateContext(ctx)

	if output, ok := outputRaw.(*ec2.ManagedPrefixList); ok {
		if state := aws.StringValue(output.State); state == ec2.PrefixListStateCreateFailed {
			tfresource.SetLastError(err, errors.New(aws.StringValue(output.StateMessage)))
		}

		return output, err
	}

	return nil, err
}

func WaitManagedPrefixListModified(ctx context.Context, conn *ec2.EC2, id string) (*ec2.ManagedPrefixList, error) {
	stateConf := &resource.StateChangeConf{
		Pending: []string{ec2.PrefixListStateModifyInProgress},
		Target:  []string{ec2.PrefixListStateModifyComplete},
		Timeout: ManagedPrefixListTimeout,
		Refresh: StatusManagedPrefixListState(ctx, conn, id),
	}

	outputRaw, err := stateConf.WaitForStateContext(ctx)

	if output, ok := outputRaw.(*ec2.ManagedPrefixList); ok {
		if state := aws.StringValue(output.State); state == ec2.PrefixListStateModifyFailed {
			tfresource.SetLastError(err, errors.New(aws.StringValue(output.StateMessage)))
		}

		return output, err
	}

	return nil, err
}

func WaitManagedPrefixListDeleted(ctx context.Context, conn *ec2.EC2, id string) (*ec2.ManagedPrefixList, error) {
	stateConf := &resource.StateChangeConf{
		Pending: []string{ec2.PrefixListStateDeleteInProgress},
		Target:  []string{},
		Timeout: ManagedPrefixListTimeout,
		Refresh: StatusManagedPrefixListState(ctx, conn, id),
	}

	outputRaw, err := stateConf.WaitForStateContext(ctx)

	if output, ok := outputRaw.(*ec2.ManagedPrefixList); ok {
		if state := aws.StringValue(output.State); state == ec2.PrefixListStateDeleteFailed {
			tfresource.SetLastError(err, errors.New(aws.StringValue(output.StateMessage)))
		}

		return output, err
	}

	return nil, err
}

func WaitNetworkInsightsAnalysisCreated(ctx context.Context, conn *ec2.EC2, id string, timeout time.Duration) (*ec2.NetworkInsightsAnalysis, error) {
	stateConf := &resource.StateChangeConf{
		Pending:    []string{ec2.AnalysisStatusRunning},
		Target:     []string{ec2.AnalysisStatusSucceeded},
		Timeout:    timeout,
		Refresh:    StatusNetworkInsightsAnalysis(ctx, conn, id),
		Delay:      10 * time.Second,
		MinTimeout: 5 * time.Second,
	}

	outputRaw, err := stateConf.WaitForStateContext(ctx)

	if output, ok := outputRaw.(*ec2.NetworkInsightsAnalysis); ok {
		tfresource.SetLastError(err, errors.New(aws.StringValue(output.StatusMessage)))

		return output, err
	}

	return nil, err
}

const (
	networkInterfaceAttachedTimeout = 5 * time.Minute
	NetworkInterfaceDetachedTimeout = 10 * time.Minute
)

func WaitNetworkInterfaceAttached(ctx context.Context, conn *ec2.EC2, id string, timeout time.Duration) (*ec2.NetworkInterfaceAttachment, error) {
	stateConf := &resource.StateChangeConf{
		Pending: []string{ec2.AttachmentStatusAttaching},
		Target:  []string{ec2.AttachmentStatusAttached},
		Timeout: timeout,
		Refresh: StatusNetworkInterfaceAttachmentStatus(ctx, conn, id),
	}

	outputRaw, err := stateConf.WaitForStateContext(ctx)

	if output, ok := outputRaw.(*ec2.NetworkInterfaceAttachment); ok {
		return output, err
	}

	return nil, err
}

func WaitNetworkInterfaceAvailableAfterUse(ctx context.Context, conn *ec2.EC2, id string, timeout time.Duration) (*ec2.NetworkInterface, error) {
	// Hyperplane attached ENI.
	// Wait for it to be moved into a removable state.
	stateConf := &resource.StateChangeConf{
		Pending:    []string{ec2.NetworkInterfaceStatusInUse},
		Target:     []string{ec2.NetworkInterfaceStatusAvailable},
		Timeout:    timeout,
		Refresh:    StatusNetworkInterfaceStatus(ctx, conn, id),
		Delay:      10 * time.Second,
		MinTimeout: 10 * time.Second,
		// Handle EC2 ENI eventual consistency. It can take up to 3 minutes.
		ContinuousTargetOccurence: 18,
		NotFoundChecks:            1,
	}

	outputRaw, err := stateConf.WaitForStateContext(ctx)

	if output, ok := outputRaw.(*ec2.NetworkInterface); ok {
		return output, err
	}

	return nil, err
}

func WaitNetworkInterfaceCreated(ctx context.Context, conn *ec2.EC2, id string, timeout time.Duration) (*ec2.NetworkInterface, error) {
	stateConf := &resource.StateChangeConf{
		Pending: []string{NetworkInterfaceStatusPending},
		Target:  []string{ec2.NetworkInterfaceStatusAvailable},
		Timeout: timeout,
		Refresh: StatusNetworkInterfaceStatus(ctx, conn, id),
	}

	outputRaw, err := stateConf.WaitForStateContext(ctx)

	if output, ok := outputRaw.(*ec2.NetworkInterface); ok {
		return output, err
	}

	return nil, err
}

func WaitNetworkInterfaceDetached(ctx context.Context, conn *ec2.EC2, id string, timeout time.Duration) (*ec2.NetworkInterfaceAttachment, error) {
	stateConf := &resource.StateChangeConf{
		Pending: []string{ec2.AttachmentStatusAttached, ec2.AttachmentStatusDetaching},
		Target:  []string{ec2.AttachmentStatusDetached},
		Timeout: timeout,
		Refresh: StatusNetworkInterfaceAttachmentStatus(ctx, conn, id),
	}

	outputRaw, err := stateConf.WaitForStateContext(ctx)

	if output, ok := outputRaw.(*ec2.NetworkInterfaceAttachment); ok {
		return output, err
	}

	return nil, err
}

const (
	PlacementGroupCreatedTimeout = 5 * time.Minute
	PlacementGroupDeletedTimeout = 5 * time.Minute
)

func WaitPlacementGroupCreated(ctx context.Context, conn *ec2.EC2, name string) (*ec2.PlacementGroup, error) {
	stateConf := &resource.StateChangeConf{
		Pending: []string{ec2.PlacementGroupStatePending},
		Target:  []string{ec2.PlacementGroupStateAvailable},
		Timeout: PlacementGroupCreatedTimeout,
		Refresh: StatusPlacementGroupState(ctx, conn, name),
	}

	outputRaw, err := stateConf.WaitForStateContext(ctx)

	if output, ok := outputRaw.(*ec2.PlacementGroup); ok {
		return output, err
	}

	return nil, err
}

func WaitPlacementGroupDeleted(ctx context.Context, conn *ec2.EC2, name string) (*ec2.PlacementGroup, error) {
	stateConf := &resource.StateChangeConf{
		Pending: []string{ec2.PlacementGroupStateDeleting},
		Target:  []string{},
		Timeout: PlacementGroupDeletedTimeout,
		Refresh: StatusPlacementGroupState(ctx, conn, name),
	}

	outputRaw, err := stateConf.WaitForStateContext(ctx)

	if output, ok := outputRaw.(*ec2.PlacementGroup); ok {
		return output, err
	}

	return nil, err
}

func WaitSpotFleetRequestCreated(ctx context.Context, conn *ec2.EC2, id string, timeout time.Duration) (*ec2.SpotFleetRequestConfig, error) {
	stateConf := &resource.StateChangeConf{
		Pending:    []string{ec2.BatchStateSubmitted},
		Target:     []string{ec2.BatchStateActive},
		Refresh:    StatusSpotFleetRequestState(ctx, conn, id),
		Timeout:    timeout,
		MinTimeout: 10 * time.Second,
		Delay:      30 * time.Second,
	}

	outputRaw, err := stateConf.WaitForStateContext(ctx)

	if output, ok := outputRaw.(*ec2.SpotFleetRequestConfig); ok {
		return output, err
	}

	return nil, err
}

func WaitSpotFleetRequestFulfilled(ctx context.Context, conn *ec2.EC2, id string, timeout time.Duration) (*ec2.SpotFleetRequestConfig, error) {
	stateConf := &resource.StateChangeConf{
		Pending:    []string{ec2.ActivityStatusPendingFulfillment},
		Target:     []string{ec2.ActivityStatusFulfilled},
		Refresh:    StatusSpotFleetActivityStatus(ctx, conn, id),
		Timeout:    timeout,
		Delay:      10 * time.Second,
		MinTimeout: 3 * time.Second,
	}

	outputRaw, err := stateConf.WaitForStateContext(ctx)

	if output, ok := outputRaw.(*ec2.SpotFleetRequestConfig); ok {
		if activityStatus := aws.StringValue(output.ActivityStatus); activityStatus == ec2.ActivityStatusError {
			var errs *multierror.Error

			input := &ec2.DescribeSpotFleetRequestHistoryInput{
				SpotFleetRequestId: aws.String(id),
				StartTime:          aws.Time(time.UnixMilli(0)),
			}

			if output, err := FindSpotFleetRequestHistoryRecords(ctx, conn, input); err == nil {
				for _, v := range output {
					if eventType := aws.StringValue(v.EventType); eventType == ec2.EventTypeError || eventType == ec2.EventTypeInformation {
						errs = multierror.Append(errs, errors.New(v.String()))
					}
				}
			}

			tfresource.SetLastError(err, errs.ErrorOrNil())
		}

		return output, err
	}

	return nil, err
}

func WaitSpotFleetRequestUpdated(ctx context.Context, conn *ec2.EC2, id string, timeout time.Duration) (*ec2.SpotFleetRequestConfig, error) {
	stateConf := &resource.StateChangeConf{
		Pending:    []string{ec2.BatchStateModifying},
		Target:     []string{ec2.BatchStateActive},
		Refresh:    StatusSpotFleetRequestState(ctx, conn, id),
		Timeout:    timeout,
		MinTimeout: 10 * time.Second,
		Delay:      30 * time.Second,
	}

	outputRaw, err := stateConf.WaitForStateContext(ctx)

	if output, ok := outputRaw.(*ec2.SpotFleetRequestConfig); ok {
		return output, err
	}

	return nil, err
}

func WaitVPCEndpointAccepted(ctx context.Context, conn *ec2.EC2, vpcEndpointID string, timeout time.Duration) (*ec2.VpcEndpoint, error) {
	stateConf := &resource.StateChangeConf{
		Pending:    []string{vpcEndpointStatePendingAcceptance},
		Target:     []string{vpcEndpointStateAvailable},
		Timeout:    timeout,
		Refresh:    StatusVPCEndpointState(ctx, conn, vpcEndpointID),
		Delay:      5 * time.Second,
		MinTimeout: 5 * time.Second,
	}

	outputRaw, err := stateConf.WaitForStateContext(ctx)

	if output, ok := outputRaw.(*ec2.VpcEndpoint); ok {
		if state, lastError := aws.StringValue(output.State), output.LastError; state == vpcEndpointStateFailed && lastError != nil {
			tfresource.SetLastError(err, fmt.Errorf("%s: %s", aws.StringValue(lastError.Code), aws.StringValue(lastError.Message)))
		}

		return output, err
	}

	return nil, err
}

func WaitVPCEndpointAvailable(ctx context.Context, conn *ec2.EC2, vpcEndpointID string, timeout time.Duration) (*ec2.VpcEndpoint, error) {
	stateConf := &resource.StateChangeConf{
		Pending:    []string{vpcEndpointStatePending},
		Target:     []string{vpcEndpointStateAvailable, vpcEndpointStatePendingAcceptance},
		Timeout:    timeout,
		Refresh:    StatusVPCEndpointState(ctx, conn, vpcEndpointID),
		Delay:      5 * time.Second,
		MinTimeout: 5 * time.Second,
	}

	outputRaw, err := stateConf.WaitForStateContext(ctx)

	if output, ok := outputRaw.(*ec2.VpcEndpoint); ok {
		if state, lastError := aws.StringValue(output.State), output.LastError; state == vpcEndpointStateFailed && lastError != nil {
			tfresource.SetLastError(err, fmt.Errorf("%s: %s", aws.StringValue(lastError.Code), aws.StringValue(lastError.Message)))
		}

		return output, err
	}

	return nil, err
}

func WaitVPCEndpointDeleted(ctx context.Context, conn *ec2.EC2, vpcEndpointID string, timeout time.Duration) (*ec2.VpcEndpoint, error) {
	stateConf := &resource.StateChangeConf{
		Pending:    []string{vpcEndpointStateDeleting},
		Target:     []string{},
		Refresh:    StatusVPCEndpointState(ctx, conn, vpcEndpointID),
		Timeout:    timeout,
		Delay:      5 * time.Second,
		MinTimeout: 5 * time.Second,
	}

	outputRaw, err := stateConf.WaitForStateContext(ctx)

	if output, ok := outputRaw.(*ec2.VpcEndpoint); ok {
		return output, err
	}

	return nil, err
}

func WaitVPCEndpointServiceAvailable(ctx context.Context, conn *ec2.EC2, id string, timeout time.Duration) (*ec2.ServiceConfiguration, error) {
	stateConf := &resource.StateChangeConf{
		Pending:    []string{ec2.ServiceStatePending},
		Target:     []string{ec2.ServiceStateAvailable},
		Refresh:    StatusVPCEndpointServiceStateAvailable(ctx, conn, id),
		Timeout:    timeout,
		Delay:      5 * time.Second,
		MinTimeout: 5 * time.Second,
	}

	outputRaw, err := stateConf.WaitForStateContext(ctx)

	if output, ok := outputRaw.(*ec2.ServiceConfiguration); ok {
		return output, err
	}

	return nil, err
}

func WaitVPCEndpointServiceDeleted(ctx context.Context, conn *ec2.EC2, id string, timeout time.Duration) (*ec2.ServiceConfiguration, error) {
	stateConf := &resource.StateChangeConf{
		Pending:    []string{ec2.ServiceStateAvailable, ec2.ServiceStateDeleting},
		Target:     []string{},
		Timeout:    timeout,
		Refresh:    StatusVPCEndpointServiceStateDeleted(ctx, conn, id),
		Delay:      5 * time.Second,
		MinTimeout: 5 * time.Second,
	}

	outputRaw, err := stateConf.WaitForStateContext(ctx)

	if output, ok := outputRaw.(*ec2.ServiceConfiguration); ok {
		return output, err
	}

	return nil, err
}

func WaitVPCEndpointRouteTableAssociationDeleted(ctx context.Context, conn *ec2.EC2, vpcEndpointID, routeTableID string) error {
	stateConf := &resource.StateChangeConf{
		Pending:                   []string{VPCEndpointRouteTableAssociationStatusReady},
		Target:                    []string{},
		Refresh:                   StatusVPCEndpointRouteTableAssociation(ctx, conn, vpcEndpointID, routeTableID),
		Timeout:                   propagationTimeout,
		ContinuousTargetOccurence: 2,
	}

	_, err := stateConf.WaitForStateContext(ctx)

	return err
}

func WaitVPCEndpointRouteTableAssociationReady(ctx context.Context, conn *ec2.EC2, vpcEndpointID, routeTableID string) error {
	stateConf := &resource.StateChangeConf{
		Pending:                   []string{},
		Target:                    []string{VPCEndpointRouteTableAssociationStatusReady},
		Refresh:                   StatusVPCEndpointRouteTableAssociation(ctx, conn, vpcEndpointID, routeTableID),
		Timeout:                   propagationTimeout,
		ContinuousTargetOccurence: 2,
	}

	_, err := stateConf.WaitForStateContext(ctx)

	return err
}

func WaitEBSSnapshotImportComplete(ctx context.Context, conn *ec2.EC2, importTaskID string, timeout time.Duration) (*ec2.SnapshotTaskDetail, error) {
	stateConf := &resource.StateChangeConf{
		Pending: []string{
			EBSSnapshotImportStateActive,
			EBSSnapshotImportStateUpdating,
			EBSSnapshotImportStateValidating,
			EBSSnapshotImportStateValidated,
			EBSSnapshotImportStateConverting,
		},
		Target:  []string{EBSSnapshotImportStateCompleted},
		Refresh: StatusEBSSnapshotImport(ctx, conn, importTaskID),
		Timeout: timeout,
		Delay:   10 * time.Second,
	}

	outputRaw, err := stateConf.WaitForStateContext(ctx)

	if output, ok := outputRaw.(*ec2.SnapshotTaskDetail); ok {
		tfresource.SetLastError(err, errors.New(aws.StringValue(output.StatusMessage)))

		return output, err
	}

	return nil, err
}

func waitVPCEndpointConnectionAccepted(ctx context.Context, conn *ec2.EC2, serviceID, vpcEndpointID string, timeout time.Duration) (*ec2.VpcEndpointConnection, error) {
	stateConf := &resource.StateChangeConf{
		Pending:    []string{vpcEndpointStatePendingAcceptance, vpcEndpointStatePending},
		Target:     []string{vpcEndpointStateAvailable},
		Refresh:    statusVPCEndpointConnectionVPCEndpointState(ctx, conn, serviceID, vpcEndpointID),
		Timeout:    timeout,
		Delay:      5 * time.Second,
		MinTimeout: 5 * time.Second,
	}

	outputRaw, err := stateConf.WaitForStateContext(ctx)

	if output, ok := outputRaw.(*ec2.VpcEndpointConnection); ok {
		return output, err
	}

	return nil, err
}

const (
	ebsSnapshotArchivedTimeout = 60 * time.Minute
)

func waitEBSSnapshotTierArchive(ctx context.Context, conn *ec2.EC2, id string, timeout time.Duration) (*ec2.SnapshotTierStatus, error) { //nolint:unparam
	stateConf := &resource.StateChangeConf{
		Pending: []string{TargetStorageTierStandard},
		Target:  []string{ec2.TargetStorageTierArchive},
		Refresh: StatusSnapshotStorageTier(ctx, conn, id),
		Timeout: timeout,
		Delay:   10 * time.Second,
	}

	outputRaw, err := stateConf.WaitForStateContext(ctx)

	if output, ok := outputRaw.(*ec2.SnapshotTierStatus); ok {
		tfresource.SetLastError(err, fmt.Errorf("%s: %s", aws.StringValue(output.LastTieringOperationStatus), aws.StringValue(output.LastTieringOperationStatusDetail)))

		return output, err
	}

	return nil, err
}

func WaitIPAMCreated(ctx context.Context, conn *ec2.EC2, id string, timeout time.Duration) (*ec2.Ipam, error) {
	stateConf := &resource.StateChangeConf{
		Pending: []string{ec2.IpamStateCreateInProgress},
		Target:  []string{ec2.IpamStateCreateComplete},
		Refresh: StatusIPAMState(ctx, conn, id),
		Timeout: timeout,
		Delay:   5 * time.Second,
	}

	outputRaw, err := stateConf.WaitForStateContext(ctx)

	if output, ok := outputRaw.(*ec2.Ipam); ok {
		return output, err
	}

	return nil, err
}

func WaitIPAMDeleted(ctx context.Context, conn *ec2.EC2, id string, timeout time.Duration) (*ec2.Ipam, error) {
	stateConf := &resource.StateChangeConf{
		Pending: []string{ec2.IpamStateCreateComplete, ec2.IpamStateModifyComplete, ec2.IpamStateDeleteInProgress},
		Target:  []string{},
		Refresh: StatusIPAMState(ctx, conn, id),
		Timeout: timeout,
		Delay:   5 * time.Second,
	}

	outputRaw, err := stateConf.WaitForStateContext(ctx)

	if output, ok := outputRaw.(*ec2.Ipam); ok {
		return output, err
	}

	return nil, err
}

func WaitIPAMUpdated(ctx context.Context, conn *ec2.EC2, id string, timeout time.Duration) (*ec2.Ipam, error) {
	stateConf := &resource.StateChangeConf{
		Pending: []string{ec2.IpamStateModifyInProgress},
		Target:  []string{ec2.IpamStateModifyComplete},
		Refresh: StatusIPAMState(ctx, conn, id),
		Timeout: timeout,
		Delay:   5 * time.Second,
	}

	outputRaw, err := stateConf.WaitForStateContext(ctx)

	if output, ok := outputRaw.(*ec2.Ipam); ok {
		return output, err
	}

	return nil, err
}

func WaitIPAMPoolCreated(ctx context.Context, conn *ec2.EC2, id string, timeout time.Duration) (*ec2.IpamPool, error) {
	stateConf := &resource.StateChangeConf{
		Pending: []string{ec2.IpamPoolStateCreateInProgress},
		Target:  []string{ec2.IpamPoolStateCreateComplete},
		Refresh: StatusIPAMPoolState(ctx, conn, id),
		Timeout: timeout,
		Delay:   5 * time.Second,
	}

	outputRaw, err := stateConf.WaitForStateContext(ctx)

	if output, ok := outputRaw.(*ec2.IpamPool); ok {
		if state := aws.StringValue(output.State); state == ec2.IpamPoolStateCreateFailed {
			tfresource.SetLastError(err, errors.New(aws.StringValue(output.StateMessage)))
		}

		return output, err
	}

	return nil, err
}

func WaitIPAMPoolDeleted(ctx context.Context, conn *ec2.EC2, id string, timeout time.Duration) (*ec2.IpamPool, error) {
	stateConf := &resource.StateChangeConf{
		Pending: []string{ec2.IpamPoolStateDeleteInProgress},
		Target:  []string{},
		Refresh: StatusIPAMPoolState(ctx, conn, id),
		Timeout: timeout,
		Delay:   5 * time.Second,
	}

	outputRaw, err := stateConf.WaitForStateContext(ctx)

	if output, ok := outputRaw.(*ec2.IpamPool); ok {
		if state := aws.StringValue(output.State); state == ec2.IpamPoolStateDeleteFailed {
			tfresource.SetLastError(err, errors.New(aws.StringValue(output.StateMessage)))
		}

		return output, err
	}

	return nil, err
}

func WaitIPAMPoolUpdated(ctx context.Context, conn *ec2.EC2, id string, timeout time.Duration) (*ec2.IpamPool, error) {
	stateConf := &resource.StateChangeConf{
		Pending: []string{ec2.IpamPoolStateModifyInProgress},
		Target:  []string{ec2.IpamPoolStateModifyComplete},
		Refresh: StatusIPAMPoolState(ctx, conn, id),
		Timeout: timeout,
		Delay:   5 * time.Second,
	}

	outputRaw, err := stateConf.WaitForStateContext(ctx)

	if output, ok := outputRaw.(*ec2.IpamPool); ok {
		if state := aws.StringValue(output.State); state == ec2.IpamPoolStateModifyFailed {
			tfresource.SetLastError(err, errors.New(aws.StringValue(output.StateMessage)))
		}

		return output, err
	}

	return nil, err
}

func WaitIPAMPoolCIDRCreated(ctx context.Context, conn *ec2.EC2, cidrBlock, poolID string, timeout time.Duration) (*ec2.IpamPoolCidr, error) {
	stateConf := &resource.StateChangeConf{
		Pending: []string{ec2.IpamPoolCidrStatePendingProvision},
		Target:  []string{ec2.IpamPoolCidrStateProvisioned},
		Refresh: StatusIPAMPoolCIDRState(ctx, conn, cidrBlock, poolID),
		Timeout: timeout,
		Delay:   5 * time.Second,
	}

	outputRaw, err := stateConf.WaitForStateContext(ctx)

	if output, ok := outputRaw.(*ec2.IpamPoolCidr); ok {
		if state, failureReason := aws.StringValue(output.State), output.FailureReason; state == ec2.IpamPoolCidrStateFailedProvision && failureReason != nil {
			tfresource.SetLastError(err, fmt.Errorf("%s: %s", aws.StringValue(failureReason.Code), aws.StringValue(failureReason.Message)))
		}

		return output, err
	}

	return nil, err
}

func WaitIPAMPoolCIDRDeleted(ctx context.Context, conn *ec2.EC2, cidrBlock, poolID string, timeout time.Duration) (*ec2.IpamPoolCidr, error) {
	stateConf := &resource.StateChangeConf{
		Pending: []string{ec2.IpamPoolCidrStatePendingDeprovision, ec2.IpamPoolCidrStateProvisioned},
		Target:  []string{},
		Refresh: StatusIPAMPoolCIDRState(ctx, conn, cidrBlock, poolID),
		Timeout: timeout,
		Delay:   5 * time.Second,
	}

	outputRaw, err := stateConf.WaitForStateContext(ctx)

	if output, ok := outputRaw.(*ec2.IpamPoolCidr); ok {
		if state, failureReason := aws.StringValue(output.State), output.FailureReason; state == ec2.IpamPoolCidrStateFailedDeprovision && failureReason != nil {
			tfresource.SetLastError(err, fmt.Errorf("%s: %s", aws.StringValue(failureReason.Code), aws.StringValue(failureReason.Message)))
		}

		return output, err
	}

	return nil, err
}

<<<<<<< HEAD
func WaitIPAMPoolCIDRAllocationCreated(conn *ec2.EC2, id string, timeout time.Duration) (*ec2.IpamPoolAllocation, error) {
	allocationID, poolID, err := IPAMPoolCIDRAllocationParseResourceID(id)

	stateConf := &resource.StateChangeConf{
		Pending:        []string{},
		Target:         []string{IpamPoolCIDRAllocationCreateComplete},
		Refresh:        StatusIPAMPoolCIDRAllocationState(conn, allocationID, poolID),
		Timeout:        timeout,
		NotFoundChecks: 20,
		Delay:          5 * time.Second,
	}

	outputRaw, err := stateConf.WaitForState()

	if output, ok := outputRaw.(*ec2.IpamPoolAllocation); ok {
		return output, err
	}

	return nil, err
}

func WaitIPAMScopeCreated(conn *ec2.EC2, id string, timeout time.Duration) (*ec2.IpamScope, error) {
=======
func WaitIPAMScopeCreated(ctx context.Context, conn *ec2.EC2, id string, timeout time.Duration) (*ec2.IpamScope, error) {
>>>>>>> 1092267d
	stateConf := &resource.StateChangeConf{
		Pending: []string{ec2.IpamScopeStateCreateInProgress},
		Target:  []string{ec2.IpamScopeStateCreateComplete},
		Refresh: StatusIPAMScopeState(ctx, conn, id),
		Timeout: timeout,
		Delay:   5 * time.Second,
	}

	outputRaw, err := stateConf.WaitForStateContext(ctx)

	if output, ok := outputRaw.(*ec2.IpamScope); ok {
		return output, err
	}

	return nil, err
}

func WaitIPAMScopeDeleted(ctx context.Context, conn *ec2.EC2, id string, timeout time.Duration) (*ec2.IpamScope, error) {
	stateConf := &resource.StateChangeConf{
		Pending: []string{ec2.IpamScopeStateCreateComplete, ec2.IpamScopeStateModifyComplete, ec2.IpamScopeStateDeleteInProgress},
		Target:  []string{},
		Refresh: StatusIPAMScopeState(ctx, conn, id),
		Timeout: timeout,
		Delay:   5 * time.Second,
	}

	outputRaw, err := stateConf.WaitForStateContext(ctx)

	if output, ok := outputRaw.(*ec2.IpamScope); ok {
		return output, err
	}

	return nil, err
}

func WaitIPAMScopeUpdated(ctx context.Context, conn *ec2.EC2, id string, timeout time.Duration) (*ec2.IpamScope, error) {
	stateConf := &resource.StateChangeConf{
		Pending: []string{ec2.IpamScopeStateModifyInProgress},
		Target:  []string{ec2.IpamScopeStateModifyComplete},
		Refresh: StatusIPAMScopeState(ctx, conn, id),
		Timeout: timeout,
		Delay:   5 * time.Second,
	}

	outputRaw, err := stateConf.WaitForStateContext(ctx)

	if output, ok := outputRaw.(*ec2.IpamScope); ok {
		return output, err
	}

	return nil, err
}

func WaitInstanceStoppedWithContext(ctx context.Context, conn *ec2.EC2, id string, timeout time.Duration) (*ec2.Instance, error) {
	stateConf := &resource.StateChangeConf{
		Pending: []string{
			ec2.InstanceStateNamePending,
			ec2.InstanceStateNameRunning,
			ec2.InstanceStateNameShuttingDown,
			ec2.InstanceStateNameStopping,
		},
		Target:     []string{ec2.InstanceStateNameStopped},
		Refresh:    StatusInstanceState(ctx, conn, id),
		Timeout:    timeout,
		Delay:      10 * time.Second,
		MinTimeout: 3 * time.Second,
	}

	outputRaw, err := stateConf.WaitForStateContext(ctx)

	if output, ok := outputRaw.(*ec2.Instance); ok {
		if stateReason := output.StateReason; stateReason != nil {
			tfresource.SetLastError(err, errors.New(aws.StringValue(stateReason.Message)))
		}

		return output, err
	}

	return nil, err
}

func WaitInstanceStartedWithContext(ctx context.Context, conn *ec2.EC2, id string, timeout time.Duration) (*ec2.Instance, error) {
	stateConf := &resource.StateChangeConf{
		Pending:    []string{ec2.InstanceStateNamePending, ec2.InstanceStateNameStopped},
		Target:     []string{ec2.InstanceStateNameRunning},
		Refresh:    StatusInstanceState(ctx, conn, id),
		Timeout:    timeout,
		Delay:      10 * time.Second,
		MinTimeout: 3 * time.Second,
	}

	outputRaw, err := stateConf.WaitForStateContext(ctx)

	if output, ok := outputRaw.(*ec2.Instance); ok {
		if stateReason := output.StateReason; stateReason != nil {
			tfresource.SetLastError(err, errors.New(aws.StringValue(stateReason.Message)))
		}

		return output, err
	}

	return nil, err
}

func WaitInstanceReadyWithContext(ctx context.Context, conn *ec2.EC2, id string, timeout time.Duration) (*ec2.Instance, error) {
	stateConf := &resource.StateChangeConf{
		Pending:    []string{ec2.InstanceStateNamePending, ec2.InstanceStateNameStopping},
		Target:     []string{ec2.InstanceStateNameRunning, ec2.InstanceStateNameStopped},
		Refresh:    StatusInstanceState(ctx, conn, id),
		Timeout:    timeout,
		Delay:      10 * time.Second,
		MinTimeout: 3 * time.Second,
	}

	outputRaw, err := stateConf.WaitForStateContext(ctx)

	if output, ok := outputRaw.(*ec2.Instance); ok {
		if stateReason := output.StateReason; stateReason != nil {
			tfresource.SetLastError(err, errors.New(aws.StringValue(stateReason.Message)))
		}

		return output, err
	}

	return nil, err
}<|MERGE_RESOLUTION|>--- conflicted
+++ resolved
@@ -2926,17 +2926,13 @@
 	return nil, err
 }
 
-<<<<<<< HEAD
-func WaitIPAMPoolCIDRAllocationCreated(conn *ec2.EC2, id string, timeout time.Duration) (*ec2.IpamPoolAllocation, error) {
-	allocationID, poolID, err := IPAMPoolCIDRAllocationParseResourceID(id)
-
-	stateConf := &resource.StateChangeConf{
-		Pending:        []string{},
-		Target:         []string{IpamPoolCIDRAllocationCreateComplete},
-		Refresh:        StatusIPAMPoolCIDRAllocationState(conn, allocationID, poolID),
-		Timeout:        timeout,
-		NotFoundChecks: 20,
-		Delay:          5 * time.Second,
+func WaitIPAMPoolCIDRAllocationCreated(ctx context.Context, conn *ec2.EC2, allocationID, poolID string, timeout time.Duration) (*ec2.IpamPoolAllocation, error) {
+	stateConf := &resource.StateChangeConf{
+		Pending: []string{},
+		Target:  []string{IpamPoolCIDRAllocationCreateComplete},
+		Refresh: StatusIPAMPoolCIDRAllocationState(ctx, conn, allocationID, poolID),
+		Timeout: timeout,
+		Delay:   5 * time.Second,
 	}
 
 	outputRaw, err := stateConf.WaitForState()
@@ -2948,10 +2944,7 @@
 	return nil, err
 }
 
-func WaitIPAMScopeCreated(conn *ec2.EC2, id string, timeout time.Duration) (*ec2.IpamScope, error) {
-=======
 func WaitIPAMScopeCreated(ctx context.Context, conn *ec2.EC2, id string, timeout time.Duration) (*ec2.IpamScope, error) {
->>>>>>> 1092267d
 	stateConf := &resource.StateChangeConf{
 		Pending: []string{ec2.IpamScopeStateCreateInProgress},
 		Target:  []string{ec2.IpamScopeStateCreateComplete},
