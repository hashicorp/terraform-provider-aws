--- conflicted
+++ resolved
@@ -1299,29 +1299,6 @@
 				},
 			},
 		}
-<<<<<<< HEAD
-	} else {
-		d.Set("private_dns_name_options", nil)
-	}
-
-	d.Set("ami", instance.ImageId)
-	d.Set(names.AttrInstanceType, instanceType)
-	d.Set("key_name", instance.KeyName)
-	d.Set("public_dns", instance.PublicDnsName)
-	d.Set("public_ip", instance.PublicIpAddress)
-	d.Set("private_dns", instance.PrivateDnsName)
-	d.Set("private_ip", instance.PrivateIpAddress)
-	d.Set("outpost_arn", instance.OutpostArn)
-
-	// values for these are optionally set below
-	d.Set("public_dns_name_dualstack", "")
-	d.Set("public_dns_name_ipv6", "")
-	d.Set("public_dns_name_ipv4", "")
-
-	if instance.IamInstanceProfile != nil && instance.IamInstanceProfile.Arn != nil {
-		name, err := instanceProfileARNToName(aws.ToString(instance.IamInstanceProfile.Arn))
-=======
->>>>>>> cbb7100d
 
 		resp, err := conn.DescribeIamInstanceProfileAssociations(ctx, &input)
 		if err != nil {
@@ -1411,34 +1388,8 @@
 
 			_, err := conn.ModifyInstanceAttribute(ctx, &input)
 
-<<<<<<< HEAD
-			var ipv6, ipv4 net.IP
-			region := meta.(*conns.AWSClient).Region(ctx)
-
-			if len(ipv6Addresses) > 0 {
-				if err := d.Set("enable_primary_ipv6", primaryNetworkInterface.Ipv6Addresses[0].IsPrimaryIpv6); err != nil {
-					return sdkdiag.AppendErrorf(diags, "setting enable_primary_ipv6: %s", err)
-				}
-
-				ipv6 = net.ParseIP(ipv6Addresses[0])
-				if ipv6 == nil {
-					return sdkdiag.AppendErrorf(diags, "parsing IPv6 address: %s", ipv6Addresses[0])
-				}
-				d.Set("public_dns_name_ipv6", calculatePublicDNSNameIPv6(region, ipv6))
-			}
-
-			ipv4 = net.ParseIP(aws.ToString(instance.PublicIpAddress))
-			if ipv4 != nil && ipv4.To4() != nil {
-				ipv4 = ipv4.To4()
-				d.Set("public_dns_name_ipv4", calculatePublicDNSNameIPv4(region, ipv4))
-			}
-
-			if ipv6 != nil && ipv4 != nil {
-				d.Set("public_dns_name_dualstack", calculatePublicDNSNameDualstack(region, ipv6, ipv4))
-=======
 			if err != nil {
 				return sdkdiag.AppendErrorf(diags, "modifying EC2 Instance (%s) SourceDestCheck attribute: %s", d.Id(), err)
->>>>>>> cbb7100d
 			}
 		}
 	}
@@ -3228,6 +3179,11 @@
 	rd.Set("private_ip", instance.PrivateIpAddress)
 	rd.Set("outpost_arn", instance.OutpostArn)
 
+	// values for these are optionally set below
+	rd.Set("public_dns_name_dualstack", "")
+	rd.Set("public_dns_name_ipv6", "")
+	rd.Set("public_dns_name_ipv4", "")
+
 	if instance.IamInstanceProfile != nil && instance.IamInstanceProfile.Arn != nil {
 		name, err := instanceProfileARNToName(aws.ToString(instance.IamInstanceProfile.Arn))
 
@@ -3328,10 +3284,29 @@
 				ipv6Addresses = append(ipv6Addresses, aws.ToString(address.Ipv6Address))
 			}
 
-			if len(primaryNetworkInterface.Ipv6Addresses) > 0 {
+			var ipv6, ipv4 net.IP
+			region := client.Region(ctx)
+
+			if len(ipv6Addresses) > 0 {
 				if err := rd.Set("enable_primary_ipv6", primaryNetworkInterface.Ipv6Addresses[0].IsPrimaryIpv6); err != nil {
 					return sdkdiag.AppendErrorf(diags, "setting enable_primary_ipv6: %s", err)
 				}
+
+				ipv6 = net.ParseIP(ipv6Addresses[0])
+				if ipv6 == nil {
+					return sdkdiag.AppendErrorf(diags, "parsing IPv6 address: %s", ipv6Addresses[0])
+				}
+				rd.Set("public_dns_name_ipv6", calculatePublicDNSNameIPv6(region, ipv6))
+			}
+
+			ipv4 = net.ParseIP(aws.ToString(instance.PublicIpAddress))
+			if ipv4 != nil && ipv4.To4() != nil {
+				ipv4 = ipv4.To4()
+				rd.Set("public_dns_name_ipv4", calculatePublicDNSNameIPv4(region, ipv4))
+			}
+
+			if ipv6 != nil && ipv4 != nil {
+				rd.Set("public_dns_name_dualstack", calculatePublicDNSNameDualstack(region, ipv6, ipv4))
 			}
 		}
 	} else {
@@ -4091,11 +4066,6 @@
 	return false
 }
 
-func instanceARN(ctx context.Context, c *conns.AWSClient, instanceID string) string {
-	return c.RegionalARN(ctx, names.EC2, "instance/"+instanceID)
-}
-
-<<<<<<< HEAD
 func calculatePublicDNSNameIPv4(region string, addr_ipv4 net.IP) string {
 	addr_ipv4 = addr_ipv4.To4()
 	return fmt.Sprintf("ec2-%d-%d-%d-%d.%s.compute.amazonaws.com", addr_ipv4[0], addr_ipv4[1], addr_ipv4[2], addr_ipv4[3], region)
@@ -4126,7 +4096,12 @@
 	s4 := n4.Text(36)
 	s4 = strings.Repeat("0", 7-len(s4)) + s4
 	return fmt.Sprintf("%s-%s.%s.ip.aws", s6, s4, region)
-=======
+}
+
+func instanceARN(ctx context.Context, c *conns.AWSClient, instanceID string) string {
+	return c.RegionalARN(ctx, names.EC2, "instance/"+instanceID)
+}
+
 var _ list.ListResourceWithRawV5Schemas = &instanceListResource{}
 
 type instanceListResource struct {
@@ -4295,5 +4270,4 @@
 	}
 
 	return out
->>>>>>> cbb7100d
 }