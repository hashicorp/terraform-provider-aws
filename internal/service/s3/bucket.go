package s3

import (
	"bytes"
	"context"
	"encoding/json"
	"errors"
	"fmt"
	"log"
	"net/http"
	"net/url"
	"strings"
	"time"

	"github.com/aws/aws-sdk-go/aws"
	"github.com/aws/aws-sdk-go/aws/arn"
	"github.com/aws/aws-sdk-go/aws/endpoints"
	"github.com/aws/aws-sdk-go/aws/request"
	"github.com/aws/aws-sdk-go/service/s3"
	"github.com/aws/aws-sdk-go/service/s3/s3manager"
	"github.com/hashicorp/aws-sdk-go-base/v2/awsv1shim/v2/tfawserr"
	"github.com/hashicorp/terraform-plugin-sdk/v2/diag"
	"github.com/hashicorp/terraform-plugin-sdk/v2/helper/resource"
	"github.com/hashicorp/terraform-plugin-sdk/v2/helper/schema"
	"github.com/hashicorp/terraform-plugin-sdk/v2/helper/structure"
	"github.com/hashicorp/terraform-plugin-sdk/v2/helper/validation"
	"github.com/hashicorp/terraform-provider-aws/internal/conns"
	"github.com/hashicorp/terraform-provider-aws/internal/create"
	"github.com/hashicorp/terraform-provider-aws/internal/errs/sdkdiag"
	"github.com/hashicorp/terraform-provider-aws/internal/flex"
	tftags "github.com/hashicorp/terraform-provider-aws/internal/tags"
	"github.com/hashicorp/terraform-provider-aws/internal/tfresource"
	"github.com/hashicorp/terraform-provider-aws/internal/verify"
	"github.com/hashicorp/terraform-provider-aws/names"
)

const (
	resNameBucket = "Bucket"
)

func ResourceBucket() *schema.Resource {
	return &schema.Resource{
		CreateWithoutTimeout: resourceBucketCreate,
		ReadWithoutTimeout:   resourceBucketRead,
		UpdateWithoutTimeout: resourceBucketUpdate,
		DeleteWithoutTimeout: resourceBucketDelete,

		Timeouts: &schema.ResourceTimeout{
			Create: schema.DefaultTimeout(20 * time.Minute),
			Read:   schema.DefaultTimeout(20 * time.Minute),
			Update: schema.DefaultTimeout(20 * time.Minute),
			Delete: schema.DefaultTimeout(60 * time.Minute),
		},

		Importer: &schema.ResourceImporter{
			StateContext: schema.ImportStatePassthroughContext,
		},

		Schema: map[string]*schema.Schema{
			"bucket": {
				Type:          schema.TypeString,
				Optional:      true,
				Computed:      true,
				ForceNew:      true,
				ConflictsWith: []string{"bucket_prefix"},
				ValidateFunc:  validation.StringLenBetween(0, 63),
			},
			"bucket_prefix": {
				Type:          schema.TypeString,
				Optional:      true,
				ForceNew:      true,
				ConflictsWith: []string{"bucket"},
				ValidateFunc:  validation.StringLenBetween(0, 63-resource.UniqueIDSuffixLength),
			},

			"bucket_domain_name": {
				Type:     schema.TypeString,
				Computed: true,
			},

			"bucket_regional_domain_name": {
				Type:     schema.TypeString,
				Computed: true,
			},

			"arn": {
				Type:     schema.TypeString,
				Computed: true,
			},

			"acl": {
				Type:          schema.TypeString,
				Optional:      true,
				Computed:      true,
				ConflictsWith: []string{"grant"},
				ValidateFunc:  validation.StringInSlice(BucketCannedACL_Values(), false),
				Deprecated:    "Use the aws_s3_bucket_acl resource instead",
			},

			"grant": {
				Type:          schema.TypeSet,
				Optional:      true,
				Computed:      true,
				ConflictsWith: []string{"acl"},
				Deprecated:    "Use the aws_s3_bucket_acl resource instead",
				Elem: &schema.Resource{
					Schema: map[string]*schema.Schema{
						"id": {
							Type:     schema.TypeString,
							Optional: true,
						},
						"type": {
							Type:     schema.TypeString,
							Required: true,
							// TypeAmazonCustomerByEmail is not currently supported
							ValidateFunc: validation.StringInSlice([]string{
								s3.TypeCanonicalUser,
								s3.TypeGroup,
							}, false),
						},
						"uri": {
							Type:     schema.TypeString,
							Optional: true,
						},

						"permissions": {
							Type:     schema.TypeSet,
							Required: true,
							Set:      schema.HashString,
							Elem: &schema.Schema{
								Type:         schema.TypeString,
								ValidateFunc: validation.StringInSlice(s3.Permission_Values(), false),
							},
						},
					},
				},
			},

			"policy": {
				Type:                  schema.TypeString,
				Optional:              true,
				Computed:              true,
				Deprecated:            "Use the aws_s3_bucket_policy resource instead",
				ValidateFunc:          validation.StringIsJSON,
				DiffSuppressFunc:      verify.SuppressEquivalentPolicyDiffs,
				DiffSuppressOnRefresh: true,
				StateFunc: func(v interface{}) string {
					json, _ := structure.NormalizeJsonString(v)
					return json
				},
			},

			"cors_rule": {
				Type:       schema.TypeList,
				Optional:   true,
				Computed:   true,
				Deprecated: "Use the aws_s3_bucket_cors_configuration resource instead",
				Elem: &schema.Resource{
					Schema: map[string]*schema.Schema{
						"allowed_headers": {
							Type:     schema.TypeList,
							Optional: true,
							Elem:     &schema.Schema{Type: schema.TypeString},
						},
						"allowed_methods": {
							Type:     schema.TypeList,
							Required: true,
							Elem:     &schema.Schema{Type: schema.TypeString},
						},
						"allowed_origins": {
							Type:     schema.TypeList,
							Required: true,
							Elem:     &schema.Schema{Type: schema.TypeString},
						},
						"expose_headers": {
							Type:     schema.TypeList,
							Optional: true,
							Elem:     &schema.Schema{Type: schema.TypeString},
						},
						"max_age_seconds": {
							Type:     schema.TypeInt,
							Optional: true,
						},
					},
				},
			},

			"website": {
				Type:       schema.TypeList,
				Optional:   true,
				Computed:   true,
				MaxItems:   1,
				Deprecated: "Use the aws_s3_bucket_website_configuration resource instead",
				Elem: &schema.Resource{
					Schema: map[string]*schema.Schema{
						"index_document": {
							Type:     schema.TypeString,
							Optional: true,
							ExactlyOneOf: []string{
								"website.0.index_document",
								"website.0.redirect_all_requests_to",
							},
						},

						"error_document": {
							Type:     schema.TypeString,
							Optional: true,
						},

						"redirect_all_requests_to": {
							Type: schema.TypeString,
							ExactlyOneOf: []string{
								"website.0.index_document",
								"website.0.redirect_all_requests_to",
							},
							ConflictsWith: []string{
								"website.0.error_document",
								"website.0.routing_rules",
							},
							Optional: true,
						},

						"routing_rules": {
							Type:         schema.TypeString,
							Optional:     true,
							ValidateFunc: validation.StringIsJSON,
							StateFunc: func(v interface{}) string {
								json, _ := structure.NormalizeJsonString(v)
								return json
							},
						},
					},
				},
			},

			"hosted_zone_id": {
				Type:     schema.TypeString,
				Computed: true,
			},

			"region": {
				Type:     schema.TypeString,
				Computed: true,
			},
			"website_endpoint": {
				Type:       schema.TypeString,
				Computed:   true,
				Deprecated: "Use the aws_s3_bucket_website_configuration resource",
			},
			"website_domain": {
				Type:       schema.TypeString,
				Computed:   true,
				Deprecated: "Use the aws_s3_bucket_website_configuration resource",
			},

			"versioning": {
				Type:       schema.TypeList,
				Optional:   true,
				Computed:   true,
				MaxItems:   1,
				Deprecated: "Use the aws_s3_bucket_versioning resource instead",
				Elem: &schema.Resource{
					Schema: map[string]*schema.Schema{
						"enabled": {
							Type:     schema.TypeBool,
							Optional: true,
							Default:  false,
						},
						"mfa_delete": {
							Type:     schema.TypeBool,
							Optional: true,
							Default:  false,
						},
					},
				},
			},

			"logging": {
				Type:       schema.TypeList,
				Optional:   true,
				Computed:   true,
				MaxItems:   1,
				Deprecated: "Use the aws_s3_bucket_logging resource instead",
				Elem: &schema.Resource{
					Schema: map[string]*schema.Schema{
						"target_bucket": {
							Type:     schema.TypeString,
							Required: true,
						},
						"target_prefix": {
							Type:     schema.TypeString,
							Optional: true,
						},
					},
				},
			},

			"lifecycle_rule": {
				Type:       schema.TypeList,
				Optional:   true,
				Computed:   true,
				Deprecated: "Use the aws_s3_bucket_lifecycle_configuration resource instead",
				Elem: &schema.Resource{
					Schema: map[string]*schema.Schema{
						"id": {
							Type:         schema.TypeString,
							Optional:     true,
							Computed:     true,
							ValidateFunc: validation.StringLenBetween(0, 255),
						},
						"prefix": {
							Type:     schema.TypeString,
							Optional: true,
						},
						"tags": tftags.TagsSchema(),
						"enabled": {
							Type:     schema.TypeBool,
							Required: true,
						},
						"abort_incomplete_multipart_upload_days": {
							Type:     schema.TypeInt,
							Optional: true,
						},
						"expiration": {
							Type:     schema.TypeList,
							Optional: true,
							MaxItems: 1,
							Elem: &schema.Resource{
								Schema: map[string]*schema.Schema{
									"date": {
										Type:         schema.TypeString,
										Optional:     true,
										ValidateFunc: validBucketLifecycleTimestamp,
									},
									"days": {
										Type:         schema.TypeInt,
										Optional:     true,
										ValidateFunc: validation.IntAtLeast(0),
									},
									"expired_object_delete_marker": {
										Type:     schema.TypeBool,
										Optional: true,
									},
								},
							},
						},
						"noncurrent_version_expiration": {
							Type:     schema.TypeList,
							MaxItems: 1,
							Optional: true,
							Elem: &schema.Resource{
								Schema: map[string]*schema.Schema{
									"days": {
										Type:         schema.TypeInt,
										Optional:     true,
										ValidateFunc: validation.IntAtLeast(1),
									},
								},
							},
						},
						"transition": {
							Type:     schema.TypeSet,
							Optional: true,
							Elem: &schema.Resource{
								Schema: map[string]*schema.Schema{
									"date": {
										Type:         schema.TypeString,
										Optional:     true,
										ValidateFunc: validBucketLifecycleTimestamp,
									},
									"days": {
										Type:         schema.TypeInt,
										Optional:     true,
										ValidateFunc: validation.IntAtLeast(0),
									},
									"storage_class": {
										Type:         schema.TypeString,
										Required:     true,
										ValidateFunc: validation.StringInSlice(s3.TransitionStorageClass_Values(), false),
									},
								},
							},
						},
						"noncurrent_version_transition": {
							Type:     schema.TypeSet,
							Optional: true,
							Elem: &schema.Resource{
								Schema: map[string]*schema.Schema{
									"days": {
										Type:         schema.TypeInt,
										Optional:     true,
										ValidateFunc: validation.IntAtLeast(0),
									},
									"storage_class": {
										Type:         schema.TypeString,
										Required:     true,
										ValidateFunc: validation.StringInSlice(s3.TransitionStorageClass_Values(), false),
									},
								},
							},
						},
					},
				},
			},

			"force_destroy": {
				Type:     schema.TypeBool,
				Optional: true,
				Default:  false,
			},

			"acceleration_status": {
				Type:         schema.TypeString,
				Optional:     true,
				Computed:     true,
				Deprecated:   "Use the aws_s3_bucket_accelerate_configuration resource instead",
				ValidateFunc: validation.StringInSlice(s3.BucketAccelerateStatus_Values(), false),
			},

			"request_payer": {
				Type:         schema.TypeString,
				Optional:     true,
				Computed:     true,
				Deprecated:   "Use the aws_s3_bucket_request_payment_configuration resource instead",
				ValidateFunc: validation.StringInSlice(s3.Payer_Values(), false),
			},

			"replication_configuration": {
				Type:       schema.TypeList,
				Optional:   true,
				Computed:   true,
				MaxItems:   1,
				Deprecated: "Use the aws_s3_bucket_replication_configuration resource instead",
				Elem: &schema.Resource{
					Schema: map[string]*schema.Schema{
						"role": {
							Type:     schema.TypeString,
							Required: true,
						},
						"rules": {
							Type:     schema.TypeSet,
							Required: true,
							Elem: &schema.Resource{
								Schema: map[string]*schema.Schema{
									"id": {
										Type:         schema.TypeString,
										Optional:     true,
										ValidateFunc: validation.StringLenBetween(0, 255),
									},
									"destination": {
										Type:     schema.TypeList,
										MaxItems: 1,
										MinItems: 1,
										Required: true,
										Elem: &schema.Resource{
											Schema: map[string]*schema.Schema{
												"account_id": {
													Type:         schema.TypeString,
													Optional:     true,
													ValidateFunc: verify.ValidAccountID,
												},
												"bucket": {
													Type:         schema.TypeString,
													Required:     true,
													ValidateFunc: verify.ValidARN,
												},
												"storage_class": {
													Type:         schema.TypeString,
													Optional:     true,
													ValidateFunc: validation.StringInSlice(s3.StorageClass_Values(), false),
												},
												"replica_kms_key_id": {
													Type:     schema.TypeString,
													Optional: true,
												},
												"access_control_translation": {
													Type:     schema.TypeList,
													Optional: true,
													MinItems: 1,
													MaxItems: 1,
													Elem: &schema.Resource{
														Schema: map[string]*schema.Schema{
															"owner": {
																Type:         schema.TypeString,
																Required:     true,
																ValidateFunc: validation.StringInSlice(s3.OwnerOverride_Values(), false),
															},
														},
													},
												},
												"replication_time": {
													Type:     schema.TypeList,
													Optional: true,
													MaxItems: 1,
													Elem: &schema.Resource{
														Schema: map[string]*schema.Schema{
															"minutes": {
																Type:         schema.TypeInt,
																Optional:     true,
																Default:      15,
																ValidateFunc: validation.IntBetween(15, 15),
															},
															"status": {
																Type:         schema.TypeString,
																Optional:     true,
																Default:      s3.ReplicationTimeStatusEnabled,
																ValidateFunc: validation.StringInSlice(s3.ReplicationTimeStatus_Values(), false),
															},
														},
													},
												},
												"metrics": {
													Type:     schema.TypeList,
													Optional: true,
													MaxItems: 1,
													Elem: &schema.Resource{
														Schema: map[string]*schema.Schema{
															"minutes": {
																Type:         schema.TypeInt,
																Optional:     true,
																Default:      15,
																ValidateFunc: validation.IntBetween(10, 15),
															},
															"status": {
																Type:         schema.TypeString,
																Optional:     true,
																Default:      s3.MetricsStatusEnabled,
																ValidateFunc: validation.StringInSlice(s3.MetricsStatus_Values(), false),
															},
														},
													},
												},
											},
										},
									},
									"source_selection_criteria": {
										Type:     schema.TypeList,
										Optional: true,
										MinItems: 1,
										MaxItems: 1,
										Elem: &schema.Resource{
											Schema: map[string]*schema.Schema{
												"sse_kms_encrypted_objects": {
													Type:     schema.TypeList,
													Optional: true,
													MinItems: 1,
													MaxItems: 1,
													Elem: &schema.Resource{
														Schema: map[string]*schema.Schema{
															"enabled": {
																Type:     schema.TypeBool,
																Required: true,
															},
														},
													},
												},
											},
										},
									},
									"prefix": {
										Type:         schema.TypeString,
										Optional:     true,
										ValidateFunc: validation.StringLenBetween(0, 1024),
									},
									"status": {
										Type:         schema.TypeString,
										Required:     true,
										ValidateFunc: validation.StringInSlice(s3.ReplicationRuleStatus_Values(), false),
									},
									"priority": {
										Type:     schema.TypeInt,
										Optional: true,
									},
									"filter": {
										Type:     schema.TypeList,
										Optional: true,
										MinItems: 1,
										MaxItems: 1,
										Elem: &schema.Resource{
											Schema: map[string]*schema.Schema{
												"prefix": {
													Type:         schema.TypeString,
													Optional:     true,
													ValidateFunc: validation.StringLenBetween(0, 1024),
												},
												"tags": tftags.TagsSchema(),
											},
										},
									},
									"delete_marker_replication_status": {
										Type:         schema.TypeString,
										Optional:     true,
										ValidateFunc: validation.StringInSlice([]string{s3.DeleteMarkerReplicationStatusEnabled}, false),
									},
								},
							},
						},
					},
				},
			},

			"server_side_encryption_configuration": {
				Type:       schema.TypeList,
				MaxItems:   1,
				Optional:   true,
				Computed:   true,
				Deprecated: "Use the aws_s3_bucket_server_side_encryption_configuration resource instead",
				Elem: &schema.Resource{
					Schema: map[string]*schema.Schema{
						"rule": {
							Type:     schema.TypeList,
							MaxItems: 1,
							Required: true,
							Elem: &schema.Resource{
								Schema: map[string]*schema.Schema{
									"apply_server_side_encryption_by_default": {
										Type:     schema.TypeList,
										MaxItems: 1,
										Required: true,
										Elem: &schema.Resource{
											Schema: map[string]*schema.Schema{
												"kms_master_key_id": {
													Type:     schema.TypeString,
													Optional: true,
												},
												"sse_algorithm": {
													Type:         schema.TypeString,
													Required:     true,
													ValidateFunc: validation.StringInSlice(s3.ServerSideEncryption_Values(), false),
												},
											},
										},
									},
									"bucket_key_enabled": {
										Type:     schema.TypeBool,
										Optional: true,
									},
								},
							},
						},
					},
				},
			},

			"object_lock_enabled": {
				Type:          schema.TypeBool,
				Optional:      true,
				Computed:      true, // Can be removed when object_lock_configuration.0.object_lock_enabled is removed
				ForceNew:      true,
				ConflictsWith: []string{"object_lock_configuration"},
			},

			"object_lock_configuration": {
				Type:       schema.TypeList,
				Optional:   true,
				Computed:   true,
				MaxItems:   1,
				Deprecated: "Use the top-level parameter object_lock_enabled and the aws_s3_bucket_object_lock_configuration resource instead",
				Elem: &schema.Resource{
					Schema: map[string]*schema.Schema{
						"object_lock_enabled": {
							Type:          schema.TypeString,
							Optional:      true,
							ForceNew:      true,
							ConflictsWith: []string{"object_lock_enabled"},
							ValidateFunc:  validation.StringInSlice(s3.ObjectLockEnabled_Values(), false),
							Deprecated:    "Use the top-level parameter object_lock_enabled instead",
						},

						"rule": {
							Type:       schema.TypeList,
							Optional:   true,
							Deprecated: "Use the aws_s3_bucket_object_lock_configuration resource instead",
							MaxItems:   1,
							Elem: &schema.Resource{
								Schema: map[string]*schema.Schema{
									"default_retention": {
										Type:     schema.TypeList,
										Required: true,
										MinItems: 1,
										MaxItems: 1,
										Elem: &schema.Resource{
											Schema: map[string]*schema.Schema{
												"mode": {
													Type:         schema.TypeString,
													Required:     true,
													ValidateFunc: validation.StringInSlice(s3.ObjectLockRetentionMode_Values(), false),
												},

												"days": {
													Type:         schema.TypeInt,
													Optional:     true,
													ValidateFunc: validation.IntAtLeast(1),
												},

												"years": {
													Type:         schema.TypeInt,
													Optional:     true,
													ValidateFunc: validation.IntAtLeast(1),
												},
											},
										},
									},
								},
							},
						},
					},
				},
			},

			"tags":     tftags.TagsSchema(),
			"tags_all": tftags.TagsSchemaComputed(),
		},

		CustomizeDiff: verify.SetTagsDiff,
	}
}

func resourceBucketCreate(ctx context.Context, d *schema.ResourceData, meta interface{}) diag.Diagnostics {
	var diags diag.Diagnostics
	conn := meta.(*conns.AWSClient).S3Conn()

	// Get the bucket and acl
	var bucket string
	if v, ok := d.GetOk("bucket"); ok {
		bucket = v.(string)
	} else if v, ok := d.GetOk("bucket_prefix"); ok {
		bucket = resource.PrefixedUniqueId(v.(string))
	} else {
		bucket = resource.UniqueId()
	}

	awsRegion := meta.(*conns.AWSClient).Region

	// Special case: us-east-1 does not return error if the bucket already exists and is owned by
	// current account. It also resets the Bucket ACLs.
	if awsRegion == endpoints.UsEast1RegionID {
		_, err := conn.HeadBucketWithContext(ctx, &s3.HeadBucketInput{
			Bucket: aws.String(bucket),
		})
		if err == nil {
			return create.DiagError(names.S3, create.ErrActionCreating, resNameBucket, bucket, errors.New(ErrMessageBucketAlreadyExists))
		}
	}

	log.Printf("[DEBUG] S3 bucket create: %s", bucket)

	req := &s3.CreateBucketInput{
		Bucket: aws.String(bucket),
		// NOTE: Please, do not add any other fields here unless the field is
		// supported in *all* AWS partitions (including ISO partitions) and by
		// 3rd party S3 providers.
	}

	if acl, ok := d.GetOk("acl"); ok {
		acl := acl.(string)
		req.ACL = aws.String(acl)
		log.Printf("[DEBUG] S3 bucket %s has canned ACL %s", bucket, acl)
	} else {
		// Use default value previously available in v3.x of the provider
		req.ACL = aws.String(s3.BucketCannedACLPrivate)
		log.Printf("[DEBUG] S3 bucket %s has default canned ACL %s", bucket, s3.BucketCannedACLPrivate)
	}

	log.Printf("[DEBUG] S3 bucket create: %s, using region: %s", bucket, awsRegion)

	// Special case us-east-1 region and do not set the LocationConstraint.
	// See "Request Elements: http://docs.aws.amazon.com/AmazonS3/latest/API/RESTBucketPUT.html
	if awsRegion != endpoints.UsEast1RegionID {
		req.CreateBucketConfiguration = &s3.CreateBucketConfiguration{
			LocationConstraint: aws.String(awsRegion),
		}
	}

	if err := ValidBucketName(bucket, awsRegion); err != nil {
		return sdkdiag.AppendErrorf(diags, "validating S3 Bucket (%s) name: %s", bucket, err)
	}

	// S3 Object Lock is not supported on all partitions.
	if v, ok := d.GetOk("object_lock_enabled"); ok {
		req.ObjectLockEnabledForBucket = aws.Bool(v.(bool))
	}

	// S3 Object Lock can only be enabled on bucket creation.
	objectLockConfiguration := expandObjectLockConfiguration(d.Get("object_lock_configuration").([]interface{}))
	if objectLockConfiguration != nil && aws.StringValue(objectLockConfiguration.ObjectLockEnabled) == s3.ObjectLockEnabledEnabled {
		req.ObjectLockEnabledForBucket = aws.Bool(true)
	}

	err := resource.RetryContext(ctx, d.Timeout(schema.TimeoutCreate), func() *resource.RetryError {
		_, err := conn.CreateBucketWithContext(ctx, req)

		if tfawserr.ErrCodeEquals(err, ErrCodeOperationAborted) {
			return resource.RetryableError(err)
		}

		if err != nil {
			return resource.NonRetryableError(err)
		}

		return nil
	})
	if tfresource.TimedOut(err) {
		_, err = conn.CreateBucketWithContext(ctx, req)
	}
	if err != nil {
		return create.DiagError(names.S3, create.ErrActionCreating, resNameBucket, bucket, err)
	}

	// Assign the bucket name as the resource ID
	d.SetId(bucket)
	return append(diags, resourceBucketUpdate(ctx, d, meta)...)
}

func resourceBucketUpdate(ctx context.Context, d *schema.ResourceData, meta interface{}) diag.Diagnostics {
	var diags diag.Diagnostics
	conn := meta.(*conns.AWSClient).S3Conn()

	if d.HasChange("tags_all") {
		o, n := d.GetChange("tags_all")

		// Retry due to S3 eventual consistency
		_, err := tfresource.RetryWhenAWSErrCodeEquals(ctx, d.Timeout(schema.TimeoutUpdate), func() (interface{}, error) {
			terr := BucketUpdateTags(ctx, conn, d.Id(), o, n)
			return nil, terr
		}, s3.ErrCodeNoSuchBucket)
		if err != nil {
			return sdkdiag.AppendErrorf(diags, "updating S3 Bucket (%s) tags: %s", d.Id(), err)
		}
	}

	// Note: Order of argument updates below is important

	if d.HasChange("policy") {
		if err := resourceBucketInternalPolicyUpdate(ctx, conn, d); err != nil {
			return sdkdiag.AppendErrorf(diags, "updating S3 Bucket (%s) Policy: %s", d.Id(), err)
		}
	}

	if d.HasChange("cors_rule") {
		if err := resourceBucketInternalCorsUpdate(ctx, conn, d); err != nil {
			return sdkdiag.AppendErrorf(diags, "updating S3 Bucket (%s) CORS Rules: %s", d.Id(), err)
		}
	}

	if d.HasChange("website") {
		if err := resourceBucketInternalWebsiteUpdate(ctx, conn, d); err != nil {
			return sdkdiag.AppendErrorf(diags, "updating S3 Bucket (%s) Website: %s", d.Id(), err)
		}
	}

	if d.HasChange("versioning") {
		v := d.Get("versioning").([]interface{})

		if d.IsNewResource() {
			if versioning := expandVersioningWhenIsNewResource(v); versioning != nil {
				err := resourceBucketInternalVersioningUpdate(ctx, conn, d.Id(), versioning, d.Timeout(schema.TimeoutUpdate))
				if err != nil {
					return sdkdiag.AppendErrorf(diags, "updating (new) S3 Bucket (%s) Versioning: %s", d.Id(), err)
				}
			}
		} else {
			if err := resourceBucketInternalVersioningUpdate(ctx, conn, d.Id(), expandVersioning(v), d.Timeout(schema.TimeoutUpdate)); err != nil {
				return sdkdiag.AppendErrorf(diags, "updating S3 Bucket (%s) Versioning: %s", d.Id(), err)
			}
		}
	}

	if d.HasChange("acl") && !d.IsNewResource() {
		if err := resourceBucketInternalACLUpdate(ctx, conn, d); err != nil {
			return sdkdiag.AppendErrorf(diags, "updating S3 Bucket (%s) ACL: %s", d.Id(), err)
		}
	}

	if d.HasChange("grant") {
		if err := resourceBucketInternalGrantsUpdate(ctx, conn, d); err != nil {
			return sdkdiag.AppendErrorf(diags, "updating S3 Bucket (%s) Grants: %s", d.Id(), err)
		}
	}

	if d.HasChange("logging") {
		if err := resourceBucketInternalLoggingUpdate(ctx, conn, d); err != nil {
			return sdkdiag.AppendErrorf(diags, "updating S3 Bucket (%s) Logging: %s", d.Id(), err)
		}
	}

	if d.HasChange("lifecycle_rule") {
		if err := resourceBucketInternalLifecycleUpdate(ctx, conn, d); err != nil {
			return sdkdiag.AppendErrorf(diags, "updating S3 Bucket (%s) Lifecycle Rules: %s", d.Id(), err)
		}
	}

	if d.HasChange("acceleration_status") {
		if err := resourceBucketInternalAccelerationUpdate(ctx, conn, d); err != nil {
			return sdkdiag.AppendErrorf(diags, "updating S3 Bucket (%s) Acceleration Status: %s", d.Id(), err)
		}
	}

	if d.HasChange("request_payer") {
		if err := resourceBucketInternalRequestPayerUpdate(ctx, conn, d); err != nil {
			return sdkdiag.AppendErrorf(diags, "updating S3 Bucket (%s) Request Payer: %s", d.Id(), err)
		}
	}

	if d.HasChange("replication_configuration") {
		if err := resourceBucketInternalReplicationConfigurationUpdate(ctx, conn, d); err != nil {
			return sdkdiag.AppendErrorf(diags, "updating S3 Bucket (%s) Replication configuration: %s", d.Id(), err)
		}
	}

	if d.HasChange("server_side_encryption_configuration") {
		if err := resourceBucketInternalServerSideEncryptionConfigurationUpdate(ctx, conn, d); err != nil {
			return sdkdiag.AppendErrorf(diags, "updating S3 Bucket (%s) Server-side Encryption configuration: %s", d.Id(), err)
		}
	}

	if d.HasChange("object_lock_configuration") {
		if err := resourceBucketInternalObjectLockConfigurationUpdate(ctx, conn, d); err != nil {
			return sdkdiag.AppendErrorf(diags, "updating S3 Bucket (%s) Object Lock configuration: %s", d.Id(), err)
		}
	}

	return append(diags, resourceBucketRead(ctx, d, meta)...)
}

func resourceBucketRead(ctx context.Context, d *schema.ResourceData, meta interface{}) diag.Diagnostics {
	var diags diag.Diagnostics
	conn := meta.(*conns.AWSClient).S3Conn()
	defaultTagsConfig := meta.(*conns.AWSClient).DefaultTagsConfig
	ignoreTagsConfig := meta.(*conns.AWSClient).IgnoreTagsConfig

	input := &s3.HeadBucketInput{
		Bucket: aws.String(d.Id()),
	}

	err := resource.RetryContext(ctx, d.Timeout(schema.TimeoutCreate), func() *resource.RetryError {
		_, err := conn.HeadBucketWithContext(ctx, input)

		if d.IsNewResource() && tfawserr.ErrStatusCodeEquals(err, http.StatusNotFound) {
			return resource.RetryableError(err)
		}

		if d.IsNewResource() && tfawserr.ErrCodeEquals(err, s3.ErrCodeNoSuchBucket) {
			return resource.RetryableError(err)
		}

		if err != nil {
			return resource.NonRetryableError(err)
		}

		return nil
	})

	if tfresource.TimedOut(err) {
		_, err = conn.HeadBucketWithContext(ctx, input)
	}

	if !d.IsNewResource() && tfawserr.ErrStatusCodeEquals(err, http.StatusNotFound) {
		log.Printf("[WARN] S3 Bucket (%s) not found, removing from state", d.Id())
		d.SetId("")
		return diags
	}

	if !d.IsNewResource() && tfawserr.ErrCodeEquals(err, s3.ErrCodeNoSuchBucket) {
		log.Printf("[WARN] S3 Bucket (%s) not found, removing from state", d.Id())
		d.SetId("")
		return diags
	}

	if err != nil {
		return create.DiagError(names.S3, create.ErrActionReading, resNameBucket, d.Id(), err)
	}

	d.Set("bucket", d.Id())

	d.Set("bucket_domain_name", meta.(*conns.AWSClient).PartitionHostname(fmt.Sprintf("%s.s3", d.Get("bucket").(string))))

	// Read the policy if configured outside this resource e.g. with aws_s3_bucket_policy resource
	pol, err := tfresource.RetryWhenAWSErrCodeEquals(ctx, d.Timeout(schema.TimeoutRead), func() (interface{}, error) {
		return conn.GetBucketPolicyWithContext(ctx, &s3.GetBucketPolicyInput{
			Bucket: aws.String(d.Id()),
		})
	}, s3.ErrCodeNoSuchBucket)

	// The call to HeadBucket above can occasionally return no error (i.e. NoSuchBucket)
	// after a bucket has been deleted (eventual consistency woes :/), thus, when making extra S3 API calls
	// such as GetBucketPolicy, the error should be caught for non-new buckets as follows.
	if !d.IsNewResource() && tfawserr.ErrCodeEquals(err, s3.ErrCodeNoSuchBucket) {
		log.Printf("[WARN] S3 Bucket (%s) not found, removing from state", d.Id())
		d.SetId("")
		return diags
	}

	if err != nil && !tfawserr.ErrCodeEquals(err, ErrCodeNoSuchBucketPolicy, ErrCodeNotImplemented) {
		return sdkdiag.AppendErrorf(diags, "getting S3 bucket (%s) policy: %s", d.Id(), err)
	}

	if output, ok := pol.(*s3.GetBucketPolicyOutput); ok {
		policyToSet, err := verify.PolicyToSet(d.Get("policy").(string), aws.StringValue(output.Policy))
		if err != nil {
			return sdkdiag.AppendErrorf(diags, "while setting policy (%s), encountered: %s", aws.StringValue(output.Policy), err)
		}

		d.Set("policy", policyToSet)
	} else {
		d.Set("policy", nil)
	}

	// Read the Grant ACL.
	// In the event grants are not configured on the bucket, the API returns an empty array
	apResponse, err := tfresource.RetryWhenAWSErrCodeEquals(ctx, d.Timeout(schema.TimeoutRead), func() (interface{}, error) {
		return conn.GetBucketAclWithContext(ctx, &s3.GetBucketAclInput{
			Bucket: aws.String(d.Id()),
		})
	}, s3.ErrCodeNoSuchBucket)

	// The S3 API method calls above can occasionally return no error (i.e. NoSuchBucket)
	// after a bucket has been deleted (eventual consistency woes :/), thus, when making extra S3 API calls
	// such as GetBucketAcl, the error should be caught for non-new buckets as follows.
	if !d.IsNewResource() && tfawserr.ErrCodeEquals(err, s3.ErrCodeNoSuchBucket) {
		log.Printf("[WARN] S3 Bucket (%s) not found, removing from state", d.Id())
		d.SetId("")
		return diags
	}

	if err != nil {
		return sdkdiag.AppendErrorf(diags, "getting S3 Bucket (%s) ACL: %s", d.Id(), err)
	}

	if aclOutput, ok := apResponse.(*s3.GetBucketAclOutput); ok {
		if err := d.Set("grant", flattenGrants(aclOutput)); err != nil {
			return sdkdiag.AppendErrorf(diags, "setting grant %s", err)
		}
	} else {
		d.Set("grant", nil)
	}

	// Read the CORS
	corsResponse, err := tfresource.RetryWhenAWSErrCodeEquals(ctx, d.Timeout(schema.TimeoutRead), func() (interface{}, error) {
		return conn.GetBucketCorsWithContext(ctx, &s3.GetBucketCorsInput{
			Bucket: aws.String(d.Id()),
		})
	}, s3.ErrCodeNoSuchBucket)

	// The S3 API method calls above can occasionally return no error (i.e. NoSuchBucket)
	// after a bucket has been deleted (eventual consistency woes :/), thus, when making extra S3 API calls
	// such as GetBucketCors, the error should be caught for non-new buckets as follows.
	if !d.IsNewResource() && tfawserr.ErrCodeEquals(err, s3.ErrCodeNoSuchBucket) {
		log.Printf("[WARN] S3 Bucket (%s) not found, removing from state", d.Id())
		d.SetId("")
		return diags
	}

	if err != nil && !tfawserr.ErrCodeEquals(err, ErrCodeNoSuchCORSConfiguration, ErrCodeNotImplemented, ErrCodeXNotImplemented) {
		return sdkdiag.AppendErrorf(diags, "getting S3 Bucket CORS configuration: %s", err)
	}

	if output, ok := corsResponse.(*s3.GetBucketCorsOutput); ok {
		if err := d.Set("cors_rule", flattenBucketCorsRules(output.CORSRules)); err != nil {
			return sdkdiag.AppendErrorf(diags, "setting cors_rule: %s", err)
		}
	} else {
		d.Set("cors_rule", nil)
	}

	// Read the website configuration
	wsResponse, err := tfresource.RetryWhenAWSErrCodeEquals(ctx, d.Timeout(schema.TimeoutRead), func() (interface{}, error) {
		return conn.GetBucketWebsiteWithContext(ctx, &s3.GetBucketWebsiteInput{
			Bucket: aws.String(d.Id()),
		})
	}, s3.ErrCodeNoSuchBucket)

	// The S3 API method calls above can occasionally return no error (i.e. NoSuchBucket)
	// after a bucket has been deleted (eventual consistency woes :/), thus, when making extra S3 API calls
	// such as GetBucketWebsite, the error should be caught for non-new buckets as follows.
	if !d.IsNewResource() && tfawserr.ErrCodeEquals(err, s3.ErrCodeNoSuchBucket) {
		log.Printf("[WARN] S3 Bucket (%s) not found, removing from state", d.Id())
		d.SetId("")
		return diags
	}

	if err != nil && !tfawserr.ErrCodeEquals(err,
		ErrCodeMethodNotAllowed,
		ErrCodeNotImplemented,
		ErrCodeNoSuchWebsiteConfiguration,
		ErrCodeXNotImplemented,
	) {
		return sdkdiag.AppendErrorf(diags, "getting S3 Bucket website configuration: %s", err)
	}

	if ws, ok := wsResponse.(*s3.GetBucketWebsiteOutput); ok {
		website, err := flattenBucketWebsite(ws)
		if err != nil {
			return sdkdiag.AppendErrorf(diags, "setting website: %s", err)
		}
		if err := d.Set("website", website); err != nil {
			return sdkdiag.AppendErrorf(diags, "setting website: %s", err)
		}
	} else {
		d.Set("website", nil)
	}

	// Read the versioning configuration

	versioningResponse, err := tfresource.RetryWhenAWSErrCodeEquals(ctx, d.Timeout(schema.TimeoutRead), func() (interface{}, error) {
		return conn.GetBucketVersioningWithContext(ctx, &s3.GetBucketVersioningInput{
			Bucket: aws.String(d.Id()),
		})
	}, s3.ErrCodeNoSuchBucket)

	// The S3 API method calls above can occasionally return no error (i.e. NoSuchBucket)
	// after a bucket has been deleted (eventual consistency woes :/), thus, when making extra S3 API calls
	// such as GetBucketVersioning, the error should be caught for non-new buckets as follows.
	if !d.IsNewResource() && tfawserr.ErrCodeEquals(err, s3.ErrCodeNoSuchBucket) {
		log.Printf("[WARN] S3 Bucket (%s) not found, removing from state", d.Id())
		d.SetId("")
		return diags
	}

	if err != nil {
		return sdkdiag.AppendErrorf(diags, "getting S3 Bucket versioning (%s): %s", d.Id(), err)
	}

	if versioning, ok := versioningResponse.(*s3.GetBucketVersioningOutput); ok {
		if err := d.Set("versioning", flattenVersioning(versioning)); err != nil {
			return sdkdiag.AppendErrorf(diags, "setting versioning: %s", err)
		}
	}

	// Read the acceleration status

	accelerateResponse, err := tfresource.RetryWhenAWSErrCodeEquals(ctx, d.Timeout(schema.TimeoutRead), func() (interface{}, error) {
		return conn.GetBucketAccelerateConfigurationWithContext(ctx, &s3.GetBucketAccelerateConfigurationInput{
			Bucket: aws.String(d.Id()),
		})
	}, s3.ErrCodeNoSuchBucket)

	// The S3 API method calls above can occasionally return no error (i.e. NoSuchBucket)
	// after a bucket has been deleted (eventual consistency woes :/), thus, when making extra S3 API calls
	// such as GetBucketAccelerateConfiguration, the error should be caught for non-new buckets as follows.
	if !d.IsNewResource() && tfawserr.ErrCodeEquals(err, s3.ErrCodeNoSuchBucket) {
		log.Printf("[WARN] S3 Bucket (%s) not found, removing from state", d.Id())
		d.SetId("")
		return diags
	}

	// Amazon S3 Transfer Acceleration might not be supported in the region
	if err != nil && !tfawserr.ErrCodeEquals(err, ErrCodeMethodNotAllowed, ErrCodeUnsupportedArgument, ErrCodeNotImplemented) {
		return sdkdiag.AppendErrorf(diags, "getting S3 Bucket (%s) accelerate configuration: %s", d.Id(), err)
	}

	if accelerate, ok := accelerateResponse.(*s3.GetBucketAccelerateConfigurationOutput); ok {
		d.Set("acceleration_status", accelerate.Status)
	}

	// Read the request payer configuration.

	payerResponse, err := tfresource.RetryWhenAWSErrCodeEquals(ctx, d.Timeout(schema.TimeoutRead), func() (interface{}, error) {
		return conn.GetBucketRequestPaymentWithContext(ctx, &s3.GetBucketRequestPaymentInput{
			Bucket: aws.String(d.Id()),
		})
	}, s3.ErrCodeNoSuchBucket)

	// The S3 API method calls above can occasionally return no error (i.e. NoSuchBucket)
	// after a bucket has been deleted (eventual consistency woes :/), thus, when making extra S3 API calls
	// such as GetBucketRequestPayment, the error should be caught for non-new buckets as follows.
	if !d.IsNewResource() && tfawserr.ErrCodeEquals(err, s3.ErrCodeNoSuchBucket) {
		log.Printf("[WARN] S3 Bucket (%s) not found, removing from state", d.Id())
		d.SetId("")
		return diags
	}

	if err != nil && !tfawserr.ErrCodeEquals(err, ErrCodeNotImplemented) {
		return sdkdiag.AppendErrorf(diags, "getting S3 Bucket request payment: %s", err)
	}

	if payer, ok := payerResponse.(*s3.GetBucketRequestPaymentOutput); ok {
		d.Set("request_payer", payer.Payer)
	}

	// Read the logging configuration if configured outside this resource
	loggingResponse, err := tfresource.RetryWhenAWSErrCodeEquals(ctx, d.Timeout(schema.TimeoutRead), func() (interface{}, error) {
		return conn.GetBucketLoggingWithContext(ctx, &s3.GetBucketLoggingInput{
			Bucket: aws.String(d.Id()),
		})
	}, s3.ErrCodeNoSuchBucket)

	// The S3 API method calls above can occasionally return no error (i.e. NoSuchBucket)
	// after a bucket has been deleted (eventual consistency woes :/), thus, when making extra S3 API calls
	// such as GetBucketLogging, the error should be caught for non-new buckets as follows.
	if !d.IsNewResource() && tfawserr.ErrCodeEquals(err, s3.ErrCodeNoSuchBucket) {
		log.Printf("[WARN] S3 Bucket (%s) not found, removing from state", d.Id())
		d.SetId("")
		return diags
	}

	if err != nil && !tfawserr.ErrCodeEquals(err, ErrCodeNotImplemented) {
		return sdkdiag.AppendErrorf(diags, "getting S3 Bucket logging: %s", err)
	}

	if logging, ok := loggingResponse.(*s3.GetBucketLoggingOutput); ok {
		if err := d.Set("logging", flattenBucketLoggingEnabled(logging.LoggingEnabled)); err != nil {
			return sdkdiag.AppendErrorf(diags, "setting logging: %s", err)
		}
	} else {
		d.Set("logging", nil)
	}

	// Read the lifecycle configuration

	lifecycleResponse, err := tfresource.RetryWhenAWSErrCodeEquals(ctx, d.Timeout(schema.TimeoutRead), func() (interface{}, error) {
		return conn.GetBucketLifecycleConfigurationWithContext(ctx, &s3.GetBucketLifecycleConfigurationInput{
			Bucket: aws.String(d.Id()),
		})
	}, s3.ErrCodeNoSuchBucket)

	// The S3 API method calls above can occasionally return no error (i.e. NoSuchBucket)
	// after a bucket has been deleted (eventual consistency woes :/), thus, when making extra S3 API calls
	// such as GetBucketLifecycleConfiguration, the error should be caught for non-new buckets as follows.
	if !d.IsNewResource() && tfawserr.ErrCodeEquals(err, s3.ErrCodeNoSuchBucket) {
		log.Printf("[WARN] S3 Bucket (%s) not found, removing from state", d.Id())
		d.SetId("")
		return diags
	}

<<<<<<< HEAD
	if err != nil && !tfawserr.ErrCodeEquals(err, ErrCodeNoSuchLifecycleConfiguration, ErrCodeNotImplemented) {
		return fmt.Errorf("getting S3 Bucket (%s) Lifecycle Configuration: %w", d.Id(), err)
=======
	if err != nil && !tfawserr.ErrCodeEquals(err, ErrCodeNoSuchLifecycleConfiguration) {
		return sdkdiag.AppendErrorf(diags, "getting S3 Bucket (%s) Lifecycle Configuration: %s", d.Id(), err)
>>>>>>> f487867b
	}

	if lifecycle, ok := lifecycleResponse.(*s3.GetBucketLifecycleConfigurationOutput); ok {
		if err := d.Set("lifecycle_rule", flattenBucketLifecycleRules(lifecycle.Rules)); err != nil {
			return sdkdiag.AppendErrorf(diags, "setting lifecycle_rule: %s", err)
		}
	} else {
		d.Set("lifecycle_rule", nil)
	}

	// Read the bucket replication configuration if configured outside this resource

	replicationResponse, err := tfresource.RetryWhenAWSErrCodeEquals(ctx, d.Timeout(schema.TimeoutRead), func() (interface{}, error) {
		return conn.GetBucketReplicationWithContext(ctx, &s3.GetBucketReplicationInput{
			Bucket: aws.String(d.Id()),
		})
	}, s3.ErrCodeNoSuchBucket)

	// The S3 API method calls above can occasionally return no error (i.e. NoSuchBucket)
	// after a bucket has been deleted (eventual consistency woes :/), thus, when making extra S3 API calls
	// such as GetBucketReplication, the error should be caught for non-new buckets as follows.
	if !d.IsNewResource() && tfawserr.ErrCodeEquals(err, s3.ErrCodeNoSuchBucket) {
		log.Printf("[WARN] S3 Bucket (%s) not found, removing from state", d.Id())
		d.SetId("")
		return diags
	}

<<<<<<< HEAD
	if err != nil && !tfawserr.ErrCodeEquals(err, ErrCodeReplicationConfigurationNotFound, ErrCodeNotImplemented) {
		return fmt.Errorf("getting S3 Bucket replication: %w", err)
=======
	if err != nil && !tfawserr.ErrCodeEquals(err, ErrCodeReplicationConfigurationNotFound) {
		return sdkdiag.AppendErrorf(diags, "getting S3 Bucket replication: %s", err)
>>>>>>> f487867b
	}

	if replication, ok := replicationResponse.(*s3.GetBucketReplicationOutput); ok {
		if err := d.Set("replication_configuration", flattenBucketReplicationConfiguration(replication.ReplicationConfiguration)); err != nil {
			return sdkdiag.AppendErrorf(diags, "setting replication_configuration: %s", err)
		}
	} else {
		// Still need to set for the non-existent case
		d.Set("replication_configuration", nil)
	}

	// Read the bucket server side encryption configuration

	encryptionResponse, err := tfresource.RetryWhenAWSErrCodeEquals(ctx, d.Timeout(schema.TimeoutRead), func() (interface{}, error) {
		return conn.GetBucketEncryptionWithContext(ctx, &s3.GetBucketEncryptionInput{
			Bucket: aws.String(d.Id()),
		})
	}, s3.ErrCodeNoSuchBucket)

	// The S3 API method calls above can occasionally return no error (i.e. NoSuchBucket)
	// after a bucket has been deleted (eventual consistency woes :/), thus, when making extra S3 API calls
	// such as GetBucketEncryption, the error should be caught for non-new buckets as follows.
	if !d.IsNewResource() && tfawserr.ErrCodeEquals(err, s3.ErrCodeNoSuchBucket) {
		log.Printf("[WARN] S3 Bucket (%s) not found, removing from state", d.Id())
		d.SetId("")
		return diags
	}

	if err != nil && !tfawserr.ErrMessageContains(err, ErrCodeServerSideEncryptionConfigurationNotFound, "encryption configuration was not found") {
		return sdkdiag.AppendErrorf(diags, "getting S3 Bucket encryption: %s", err)
	}

	if encryption, ok := encryptionResponse.(*s3.GetBucketEncryptionOutput); ok {
		if err := d.Set("server_side_encryption_configuration", flattenServerSideEncryptionConfiguration(encryption.ServerSideEncryptionConfiguration)); err != nil {
			return sdkdiag.AppendErrorf(diags, "setting server_side_encryption_configuration: %s", err)
		}
	} else {
		d.Set("server_side_encryption_configuration", nil)
	}

	// Object Lock configuration.
	resp, err := tfresource.RetryWhenAWSErrCodeEquals(ctx, d.Timeout(schema.TimeoutRead), func() (interface{}, error) {
		return conn.GetObjectLockConfigurationWithContext(ctx, &s3.GetObjectLockConfigurationInput{
			Bucket: aws.String(d.Id()),
		})
	}, s3.ErrCodeNoSuchBucket)

	// The S3 API method calls above can occasionally return no error (i.e. NoSuchBucket)
	// after a bucket has been deleted (eventual consistency woes :/), thus, when making extra S3 API calls
	// such as GetObjectLockConfiguration, the error should be caught for non-new buckets as follows.
	if !d.IsNewResource() && tfawserr.ErrCodeEquals(err, s3.ErrCodeNoSuchBucket) {
		log.Printf("[WARN] S3 Bucket (%s) not found, removing from state", d.Id())
		d.SetId("")
		return diags
	}

	// Object lock not supported in all partitions (extra guard, also guards in read func)
	if err != nil && !tfawserr.ErrCodeEquals(err, ErrCodeMethodNotAllowed, ErrCodeNotImplemented, ErrCodeObjectLockConfigurationNotFound) {
		if meta.(*conns.AWSClient).Partition == endpoints.AwsPartitionID || meta.(*conns.AWSClient).Partition == endpoints.AwsUsGovPartitionID {
			return sdkdiag.AppendErrorf(diags, "getting S3 Bucket (%s) Object Lock configuration: %s", d.Id(), err)
		}
	}

	if err != nil {
		log.Printf("[WARN] Unable to read S3 bucket (%s) Object Lock Configuration: %s", d.Id(), err)
	}

	if output, ok := resp.(*s3.GetObjectLockConfigurationOutput); ok && output.ObjectLockConfiguration != nil {
		d.Set("object_lock_enabled", aws.StringValue(output.ObjectLockConfiguration.ObjectLockEnabled) == s3.ObjectLockEnabledEnabled)
		if err := d.Set("object_lock_configuration", flattenObjectLockConfiguration(output.ObjectLockConfiguration)); err != nil {
			return sdkdiag.AppendErrorf(diags, "setting object_lock_configuration: %s", err)
		}
	} else {
		d.Set("object_lock_enabled", nil)
		d.Set("object_lock_configuration", nil)
	}

	// Add the region as an attribute
	discoveredRegion, err := tfresource.RetryWhenAWSErrCodeEquals(ctx, d.Timeout(schema.TimeoutRead), func() (interface{}, error) {
		return s3manager.GetBucketRegionWithClient(ctx, conn, d.Id(), func(r *request.Request) {
			// By default, GetBucketRegion forces virtual host addressing, which
			// is not compatible with many non-AWS implementations. Instead, pass
			// the provider s3_force_path_style configuration, which defaults to
			// false, but allows override.
			r.Config.S3ForcePathStyle = conn.Config.S3ForcePathStyle

			// By default, GetBucketRegion uses anonymous credentials when doing
			// a HEAD request to get the bucket region. This breaks in aws-cn regions
			// when the account doesn't have an ICP license to host public content.
			// Use the current credentials when getting the bucket region.
			r.Config.Credentials = conn.Config.Credentials
		})
	}, "NotFound")

	// The S3 API method calls above can occasionally return no error (i.e. NoSuchBucket)
	// after a bucket has been deleted (eventual consistency woes :/), thus, when making extra S3 API calls
	// such as s3manager.GetBucketRegionWithClient, the error should be caught for non-new buckets as follows.
	if !d.IsNewResource() && tfawserr.ErrCodeEquals(err, s3.ErrCodeNoSuchBucket) {
		log.Printf("[WARN] S3 Bucket (%s) not found, removing from state", d.Id())
		d.SetId("")
		return diags
	}

	if err != nil {
		return sdkdiag.AppendErrorf(diags, "getting S3 Bucket location: %s", err)
	}

	region := discoveredRegion.(string)
	d.Set("region", region)

	// Add the bucket_regional_domain_name as an attribute
	regionalEndpoint, err := BucketRegionalDomainName(d.Get("bucket").(string), region)
	if err != nil {
		return sdkdiag.AppendErrorf(diags, "getting S3 Bucket regional domain name: %s", err)
	}
	d.Set("bucket_regional_domain_name", regionalEndpoint)

	// Add the hosted zone ID for this bucket's region as an attribute
	hostedZoneID, err := HostedZoneIDForRegion(region)
	if err != nil {
		log.Printf("[WARN] %s", err)
	} else {
		d.Set("hosted_zone_id", hostedZoneID)
	}

	// Add website_endpoint as an attribute
	websiteEndpoint, err := websiteEndpoint(ctx, meta.(*conns.AWSClient), d)

	// The S3 API method calls above can occasionally return no error (i.e. NoSuchBucket)
	// after a bucket has been deleted (eventual consistency woes :/), thus, when making extra S3 API calls
	// such as GetBucketLocation, the error should be caught for non-new buckets as follows.
	if !d.IsNewResource() && tfawserr.ErrCodeEquals(err, s3.ErrCodeNoSuchBucket) {
		log.Printf("[WARN] S3 Bucket (%s) not found, removing from state", d.Id())
		d.SetId("")
		return diags
	}
	if err != nil {
		return sdkdiag.AppendErrorf(diags, "reading S3 Bucket (%s): %s", d.Id(), err)
	}

	if websiteEndpoint != nil {
		d.Set("website_endpoint", websiteEndpoint.Endpoint)
		d.Set("website_domain", websiteEndpoint.Domain)
	}

	// Retry due to S3 eventual consistency
	tagsRaw, err := tfresource.RetryWhenAWSErrCodeEquals(ctx, d.Timeout(schema.TimeoutRead), func() (interface{}, error) {
		return BucketListTags(ctx, conn, d.Id())
	}, s3.ErrCodeNoSuchBucket)

	// The S3 API method calls above can occasionally return no error (i.e. NoSuchBucket)
	// after a bucket has been deleted (eventual consistency woes :/), thus, when making extra S3 API calls
	// such as GetBucketTagging, the error should be caught for non-new buckets as follows.
	if !d.IsNewResource() && tfawserr.ErrCodeEquals(err, s3.ErrCodeNoSuchBucket) {
		log.Printf("[WARN] S3 Bucket (%s) not found, removing from state", d.Id())
		d.SetId("")
		return diags
	}

	if err != nil {
		return sdkdiag.AppendErrorf(diags, "listing tags for S3 Bucket (%s): %s", d.Id(), err)
	}

	tags, ok := tagsRaw.(tftags.KeyValueTags)

	if !ok {
		return sdkdiag.AppendErrorf(diags, "listing tags for S3 Bucket (%s): unable to convert tags", d.Id())
	}

	tags = tags.IgnoreAWS().IgnoreConfig(ignoreTagsConfig)

	//lintignore:AWSR002
	if err := d.Set("tags", tags.RemoveDefaultConfig(defaultTagsConfig).Map()); err != nil {
		return sdkdiag.AppendErrorf(diags, "setting tags: %s", err)
	}

	if err := d.Set("tags_all", tags.Map()); err != nil {
		return sdkdiag.AppendErrorf(diags, "setting tags_all: %s", err)
	}

	arn := arn.ARN{
		Partition: meta.(*conns.AWSClient).Partition,
		Service:   "s3",
		Resource:  d.Id(),
	}.String()
	d.Set("arn", arn)

	return diags
}

func resourceBucketDelete(ctx context.Context, d *schema.ResourceData, meta interface{}) diag.Diagnostics {
	conn := meta.(*conns.AWSClient).S3Conn()

	log.Printf("[INFO] Deleting S3 Bucket: %s", d.Id())
	_, err := conn.DeleteBucketWithContext(ctx, &s3.DeleteBucketInput{
		Bucket: aws.String(d.Id()),
	})

	if tfawserr.ErrCodeEquals(err, s3.ErrCodeNoSuchBucket) {
		return nil
	}

	if tfawserr.ErrCodeEquals(err, ErrCodeBucketNotEmpty) {
		if d.Get("force_destroy").(bool) {
			// Use a S3 service client that can handle multiple slashes in URIs.
			// While aws_s3_object resources cannot create these object
			// keys, other AWS services and applications using the S3 Bucket can.
			conn = meta.(*conns.AWSClient).S3ConnURICleaningDisabled()

			// bucket may have things delete them
			log.Printf("[DEBUG] S3 Bucket attempting to forceDestroy %s", err)

			// Delete everything including locked objects.
			// Don't ignore any object errors or we could recurse infinitely.
			var objectLockEnabled bool
			objectLockConfiguration := expandObjectLockConfiguration(d.Get("object_lock_configuration").([]interface{}))
			if objectLockConfiguration != nil {
				objectLockEnabled = aws.StringValue(objectLockConfiguration.ObjectLockEnabled) == s3.ObjectLockEnabledEnabled
			}

			if n, err := EmptyBucket(ctx, conn, d.Id(), objectLockEnabled); err != nil {
				return diag.Errorf("emptying S3 Bucket (%s): %s", d.Id(), err)
			} else {
				log.Printf("[DEBUG] Deleted %d S3 objects", n)
			}

			// this line recurses until all objects are deleted or an error is returned
			return resourceBucketDelete(ctx, d, meta)
		}
	}

	if err != nil {
		return diag.Errorf("deleting S3 Bucket (%s): %s", d.Id(), err)
	}

	return nil
}

// https://docs.aws.amazon.com/general/latest/gr/rande.html#s3_region
func BucketRegionalDomainName(bucket string, region string) (string, error) {
	// Return a default AWS Commercial domain name if no region is provided
	// Otherwise EndpointFor() will return BUCKET.s3..amazonaws.com
	if region == "" {
		return fmt.Sprintf("%s.s3.amazonaws.com", bucket), nil //lintignore:AWSR001
	}
	endpoint, err := endpoints.DefaultResolver().EndpointFor(endpoints.S3ServiceID, region)
	if err != nil {
		return "", err
	}
	return fmt.Sprintf("%s.%s", bucket, strings.TrimPrefix(endpoint.URL, "https://")), nil
}

type S3Website struct {
	Endpoint, Domain string
}

func WebsiteEndpoint(client *conns.AWSClient, bucket string, region string) *S3Website {
	domain := WebsiteDomainURL(client, region)
	return &S3Website{Endpoint: fmt.Sprintf("%s.%s", bucket, domain), Domain: domain}
}

func WebsiteDomainURL(client *conns.AWSClient, region string) string {
	region = normalizeRegion(region)

	// Different regions have different syntax for website endpoints
	// https://docs.aws.amazon.com/AmazonS3/latest/dev/WebsiteEndpoints.html
	// https://docs.aws.amazon.com/general/latest/gr/rande.html#s3_website_region_endpoints
	if isOldRegion(region) {
		return fmt.Sprintf("s3-website-%s.amazonaws.com", region) //lintignore:AWSR001
	}
	return client.RegionalHostname("s3-website")
}

func websiteEndpoint(ctx context.Context, client *conns.AWSClient, d *schema.ResourceData) (*S3Website, error) {
	// If the bucket doesn't have a website configuration, return an empty
	// endpoint
	if _, ok := d.GetOk("website"); !ok {
		return nil, nil
	}

	bucket := d.Get("bucket").(string)

	// Lookup the region for this bucket

	locationResponse, err := tfresource.RetryWhenAWSErrCodeEquals(ctx, d.Timeout(schema.TimeoutRead), func() (interface{}, error) {
		return client.S3Conn().GetBucketLocation(
			&s3.GetBucketLocationInput{
				Bucket: aws.String(bucket),
			},
		)
	}, s3.ErrCodeNoSuchBucket)
	if err != nil {
		return nil, err
	}
	location := locationResponse.(*s3.GetBucketLocationOutput)
	var region string
	if location.LocationConstraint != nil {
		region = aws.StringValue(location.LocationConstraint)
	}

	return WebsiteEndpoint(client, bucket, region), nil
}

func isOldRegion(region string) bool {
	oldRegions := []string{
		endpoints.ApNortheast1RegionID,
		endpoints.ApSoutheast1RegionID,
		endpoints.ApSoutheast2RegionID,
		endpoints.EuWest1RegionID,
		endpoints.SaEast1RegionID,
		endpoints.UsEast1RegionID,
		endpoints.UsGovWest1RegionID,
		endpoints.UsWest1RegionID,
		endpoints.UsWest2RegionID,
	}
	for _, r := range oldRegions {
		if region == r {
			return true
		}
	}
	return false
}

func normalizeRegion(region string) string {
	// Default to us-east-1 if the bucket doesn't have a region:
	// http://docs.aws.amazon.com/AmazonS3/latest/API/RESTBucketGETlocation.html
	if region == "" {
		region = endpoints.UsEast1RegionID
	}

	return region
}

////////////////////////////////////////// Argument-Specific Update Functions //////////////////////////////////////////

func resourceBucketInternalAccelerationUpdate(ctx context.Context, conn *s3.S3, d *schema.ResourceData) error {
	input := &s3.PutBucketAccelerateConfigurationInput{
		Bucket: aws.String(d.Id()),
		AccelerateConfiguration: &s3.AccelerateConfiguration{
			Status: aws.String(d.Get("acceleration_status").(string)),
		},
	}

	_, err := tfresource.RetryWhenAWSErrCodeEquals(ctx, d.Timeout(schema.TimeoutUpdate), func() (interface{}, error) {
		return conn.PutBucketAccelerateConfigurationWithContext(ctx, input)
	}, s3.ErrCodeNoSuchBucket)

	return err
}

func resourceBucketInternalACLUpdate(ctx context.Context, conn *s3.S3, d *schema.ResourceData) error {
	acl := d.Get("acl").(string)
	if acl == "" {
		// Use default value previously available in v3.x of the provider
		acl = s3.BucketCannedACLPrivate
	}

	input := &s3.PutBucketAclInput{
		Bucket: aws.String(d.Id()),
		ACL:    aws.String(acl),
	}

	_, err := tfresource.RetryWhenAWSErrCodeEquals(ctx, d.Timeout(schema.TimeoutUpdate), func() (interface{}, error) {
		return conn.PutBucketAclWithContext(ctx, input)
	}, s3.ErrCodeNoSuchBucket)

	return err
}

func resourceBucketInternalCorsUpdate(ctx context.Context, conn *s3.S3, d *schema.ResourceData) error {
	rawCors := d.Get("cors_rule").([]interface{})

	if len(rawCors) == 0 {
		// Delete CORS
		_, err := tfresource.RetryWhenAWSErrCodeEquals(ctx, d.Timeout(schema.TimeoutUpdate), func() (interface{}, error) {
			return conn.DeleteBucketCorsWithContext(ctx, &s3.DeleteBucketCorsInput{
				Bucket: aws.String(d.Id()),
			})
		}, s3.ErrCodeNoSuchBucket)

		if err != nil {
			return fmt.Errorf("deleting S3 Bucket (%s) CORS: %w", d.Id(), err)
		}

		return nil
	}
	// Put CORS
	rules := make([]*s3.CORSRule, 0, len(rawCors))
	for _, cors := range rawCors {
		// Prevent panic
		// Reference: https://github.com/hashicorp/terraform-provider-aws/issues/7546
		corsMap, ok := cors.(map[string]interface{})
		if !ok {
			continue
		}
		r := &s3.CORSRule{}
		for k, v := range corsMap {
			if k == "max_age_seconds" {
				r.MaxAgeSeconds = aws.Int64(int64(v.(int)))
			} else {
				vMap := make([]*string, len(v.([]interface{})))
				for i, vv := range v.([]interface{}) {
					if str, ok := vv.(string); ok {
						vMap[i] = aws.String(str)
					}
				}
				switch k {
				case "allowed_headers":
					r.AllowedHeaders = vMap
				case "allowed_methods":
					r.AllowedMethods = vMap
				case "allowed_origins":
					r.AllowedOrigins = vMap
				case "expose_headers":
					r.ExposeHeaders = vMap
				}
			}
		}
		rules = append(rules, r)
	}

	input := &s3.PutBucketCorsInput{
		Bucket: aws.String(d.Id()),
		CORSConfiguration: &s3.CORSConfiguration{
			CORSRules: rules,
		},
	}

	_, err := tfresource.RetryWhenAWSErrCodeEquals(ctx, d.Timeout(schema.TimeoutUpdate), func() (interface{}, error) {
		return conn.PutBucketCorsWithContext(ctx, input)
	}, s3.ErrCodeNoSuchBucket)

	return err
}

func resourceBucketInternalGrantsUpdate(ctx context.Context, conn *s3.S3, d *schema.ResourceData) error {
	grants := d.Get("grant").(*schema.Set)

	if grants.Len() == 0 {
		log.Printf("[DEBUG] S3 bucket: %s, Grants fallback to canned ACL", d.Id())

		if err := resourceBucketInternalACLUpdate(ctx, conn, d); err != nil {
			return fmt.Errorf("fallback to canned ACL, %s", err)
		}

		return nil
	}

	resp, err := tfresource.RetryWhenAWSErrCodeEquals(ctx, d.Timeout(schema.TimeoutUpdate), func() (interface{}, error) {
		return conn.GetBucketAclWithContext(ctx, &s3.GetBucketAclInput{
			Bucket: aws.String(d.Id()),
		})
	}, s3.ErrCodeNoSuchBucket)

	if err != nil {
		return fmt.Errorf("getting S3 Bucket (%s) ACL: %s", d.Id(), err)
	}

	output := resp.(*s3.GetBucketAclOutput)

	if output == nil {
		return fmt.Errorf("getting S3 Bucket (%s) ACL: empty output", d.Id())
	}

	input := &s3.PutBucketAclInput{
		Bucket: aws.String(d.Id()),
		AccessControlPolicy: &s3.AccessControlPolicy{
			Grants: expandGrants(grants.List()),
			Owner:  output.Owner,
		},
	}

	_, err = tfresource.RetryWhenAWSErrCodeEquals(ctx, d.Timeout(schema.TimeoutUpdate), func() (interface{}, error) {
		return conn.PutBucketAclWithContext(ctx, input)
	}, s3.ErrCodeNoSuchBucket)

	return err
}

func resourceBucketInternalLifecycleUpdate(ctx context.Context, conn *s3.S3, d *schema.ResourceData) error {
	lifecycleRules := d.Get("lifecycle_rule").([]interface{})

	if len(lifecycleRules) == 0 || lifecycleRules[0] == nil {
		input := &s3.DeleteBucketLifecycleInput{
			Bucket: aws.String(d.Id()),
		}

		_, err := conn.DeleteBucketLifecycleWithContext(ctx, input)

		if err != nil {
			return fmt.Errorf("removing S3 Bucket (%s) lifecycle: %w", d.Id(), err)
		}

		return nil
	}

	rules := make([]*s3.LifecycleRule, 0, len(lifecycleRules))

	for i, lifecycleRule := range lifecycleRules {
		r := lifecycleRule.(map[string]interface{})

		rule := &s3.LifecycleRule{}

		// Filter
		tags := Tags(tftags.New(r["tags"]).IgnoreAWS())
		filter := &s3.LifecycleRuleFilter{}
		if len(tags) > 0 {
			lifecycleRuleAndOp := &s3.LifecycleRuleAndOperator{}
			lifecycleRuleAndOp.SetPrefix(r["prefix"].(string))
			lifecycleRuleAndOp.SetTags(tags)
			filter.SetAnd(lifecycleRuleAndOp)
		} else {
			filter.SetPrefix(r["prefix"].(string))
		}
		rule.SetFilter(filter)

		// ID
		if val, ok := r["id"].(string); ok && val != "" {
			rule.ID = aws.String(val)
		} else {
			rule.ID = aws.String(resource.PrefixedUniqueId("tf-s3-lifecycle-"))
		}

		// Enabled
		if val, ok := r["enabled"].(bool); ok && val {
			rule.Status = aws.String(s3.ExpirationStatusEnabled)
		} else {
			rule.Status = aws.String(s3.ExpirationStatusDisabled)
		}

		// AbortIncompleteMultipartUpload
		if val, ok := r["abort_incomplete_multipart_upload_days"].(int); ok && val > 0 {
			rule.AbortIncompleteMultipartUpload = &s3.AbortIncompleteMultipartUpload{
				DaysAfterInitiation: aws.Int64(int64(val)),
			}
		}

		// Expiration
		expiration := d.Get(fmt.Sprintf("lifecycle_rule.%d.expiration", i)).([]interface{})
		if len(expiration) > 0 && expiration[0] != nil {
			e := expiration[0].(map[string]interface{})
			i := &s3.LifecycleExpiration{}
			if val, ok := e["date"].(string); ok && val != "" {
				t, err := time.Parse(time.RFC3339, fmt.Sprintf("%sT00:00:00Z", val))
				if err != nil {
					return fmt.Errorf("parsing AWS S3 Bucket Lifecycle Expiration Date: %s", err.Error())
				}
				i.Date = aws.Time(t)
			} else if val, ok := e["days"].(int); ok && val > 0 {
				i.Days = aws.Int64(int64(val))
			} else if val, ok := e["expired_object_delete_marker"].(bool); ok {
				i.ExpiredObjectDeleteMarker = aws.Bool(val)
			}
			rule.Expiration = i
		}

		// NoncurrentVersionExpiration
		nc_expiration := d.Get(fmt.Sprintf("lifecycle_rule.%d.noncurrent_version_expiration", i)).([]interface{})
		if len(nc_expiration) > 0 && nc_expiration[0] != nil {
			e := nc_expiration[0].(map[string]interface{})

			if val, ok := e["days"].(int); ok && val > 0 {
				rule.NoncurrentVersionExpiration = &s3.NoncurrentVersionExpiration{
					NoncurrentDays: aws.Int64(int64(val)),
				}
			}
		}

		// Transitions
		transitions := d.Get(fmt.Sprintf("lifecycle_rule.%d.transition", i)).(*schema.Set).List()
		if len(transitions) > 0 {
			rule.Transitions = make([]*s3.Transition, 0, len(transitions))
			for _, transition := range transitions {
				transition := transition.(map[string]interface{})
				i := &s3.Transition{}
				if val, ok := transition["date"].(string); ok && val != "" {
					t, err := time.Parse(time.RFC3339, fmt.Sprintf("%sT00:00:00Z", val))
					if err != nil {
						return fmt.Errorf("parsing AWS S3 Bucket Lifecycle Expiration Date: %s", err.Error())
					}
					i.Date = aws.Time(t)
				} else if val, ok := transition["days"].(int); ok && val >= 0 {
					i.Days = aws.Int64(int64(val))
				}
				if val, ok := transition["storage_class"].(string); ok && val != "" {
					i.StorageClass = aws.String(val)
				}

				rule.Transitions = append(rule.Transitions, i)
			}
		}
		// NoncurrentVersionTransitions
		nc_transitions := d.Get(fmt.Sprintf("lifecycle_rule.%d.noncurrent_version_transition", i)).(*schema.Set).List()
		if len(nc_transitions) > 0 {
			rule.NoncurrentVersionTransitions = make([]*s3.NoncurrentVersionTransition, 0, len(nc_transitions))
			for _, transition := range nc_transitions {
				transition := transition.(map[string]interface{})
				i := &s3.NoncurrentVersionTransition{}
				if val, ok := transition["days"].(int); ok && val >= 0 {
					i.NoncurrentDays = aws.Int64(int64(val))
				}
				if val, ok := transition["storage_class"].(string); ok && val != "" {
					i.StorageClass = aws.String(val)
				}

				rule.NoncurrentVersionTransitions = append(rule.NoncurrentVersionTransitions, i)
			}
		}

		// As a lifecycle rule requires 1 or more transition/expiration actions,
		// we explicitly pass a default ExpiredObjectDeleteMarker value to be able to create
		// the rule while keeping the policy unaffected if the conditions are not met.
		if rule.Expiration == nil && rule.NoncurrentVersionExpiration == nil &&
			rule.Transitions == nil && rule.NoncurrentVersionTransitions == nil &&
			rule.AbortIncompleteMultipartUpload == nil {
			rule.Expiration = &s3.LifecycleExpiration{ExpiredObjectDeleteMarker: aws.Bool(false)}
		}

		rules = append(rules, rule)
	}

	input := &s3.PutBucketLifecycleConfigurationInput{
		Bucket: aws.String(d.Id()),
		LifecycleConfiguration: &s3.BucketLifecycleConfiguration{
			Rules: rules,
		},
	}

	_, err := tfresource.RetryWhenAWSErrCodeEquals(ctx, d.Timeout(schema.TimeoutUpdate), func() (interface{}, error) {
		return conn.PutBucketLifecycleConfigurationWithContext(ctx, input)
	}, s3.ErrCodeNoSuchBucket)

	return err
}

func resourceBucketInternalLoggingUpdate(ctx context.Context, conn *s3.S3, d *schema.ResourceData) error {
	logging := d.Get("logging").([]interface{})
	loggingStatus := &s3.BucketLoggingStatus{}

	if len(logging) > 0 {
		c := logging[0].(map[string]interface{})

		loggingEnabled := &s3.LoggingEnabled{}
		if val, ok := c["target_bucket"].(string); ok {
			loggingEnabled.TargetBucket = aws.String(val)
		}
		if val, ok := c["target_prefix"].(string); ok {
			loggingEnabled.TargetPrefix = aws.String(val)
		}

		loggingStatus.LoggingEnabled = loggingEnabled
	}

	input := &s3.PutBucketLoggingInput{
		Bucket:              aws.String(d.Id()),
		BucketLoggingStatus: loggingStatus,
	}

	_, err := tfresource.RetryWhenAWSErrCodeEquals(ctx, d.Timeout(schema.TimeoutUpdate), func() (interface{}, error) {
		return conn.PutBucketLoggingWithContext(ctx, input)
	}, s3.ErrCodeNoSuchBucket)

	return err
}

func resourceBucketInternalObjectLockConfigurationUpdate(ctx context.Context, conn *s3.S3, d *schema.ResourceData) error {
	// S3 Object Lock configuration cannot be deleted, only updated.
	req := &s3.PutObjectLockConfigurationInput{
		Bucket:                  aws.String(d.Id()),
		ObjectLockConfiguration: expandObjectLockConfiguration(d.Get("object_lock_configuration").([]interface{})),
	}

	_, err := tfresource.RetryWhenAWSErrCodeEquals(ctx, d.Timeout(schema.TimeoutUpdate), func() (interface{}, error) {
		return conn.PutObjectLockConfigurationWithContext(ctx, req)
	}, s3.ErrCodeNoSuchBucket)

	return err
}

func resourceBucketInternalPolicyUpdate(ctx context.Context, conn *s3.S3, d *schema.ResourceData) error {
	policy, err := structure.NormalizeJsonString(d.Get("policy").(string))
	if err != nil {
		return fmt.Errorf("policy (%s) is an invalid JSON: %w", policy, err)
	}

	if policy == "" {
		_, err := tfresource.RetryWhenAWSErrCodeEquals(ctx, d.Timeout(schema.TimeoutUpdate), func() (interface{}, error) {
			return conn.DeleteBucketPolicyWithContext(ctx, &s3.DeleteBucketPolicyInput{
				Bucket: aws.String(d.Id()),
			})
		}, s3.ErrCodeNoSuchBucket)

		if err != nil {
			return fmt.Errorf("deleting S3 Bucket (%s) policy: %w", d.Id(), err)
		}

		return nil
	}

	params := &s3.PutBucketPolicyInput{
		Bucket: aws.String(d.Id()),
		Policy: aws.String(policy),
	}

	err = resource.RetryContext(ctx, d.Timeout(schema.TimeoutUpdate), func() *resource.RetryError {
		_, err := conn.PutBucketPolicyWithContext(ctx, params)
		if tfawserr.ErrCodeEquals(err, ErrCodeMalformedPolicy, s3.ErrCodeNoSuchBucket) {
			return resource.RetryableError(err)
		}
		if err != nil {
			return resource.NonRetryableError(err)
		}
		return nil
	})

	if tfresource.TimedOut(err) {
		_, err = conn.PutBucketPolicyWithContext(ctx, params)
	}

	return err
}

func resourceBucketInternalReplicationConfigurationUpdate(ctx context.Context, conn *s3.S3, d *schema.ResourceData) error {
	replicationConfiguration := d.Get("replication_configuration").([]interface{})

	if len(replicationConfiguration) == 0 {
		input := &s3.DeleteBucketReplicationInput{
			Bucket: aws.String(d.Id()),
		}

		_, err := conn.DeleteBucketReplicationWithContext(ctx, input)

		if err != nil {
			return fmt.Errorf("removing S3 Bucket (%s) Replication: %w", d.Id(), err)
		}

		return nil
	}

	hasVersioning := false
	// Validate that bucket versioning is enabled
	if versioning, ok := d.GetOk("versioning"); ok {
		v := versioning.([]interface{})

		if v[0].(map[string]interface{})["enabled"].(bool) {
			hasVersioning = true
		}
	}

	if !hasVersioning {
		return fmt.Errorf("versioning must be enabled to allow S3 bucket replication")
	}

	input := &s3.PutBucketReplicationInput{
		Bucket:                   aws.String(d.Id()),
		ReplicationConfiguration: expandBucketReplicationConfiguration(replicationConfiguration),
	}

	err := resource.RetryContext(ctx, d.Timeout(schema.TimeoutUpdate), func() *resource.RetryError {
		_, err := conn.PutBucketReplicationWithContext(ctx, input)
		if tfawserr.ErrCodeEquals(err, s3.ErrCodeNoSuchBucket) || tfawserr.ErrMessageContains(err, ErrCodeInvalidRequest, "Versioning must be 'Enabled' on the bucket") {
			return resource.RetryableError(err)
		}
		if err != nil {
			return resource.NonRetryableError(err)
		}
		return nil
	})

	if tfresource.TimedOut(err) {
		_, err = conn.PutBucketReplicationWithContext(ctx, input)
	}

	return err
}

func resourceBucketInternalRequestPayerUpdate(ctx context.Context, conn *s3.S3, d *schema.ResourceData) error {
	payer := d.Get("request_payer").(string)

	input := &s3.PutBucketRequestPaymentInput{
		Bucket: aws.String(d.Id()),
		RequestPaymentConfiguration: &s3.RequestPaymentConfiguration{
			Payer: aws.String(payer),
		},
	}

	_, err := tfresource.RetryWhenAWSErrCodeEquals(ctx, d.Timeout(schema.TimeoutUpdate), func() (interface{}, error) {
		return conn.PutBucketRequestPaymentWithContext(ctx, input)
	}, s3.ErrCodeNoSuchBucket)

	return err
}

func resourceBucketInternalServerSideEncryptionConfigurationUpdate(ctx context.Context, conn *s3.S3, d *schema.ResourceData) error {
	serverSideEncryptionConfiguration := d.Get("server_side_encryption_configuration").([]interface{})

	if len(serverSideEncryptionConfiguration) == 0 {
		input := &s3.DeleteBucketEncryptionInput{
			Bucket: aws.String(d.Id()),
		}

		_, err := conn.DeleteBucketEncryptionWithContext(ctx, input)

		if err != nil {
			return fmt.Errorf("removing S3 Bucket (%s) Server-side Encryption: %w", d.Id(), err)
		}

		return nil
	}

	c := serverSideEncryptionConfiguration[0].(map[string]interface{})

	rc := &s3.ServerSideEncryptionConfiguration{}

	rcRules := c["rule"].([]interface{})
	var rules []*s3.ServerSideEncryptionRule
	for _, v := range rcRules {
		rr := v.(map[string]interface{})
		rrDefault := rr["apply_server_side_encryption_by_default"].([]interface{})
		sseAlgorithm := rrDefault[0].(map[string]interface{})["sse_algorithm"].(string)
		kmsMasterKeyId := rrDefault[0].(map[string]interface{})["kms_master_key_id"].(string)
		rcDefaultRule := &s3.ServerSideEncryptionByDefault{
			SSEAlgorithm: aws.String(sseAlgorithm),
		}
		if kmsMasterKeyId != "" {
			rcDefaultRule.KMSMasterKeyID = aws.String(kmsMasterKeyId)
		}
		rcRule := &s3.ServerSideEncryptionRule{
			ApplyServerSideEncryptionByDefault: rcDefaultRule,
		}

		if val, ok := rr["bucket_key_enabled"].(bool); ok {
			rcRule.BucketKeyEnabled = aws.Bool(val)
		}

		rules = append(rules, rcRule)
	}

	rc.Rules = rules

	input := &s3.PutBucketEncryptionInput{
		Bucket:                            aws.String(d.Id()),
		ServerSideEncryptionConfiguration: rc,
	}

	_, err := tfresource.RetryWhenAWSErrCodeEquals(ctx, d.Timeout(schema.TimeoutUpdate),
		func() (interface{}, error) {
			return conn.PutBucketEncryptionWithContext(ctx, input)
		},
		s3.ErrCodeNoSuchBucket,
		ErrCodeOperationAborted,
	)

	return err
}

func resourceBucketInternalVersioningUpdate(ctx context.Context, conn *s3.S3, bucket string, versioningConfig *s3.VersioningConfiguration, timeout time.Duration) error {
	input := &s3.PutBucketVersioningInput{
		Bucket:                  aws.String(bucket),
		VersioningConfiguration: versioningConfig,
	}

	_, err := tfresource.RetryWhenAWSErrCodeEquals(ctx, timeout, func() (interface{}, error) {
		return conn.PutBucketVersioningWithContext(ctx, input)
	}, s3.ErrCodeNoSuchBucket)

	return err
}

func resourceBucketInternalWebsiteUpdate(ctx context.Context, conn *s3.S3, d *schema.ResourceData) error {
	ws := d.Get("website").([]interface{})

	if len(ws) == 0 {
		input := &s3.DeleteBucketWebsiteInput{
			Bucket: aws.String(d.Id()),
		}

		_, err := tfresource.RetryWhenAWSErrCodeEquals(ctx, d.Timeout(schema.TimeoutUpdate), func() (interface{}, error) {
			return conn.DeleteBucketWebsiteWithContext(ctx, input)
		}, s3.ErrCodeNoSuchBucket)

		if err != nil {
			return fmt.Errorf("deleting S3 Bucket (%s) Website: %w", d.Id(), err)
		}

		d.Set("website_endpoint", "")
		d.Set("website_domain", "")

		return nil
	}

	websiteConfig, err := expandWebsiteConfiguration(ws)
	if err != nil {
		return fmt.Errorf("expanding S3 Bucket (%s) website configuration: %w", d.Id(), err)
	}

	input := &s3.PutBucketWebsiteInput{
		Bucket:               aws.String(d.Id()),
		WebsiteConfiguration: websiteConfig,
	}

	_, err = tfresource.RetryWhenAWSErrCodeEquals(ctx, d.Timeout(schema.TimeoutUpdate), func() (interface{}, error) {
		return conn.PutBucketWebsiteWithContext(ctx, input)
	}, s3.ErrCodeNoSuchBucket)

	return err
}

///////////////////////////////////////////// Expand and Flatten functions /////////////////////////////////////////////

// Cors Rule functions

func flattenBucketCorsRules(rules []*s3.CORSRule) []interface{} {
	var results []interface{}

	for _, rule := range rules {
		if rule == nil {
			continue
		}

		m := make(map[string]interface{})

		if len(rule.AllowedHeaders) > 0 {
			m["allowed_headers"] = flex.FlattenStringList(rule.AllowedHeaders)
		}

		if len(rule.AllowedMethods) > 0 {
			m["allowed_methods"] = flex.FlattenStringList(rule.AllowedMethods)
		}

		if len(rule.AllowedOrigins) > 0 {
			m["allowed_origins"] = flex.FlattenStringList(rule.AllowedOrigins)
		}

		if len(rule.ExposeHeaders) > 0 {
			m["expose_headers"] = flex.FlattenStringList(rule.ExposeHeaders)
		}

		if rule.MaxAgeSeconds != nil {
			m["max_age_seconds"] = int(aws.Int64Value(rule.MaxAgeSeconds))
		}

		results = append(results, m)
	}

	return results
}

// Grants functions

func expandGrants(l []interface{}) []*s3.Grant {
	var grants []*s3.Grant

	for _, tfMapRaw := range l {
		tfMap, ok := tfMapRaw.(map[string]interface{})
		if !ok {
			continue
		}

		if v, ok := tfMap["permissions"].(*schema.Set); ok {
			for _, rawPermission := range v.List() {
				permission, ok := rawPermission.(string)
				if !ok {
					continue
				}

				grantee := &s3.Grantee{}

				if v, ok := tfMap["id"].(string); ok && v != "" {
					grantee.SetID(v)
				}

				if v, ok := tfMap["type"].(string); ok && v != "" {
					grantee.SetType(v)
				}

				if v, ok := tfMap["uri"].(string); ok && v != "" {
					grantee.SetURI(v)
				}

				g := &s3.Grant{
					Grantee:    grantee,
					Permission: aws.String(permission),
				}

				grants = append(grants, g)
			}
		}
	}
	return grants
}

func flattenGrants(ap *s3.GetBucketAclOutput) []interface{} {
	if len(ap.Grants) == 0 {
		return []interface{}{}
	}

	getGrant := func(grants []interface{}, grantee map[string]interface{}) (interface{}, bool) {
		for _, pg := range grants {
			pgt := pg.(map[string]interface{})
			if pgt["type"] == grantee["type"] && pgt["id"] == grantee["id"] && pgt["uri"] == grantee["uri"] &&
				pgt["permissions"].(*schema.Set).Len() > 0 {
				return pg, true
			}
		}
		return nil, false
	}

	grants := make([]interface{}, 0, len(ap.Grants))
	for _, granteeObject := range ap.Grants {
		grantee := make(map[string]interface{})
		grantee["type"] = aws.StringValue(granteeObject.Grantee.Type)

		if granteeObject.Grantee.ID != nil {
			grantee["id"] = aws.StringValue(granteeObject.Grantee.ID)
		}
		if granteeObject.Grantee.URI != nil {
			grantee["uri"] = aws.StringValue(granteeObject.Grantee.URI)
		}
		if pg, ok := getGrant(grants, grantee); ok {
			pg.(map[string]interface{})["permissions"].(*schema.Set).Add(aws.StringValue(granteeObject.Permission))
		} else {
			grantee["permissions"] = schema.NewSet(schema.HashString, []interface{}{aws.StringValue(granteeObject.Permission)})
			grants = append(grants, grantee)
		}
	}

	return grants
}

// Lifecycle Rule functions

func flattenBucketLifecycleRuleExpiration(expiration *s3.LifecycleExpiration) []interface{} {
	if expiration == nil {
		return []interface{}{}
	}

	m := make(map[string]interface{})

	if expiration.Date != nil {
		m["date"] = (aws.TimeValue(expiration.Date)).Format("2006-01-02")
	}
	if expiration.Days != nil {
		m["days"] = int(aws.Int64Value(expiration.Days))
	}
	if expiration.ExpiredObjectDeleteMarker != nil {
		m["expired_object_delete_marker"] = aws.BoolValue(expiration.ExpiredObjectDeleteMarker)
	}

	return []interface{}{m}
}

func flattenBucketLifecycleRules(lifecycleRules []*s3.LifecycleRule) []interface{} {
	if len(lifecycleRules) == 0 {
		return []interface{}{}
	}

	var results []interface{}

	for _, lifecycleRule := range lifecycleRules {
		if lifecycleRule == nil {
			continue
		}

		rule := make(map[string]interface{})

		// AbortIncompleteMultipartUploadDays
		if lifecycleRule.AbortIncompleteMultipartUpload != nil {
			if lifecycleRule.AbortIncompleteMultipartUpload.DaysAfterInitiation != nil {
				rule["abort_incomplete_multipart_upload_days"] = int(aws.Int64Value(lifecycleRule.AbortIncompleteMultipartUpload.DaysAfterInitiation))
			}
		}

		// ID
		if lifecycleRule.ID != nil {
			rule["id"] = aws.StringValue(lifecycleRule.ID)
		}

		// Filter
		if filter := lifecycleRule.Filter; filter != nil {
			if filter.And != nil {
				// Prefix
				if filter.And.Prefix != nil {
					rule["prefix"] = aws.StringValue(filter.And.Prefix)
				}
				// Tag
				if len(filter.And.Tags) > 0 {
					rule["tags"] = KeyValueTags(filter.And.Tags).IgnoreAWS().Map()
				}
			} else {
				// Prefix
				if filter.Prefix != nil {
					rule["prefix"] = aws.StringValue(filter.Prefix)
				}
				// Tag
				if filter.Tag != nil {
					rule["tags"] = KeyValueTags([]*s3.Tag{filter.Tag}).IgnoreAWS().Map()
				}
			}
		}

		// Prefix
		if lifecycleRule.Prefix != nil {
			rule["prefix"] = aws.StringValue(lifecycleRule.Prefix)
		}

		// Enabled
		if lifecycleRule.Status != nil {
			if aws.StringValue(lifecycleRule.Status) == s3.ExpirationStatusEnabled {
				rule["enabled"] = true
			} else {
				rule["enabled"] = false
			}
		}

		// Expiration
		if lifecycleRule.Expiration != nil {
			rule["expiration"] = flattenBucketLifecycleRuleExpiration(lifecycleRule.Expiration)
		}

		// NoncurrentVersionExpiration
		if lifecycleRule.NoncurrentVersionExpiration != nil {
			e := make(map[string]interface{})
			if lifecycleRule.NoncurrentVersionExpiration.NoncurrentDays != nil {
				e["days"] = int(aws.Int64Value(lifecycleRule.NoncurrentVersionExpiration.NoncurrentDays))
			}
			rule["noncurrent_version_expiration"] = []interface{}{e}
		}

		// NoncurrentVersionTransition
		if len(lifecycleRule.NoncurrentVersionTransitions) > 0 {
			rule["noncurrent_version_transition"] = flattenBucketLifecycleRuleNoncurrentVersionTransitions(lifecycleRule.NoncurrentVersionTransitions)
		}

		// Transition
		if len(lifecycleRule.Transitions) > 0 {
			rule["transition"] = flattenBucketLifecycleRuleTransitions(lifecycleRule.Transitions)
		}

		results = append(results, rule)
	}

	return results
}

func flattenBucketLifecycleRuleNoncurrentVersionTransitions(transitions []*s3.NoncurrentVersionTransition) []interface{} {
	if len(transitions) == 0 {
		return []interface{}{}
	}

	var results []interface{}

	for _, t := range transitions {
		m := make(map[string]interface{})

		if t.NoncurrentDays != nil {
			m["days"] = int(aws.Int64Value(t.NoncurrentDays))
		}

		if t.StorageClass != nil {
			m["storage_class"] = aws.StringValue(t.StorageClass)
		}

		results = append(results, m)
	}

	return results
}

func flattenBucketLifecycleRuleTransitions(transitions []*s3.Transition) []interface{} {
	if len(transitions) == 0 {
		return []interface{}{}
	}

	var results []interface{}

	for _, t := range transitions {
		m := make(map[string]interface{})

		if t.Date != nil {
			m["date"] = (aws.TimeValue(t.Date)).Format("2006-01-02")
		}
		if t.Days != nil {
			m["days"] = int(aws.Int64Value(t.Days))
		}
		if t.StorageClass != nil {
			m["storage_class"] = aws.StringValue(t.StorageClass)
		}

		results = append(results, m)
	}

	return results
}

// Logging functions

func flattenBucketLoggingEnabled(loggingEnabled *s3.LoggingEnabled) []interface{} {
	if loggingEnabled == nil {
		return []interface{}{}
	}

	m := make(map[string]interface{})

	if loggingEnabled.TargetBucket != nil {
		m["target_bucket"] = aws.StringValue(loggingEnabled.TargetBucket)
	}
	if loggingEnabled.TargetPrefix != nil {
		m["target_prefix"] = aws.StringValue(loggingEnabled.TargetPrefix)
	}

	return []interface{}{m}
}

// Object Lock Configuration functions

func expandObjectLockConfiguration(vConf []interface{}) *s3.ObjectLockConfiguration {
	if len(vConf) == 0 || vConf[0] == nil {
		return nil
	}

	mConf := vConf[0].(map[string]interface{})

	conf := &s3.ObjectLockConfiguration{}

	if vObjectLockEnabled, ok := mConf["object_lock_enabled"].(string); ok && vObjectLockEnabled != "" {
		conf.ObjectLockEnabled = aws.String(vObjectLockEnabled)
	}

	if vRule, ok := mConf["rule"].([]interface{}); ok && len(vRule) > 0 {
		mRule := vRule[0].(map[string]interface{})

		if vDefaultRetention, ok := mRule["default_retention"].([]interface{}); ok && len(vDefaultRetention) > 0 && vDefaultRetention[0] != nil {
			mDefaultRetention := vDefaultRetention[0].(map[string]interface{})

			conf.Rule = &s3.ObjectLockRule{
				DefaultRetention: &s3.DefaultRetention{},
			}

			if vMode, ok := mDefaultRetention["mode"].(string); ok && vMode != "" {
				conf.Rule.DefaultRetention.Mode = aws.String(vMode)
			}
			if vDays, ok := mDefaultRetention["days"].(int); ok && vDays > 0 {
				conf.Rule.DefaultRetention.Days = aws.Int64(int64(vDays))
			}
			if vYears, ok := mDefaultRetention["years"].(int); ok && vYears > 0 {
				conf.Rule.DefaultRetention.Years = aws.Int64(int64(vYears))
			}
		}
	}

	return conf
}

func flattenObjectLockConfiguration(conf *s3.ObjectLockConfiguration) []interface{} {
	if conf == nil {
		return []interface{}{}
	}

	mConf := map[string]interface{}{
		"object_lock_enabled": aws.StringValue(conf.ObjectLockEnabled),
	}

	if conf.Rule != nil && conf.Rule.DefaultRetention != nil {
		mRule := map[string]interface{}{
			"default_retention": []interface{}{
				map[string]interface{}{
					"mode":  aws.StringValue(conf.Rule.DefaultRetention.Mode),
					"days":  int(aws.Int64Value(conf.Rule.DefaultRetention.Days)),
					"years": int(aws.Int64Value(conf.Rule.DefaultRetention.Years)),
				},
			},
		}

		mConf["rule"] = []interface{}{mRule}
	}

	return []interface{}{mConf}
}

// Replication Configuration functions

func expandBucketReplicationConfiguration(l []interface{}) *s3.ReplicationConfiguration {
	if len(l) == 0 || l[0] == nil {
		return nil
	}

	tfMap, ok := l[0].(map[string]interface{})
	if !ok {
		return nil
	}

	rc := &s3.ReplicationConfiguration{}

	if val, ok := tfMap["role"].(string); ok {
		rc.Role = aws.String(val)
	}

	if v, ok := tfMap["rules"].(*schema.Set); ok && v.Len() > 0 {
		rc.Rules = expandBucketReplicationConfigurationRules(v.List())
	}

	return rc
}

func expandBucketReplicationConfigurationRules(l []interface{}) []*s3.ReplicationRule {
	var rules []*s3.ReplicationRule

	for _, tfMapRaw := range l {
		tfMap, ok := tfMapRaw.(map[string]interface{})
		if !ok {
			continue
		}

		rcRule := &s3.ReplicationRule{}

		if status, ok := tfMap["status"].(string); ok && status != "" {
			rcRule.Status = aws.String(status)
		} else {
			continue
		}

		if v, ok := tfMap["id"].(string); ok && v != "" {
			rcRule.ID = aws.String(v)
		}

		if v, ok := tfMap["destination"].([]interface{}); ok && len(v) > 0 && v[0] != nil {
			rcRule.Destination = expandBucketReplicationConfigurationRulesDestination(v)
		} else {
			rcRule.Destination = &s3.Destination{}
		}

		if v, ok := tfMap["source_selection_criteria"].([]interface{}); ok && len(v) > 0 && v[0] != nil {
			rcRule.SourceSelectionCriteria = expandBucketReplicationConfigurationRulesSourceSelectionCriteria(v)
		}

		if v, ok := tfMap["filter"].([]interface{}); ok && len(v) > 0 && v[0] != nil {
			// XML schema V2.
			rcRule.Priority = aws.Int64(int64(tfMap["priority"].(int)))

			rcRule.Filter = &s3.ReplicationRuleFilter{}

			filter := v[0].(map[string]interface{})
			tags := Tags(tftags.New(filter["tags"]).IgnoreAWS())

			if len(tags) > 0 {
				rcRule.Filter.And = &s3.ReplicationRuleAndOperator{
					Prefix: aws.String(filter["prefix"].(string)),
					Tags:   tags,
				}
			} else {
				rcRule.Filter.Prefix = aws.String(filter["prefix"].(string))
			}

			if dmr, ok := tfMap["delete_marker_replication_status"].(string); ok && dmr != "" {
				rcRule.DeleteMarkerReplication = &s3.DeleteMarkerReplication{
					Status: aws.String(dmr),
				}
			} else {
				rcRule.DeleteMarkerReplication = &s3.DeleteMarkerReplication{
					Status: aws.String(s3.DeleteMarkerReplicationStatusDisabled),
				}
			}
		} else {
			// XML schema V1.
			rcRule.Prefix = aws.String(tfMap["prefix"].(string))
		}

		rules = append(rules, rcRule)
	}

	return rules
}

func expandBucketReplicationConfigurationRulesDestination(l []interface{}) *s3.Destination {
	if len(l) == 0 || l[0] == nil {
		return nil
	}

	tfMap, ok := l[0].(map[string]interface{})
	if !ok {
		return nil
	}

	ruleDestination := &s3.Destination{}

	if v, ok := tfMap["bucket"].(string); ok {
		ruleDestination.Bucket = aws.String(v)
	}

	if v, ok := tfMap["storage_class"].(string); ok && v != "" {
		ruleDestination.StorageClass = aws.String(v)
	}

	if v, ok := tfMap["replica_kms_key_id"].(string); ok && v != "" {
		ruleDestination.EncryptionConfiguration = &s3.EncryptionConfiguration{
			ReplicaKmsKeyID: aws.String(v),
		}
	}

	if v, ok := tfMap["account_id"].(string); ok && v != "" {
		ruleDestination.Account = aws.String(v)
	}

	if v, ok := tfMap["access_control_translation"].([]interface{}); ok && len(v) > 0 && v[0] != nil {
		aclTranslationValues := v[0].(map[string]interface{})
		ruleAclTranslation := &s3.AccessControlTranslation{}
		ruleAclTranslation.Owner = aws.String(aclTranslationValues["owner"].(string))
		ruleDestination.AccessControlTranslation = ruleAclTranslation
	}

	// replication metrics (required for RTC)
	if v, ok := tfMap["metrics"].([]interface{}); ok && len(v) > 0 && v[0] != nil {
		metricsConfig := &s3.Metrics{}
		metricsValues := v[0].(map[string]interface{})
		metricsConfig.EventThreshold = &s3.ReplicationTimeValue{}
		metricsConfig.Status = aws.String(metricsValues["status"].(string))
		metricsConfig.EventThreshold.Minutes = aws.Int64(int64(metricsValues["minutes"].(int)))
		ruleDestination.Metrics = metricsConfig
	}

	// replication time control (RTC)
	if v, ok := tfMap["replication_time"].([]interface{}); ok && len(v) > 0 && v[0] != nil {
		rtcValues := v[0].(map[string]interface{})
		rtcConfig := &s3.ReplicationTime{}
		rtcConfig.Status = aws.String(rtcValues["status"].(string))
		rtcConfig.Time = &s3.ReplicationTimeValue{}
		rtcConfig.Time.Minutes = aws.Int64(int64(rtcValues["minutes"].(int)))
		ruleDestination.ReplicationTime = rtcConfig
	}

	return ruleDestination
}

func expandBucketReplicationConfigurationRulesSourceSelectionCriteria(l []interface{}) *s3.SourceSelectionCriteria {
	if len(l) == 0 || l[0] == nil {
		return nil
	}

	tfMap, ok := l[0].(map[string]interface{})
	if !ok {
		return nil
	}

	ruleSsc := &s3.SourceSelectionCriteria{}

	if v, ok := tfMap["sse_kms_encrypted_objects"].([]interface{}); ok && len(v) > 0 && v[0] != nil {
		sseKmsValues := v[0].(map[string]interface{})
		sseKmsEncryptedObjects := &s3.SseKmsEncryptedObjects{}

		if sseKmsValues["enabled"].(bool) {
			sseKmsEncryptedObjects.Status = aws.String(s3.SseKmsEncryptedObjectsStatusEnabled)
		} else {
			sseKmsEncryptedObjects.Status = aws.String(s3.SseKmsEncryptedObjectsStatusDisabled)
		}
		ruleSsc.SseKmsEncryptedObjects = sseKmsEncryptedObjects
	}

	return ruleSsc
}

func flattenBucketReplicationConfiguration(r *s3.ReplicationConfiguration) []interface{} {
	if r == nil {
		return []interface{}{}
	}

	m := make(map[string]interface{})

	if r.Role != nil {
		m["role"] = aws.StringValue(r.Role)
	}

	if len(r.Rules) > 0 {
		m["rules"] = flattenBucketReplicationConfigurationReplicationRules(r.Rules)
	}

	return []interface{}{m}
}

func flattenBucketReplicationConfigurationReplicationRuleDestination(d *s3.Destination) []interface{} {
	if d == nil {
		return []interface{}{}
	}

	m := make(map[string]interface{})

	if d.Bucket != nil {
		m["bucket"] = aws.StringValue(d.Bucket)
	}

	if d.StorageClass != nil {
		m["storage_class"] = aws.StringValue(d.StorageClass)
	}

	if d.ReplicationTime != nil {
		rtc := map[string]interface{}{
			"minutes": int(aws.Int64Value(d.ReplicationTime.Time.Minutes)),
			"status":  aws.StringValue(d.ReplicationTime.Status),
		}
		m["replication_time"] = []interface{}{rtc}
	}

	if d.Metrics != nil {
		metrics := map[string]interface{}{
			"status": aws.StringValue(d.Metrics.Status),
		}

		if d.Metrics.EventThreshold != nil {
			metrics["minutes"] = int(aws.Int64Value(d.Metrics.EventThreshold.Minutes))
		}

		m["metrics"] = []interface{}{metrics}
	}
	if d.EncryptionConfiguration != nil {
		if d.EncryptionConfiguration.ReplicaKmsKeyID != nil {
			m["replica_kms_key_id"] = aws.StringValue(d.EncryptionConfiguration.ReplicaKmsKeyID)
		}
	}

	if d.Account != nil {
		m["account_id"] = aws.StringValue(d.Account)
	}

	if d.AccessControlTranslation != nil {
		rdt := map[string]interface{}{
			"owner": aws.StringValue(d.AccessControlTranslation.Owner),
		}
		m["access_control_translation"] = []interface{}{rdt}
	}

	return []interface{}{m}
}

func flattenBucketReplicationConfigurationReplicationRuleFilter(filter *s3.ReplicationRuleFilter) []interface{} {
	if filter == nil {
		return []interface{}{}
	}

	m := make(map[string]interface{})

	if filter.Prefix != nil {
		m["prefix"] = aws.StringValue(filter.Prefix)
	}

	if filter.Tag != nil {
		m["tags"] = KeyValueTags([]*s3.Tag{filter.Tag}).IgnoreAWS().Map()
	}

	if filter.And != nil {
		m["prefix"] = aws.StringValue(filter.And.Prefix)
		m["tags"] = KeyValueTags(filter.And.Tags).IgnoreAWS().Map()
	}

	return []interface{}{m}
}

func flattenBucketReplicationConfigurationReplicationRuleSourceSelectionCriteria(ssc *s3.SourceSelectionCriteria) []interface{} {
	if ssc == nil {
		return []interface{}{}
	}

	m := make(map[string]interface{})

	if ssc.SseKmsEncryptedObjects != nil {
		m["sse_kms_encrypted_objects"] = flattenBucketReplicationConfigurationReplicationRuleSourceSelectionCriteriaSSEKMSEncryptedObjects(ssc.SseKmsEncryptedObjects)
	}

	return []interface{}{m}
}

func flattenBucketReplicationConfigurationReplicationRuleSourceSelectionCriteriaSSEKMSEncryptedObjects(objs *s3.SseKmsEncryptedObjects) []interface{} {
	if objs == nil {
		return []interface{}{}
	}

	m := make(map[string]interface{})

	if aws.StringValue(objs.Status) == s3.SseKmsEncryptedObjectsStatusEnabled {
		m["enabled"] = true
	} else if aws.StringValue(objs.Status) == s3.SseKmsEncryptedObjectsStatusDisabled {
		m["enabled"] = false
	}

	return []interface{}{m}
}

func flattenBucketReplicationConfigurationReplicationRules(rules []*s3.ReplicationRule) []interface{} {
	var results []interface{}

	for _, rule := range rules {
		if rule == nil {
			continue
		}

		m := make(map[string]interface{})

		if rule.Destination != nil {
			m["destination"] = flattenBucketReplicationConfigurationReplicationRuleDestination(rule.Destination)
		}

		if rule.ID != nil {
			m["id"] = aws.StringValue(rule.ID)
		}

		if rule.Prefix != nil {
			m["prefix"] = aws.StringValue(rule.Prefix)
		}
		if rule.Status != nil {
			m["status"] = aws.StringValue(rule.Status)
		}
		if rule.SourceSelectionCriteria != nil {
			m["source_selection_criteria"] = flattenBucketReplicationConfigurationReplicationRuleSourceSelectionCriteria(rule.SourceSelectionCriteria)
		}

		if rule.Priority != nil {
			m["priority"] = int(aws.Int64Value(rule.Priority))
		}

		if rule.Filter != nil {
			m["filter"] = flattenBucketReplicationConfigurationReplicationRuleFilter(rule.Filter)
		}

		if rule.DeleteMarkerReplication != nil {
			if rule.DeleteMarkerReplication.Status != nil && aws.StringValue(rule.DeleteMarkerReplication.Status) == s3.DeleteMarkerReplicationStatusEnabled {
				m["delete_marker_replication_status"] = aws.StringValue(rule.DeleteMarkerReplication.Status)
			}
		}

		results = append(results, m)
	}

	return results
}

// Server Side Encryption Configuration functions

func flattenServerSideEncryptionConfiguration(c *s3.ServerSideEncryptionConfiguration) []interface{} {
	if c == nil {
		return []interface{}{}
	}

	m := map[string]interface{}{
		"rule": flattenServerSideEncryptionConfigurationRules(c.Rules),
	}

	return []interface{}{m}
}

func flattenServerSideEncryptionConfigurationRules(rules []*s3.ServerSideEncryptionRule) []interface{} {
	var results []interface{}

	for _, rule := range rules {
		m := make(map[string]interface{})

		if rule.BucketKeyEnabled != nil {
			m["bucket_key_enabled"] = aws.BoolValue(rule.BucketKeyEnabled)
		}

		if rule.ApplyServerSideEncryptionByDefault != nil {
			m["apply_server_side_encryption_by_default"] = []interface{}{
				map[string]interface{}{
					"kms_master_key_id": aws.StringValue(rule.ApplyServerSideEncryptionByDefault.KMSMasterKeyID),
					"sse_algorithm":     aws.StringValue(rule.ApplyServerSideEncryptionByDefault.SSEAlgorithm),
				},
			}
		}

		results = append(results, m)
	}

	return results
}

// Versioning functions

func expandVersioning(l []interface{}) *s3.VersioningConfiguration {
	if len(l) == 0 || l[0] == nil {
		return nil
	}

	tfMap, ok := l[0].(map[string]interface{})

	if !ok {
		return nil
	}

	output := &s3.VersioningConfiguration{}

	if v, ok := tfMap["enabled"].(bool); ok {
		if v {
			output.Status = aws.String(s3.BucketVersioningStatusEnabled)
		} else {
			output.Status = aws.String(s3.BucketVersioningStatusSuspended)
		}
	}

	if v, ok := tfMap["mfa_delete"].(bool); ok {
		if v {
			output.MFADelete = aws.String(s3.MFADeleteEnabled)
		} else {
			output.MFADelete = aws.String(s3.MFADeleteDisabled)
		}
	}

	return output
}

func expandVersioningWhenIsNewResource(l []interface{}) *s3.VersioningConfiguration {
	if len(l) == 0 || l[0] == nil {
		return nil
	}

	tfMap, ok := l[0].(map[string]interface{})

	if !ok {
		return nil
	}

	output := &s3.VersioningConfiguration{}

	// Only set and return a non-nil VersioningConfiguration with at least one of
	// MFADelete or Status enabled as the PutBucketVersioning API request
	// does not need to be made for new buckets that don't require versioning.
	// Reference: https://github.com/hashicorp/terraform-provider-aws/issues/4494

	if v, ok := tfMap["enabled"].(bool); ok && v {
		output.Status = aws.String(s3.BucketVersioningStatusEnabled)
	}

	if v, ok := tfMap["mfa_delete"].(bool); ok && v {
		output.MFADelete = aws.String(s3.MFADeleteEnabled)
	}

	if output.MFADelete == nil && output.Status == nil {
		return nil
	}

	return output
}

func flattenVersioning(versioning *s3.GetBucketVersioningOutput) []interface{} {
	if versioning == nil {
		return []interface{}{}
	}

	vc := make(map[string]interface{})

	if aws.StringValue(versioning.Status) == s3.BucketVersioningStatusEnabled {
		vc["enabled"] = true
	} else {
		vc["enabled"] = false
	}

	if aws.StringValue(versioning.MFADelete) == s3.MFADeleteEnabled {
		vc["mfa_delete"] = true
	} else {
		vc["mfa_delete"] = false
	}

	return []interface{}{vc}
}

// Website functions

func expandWebsiteConfiguration(l []interface{}) (*s3.WebsiteConfiguration, error) {
	if len(l) == 0 || l[0] == nil {
		return nil, nil
	}

	website, ok := l[0].(map[string]interface{})
	if !ok {
		return nil, nil
	}

	websiteConfiguration := &s3.WebsiteConfiguration{}

	if v, ok := website["index_document"].(string); ok && v != "" {
		websiteConfiguration.IndexDocument = &s3.IndexDocument{
			Suffix: aws.String(v),
		}
	}

	if v, ok := website["error_document"].(string); ok && v != "" {
		websiteConfiguration.ErrorDocument = &s3.ErrorDocument{
			Key: aws.String(v),
		}
	}

	if v, ok := website["redirect_all_requests_to"].(string); ok && v != "" {
		redirect, err := url.Parse(v)
		if err == nil && redirect.Scheme != "" {
			var redirectHostBuf bytes.Buffer
			redirectHostBuf.WriteString(redirect.Host)
			if redirect.Path != "" {
				redirectHostBuf.WriteString(redirect.Path)
			}
			if redirect.RawQuery != "" {
				redirectHostBuf.WriteString("?")
				redirectHostBuf.WriteString(redirect.RawQuery)
			}
			websiteConfiguration.RedirectAllRequestsTo = &s3.RedirectAllRequestsTo{
				HostName: aws.String(redirectHostBuf.String()),
				Protocol: aws.String(redirect.Scheme),
			}
		} else {
			websiteConfiguration.RedirectAllRequestsTo = &s3.RedirectAllRequestsTo{
				HostName: aws.String(v),
			}
		}
	}

	if v, ok := website["routing_rules"].(string); ok && v != "" {
		var unmarshaledRules []*s3.RoutingRule
		if err := json.Unmarshal([]byte(v), &unmarshaledRules); err != nil {
			return nil, err
		}
		websiteConfiguration.RoutingRules = unmarshaledRules
	}

	return websiteConfiguration, nil
}

func flattenBucketWebsite(ws *s3.GetBucketWebsiteOutput) ([]interface{}, error) {
	if ws == nil {
		return []interface{}{}, nil
	}

	m := make(map[string]interface{})

	if v := ws.IndexDocument; v != nil {
		m["index_document"] = aws.StringValue(v.Suffix)
	}

	if v := ws.ErrorDocument; v != nil {
		m["error_document"] = aws.StringValue(v.Key)
	}

	if v := ws.RedirectAllRequestsTo; v != nil {
		if v.Protocol == nil {
			m["redirect_all_requests_to"] = aws.StringValue(v.HostName)
		} else {
			var host string
			var path string
			var query string
			parsedHostName, err := url.Parse(aws.StringValue(v.HostName))
			if err == nil {
				host = parsedHostName.Host
				path = parsedHostName.Path
				query = parsedHostName.RawQuery
			} else {
				host = aws.StringValue(v.HostName)
				path = ""
			}

			m["redirect_all_requests_to"] = (&url.URL{
				Host:     host,
				Path:     path,
				Scheme:   aws.StringValue(v.Protocol),
				RawQuery: query,
			}).String()
		}
	}

	if v := ws.RoutingRules; v != nil {
		rr, err := normalizeRoutingRules(v)
		if err != nil {
			return nil, fmt.Errorf("while marshaling routing rules: %w", err)
		}
		m["routing_rules"] = rr
	}

	// We have special handling for the website configuration,
	// so only return the configuration if there is any
	if len(m) == 0 {
		return []interface{}{}, nil
	}

	return []interface{}{m}, nil
}

func normalizeRoutingRules(w []*s3.RoutingRule) (string, error) {
	withNulls, err := json.Marshal(w)
	if err != nil {
		return "", err
	}

	var rules []map[string]interface{}
	if err := json.Unmarshal(withNulls, &rules); err != nil {
		return "", err
	}

	var cleanRules []map[string]interface{}
	for _, rule := range rules {
		cleanRules = append(cleanRules, removeNil(rule))
	}

	withoutNulls, err := json.Marshal(cleanRules)
	if err != nil {
		return "", err
	}

	return string(withoutNulls), nil
}

func removeNil(data map[string]interface{}) map[string]interface{} {
	withoutNil := make(map[string]interface{})

	for k, v := range data {
		if v == nil {
			continue
		}

		switch v := v.(type) {
		case map[string]interface{}:
			withoutNil[k] = removeNil(v)
		default:
			withoutNil[k] = v
		}
	}

	return withoutNil
}<|MERGE_RESOLUTION|>--- conflicted
+++ resolved
@@ -1223,13 +1223,9 @@
 		return diags
 	}
 
-<<<<<<< HEAD
+
 	if err != nil && !tfawserr.ErrCodeEquals(err, ErrCodeNoSuchLifecycleConfiguration, ErrCodeNotImplemented) {
-		return fmt.Errorf("getting S3 Bucket (%s) Lifecycle Configuration: %w", d.Id(), err)
-=======
-	if err != nil && !tfawserr.ErrCodeEquals(err, ErrCodeNoSuchLifecycleConfiguration) {
 		return sdkdiag.AppendErrorf(diags, "getting S3 Bucket (%s) Lifecycle Configuration: %s", d.Id(), err)
->>>>>>> f487867b
 	}
 
 	if lifecycle, ok := lifecycleResponse.(*s3.GetBucketLifecycleConfigurationOutput); ok {
@@ -1257,13 +1253,8 @@
 		return diags
 	}
 
-<<<<<<< HEAD
 	if err != nil && !tfawserr.ErrCodeEquals(err, ErrCodeReplicationConfigurationNotFound, ErrCodeNotImplemented) {
-		return fmt.Errorf("getting S3 Bucket replication: %w", err)
-=======
-	if err != nil && !tfawserr.ErrCodeEquals(err, ErrCodeReplicationConfigurationNotFound) {
 		return sdkdiag.AppendErrorf(diags, "getting S3 Bucket replication: %s", err)
->>>>>>> f487867b
 	}
 
 	if replication, ok := replicationResponse.(*s3.GetBucketReplicationOutput); ok {
