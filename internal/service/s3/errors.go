--- conflicted
+++ resolved
@@ -4,17 +4,11 @@
 // https://docs.aws.amazon.com/sdk-for-go/api/service/s3/#pkg-constants
 
 const (
-<<<<<<< HEAD
+	ErrCodeInvalidBucketState                        = "InvalidBucketState"
 	ErrCodeNoSuchConfiguration                       = "NoSuchConfiguration"
+	ErrCodeNoSuchCORSConfiguration                   = "NoSuchCORSConfiguration"
 	ErrCodeNoSuchPublicAccessBlockConfiguration      = "NoSuchPublicAccessBlockConfiguration"
+	ErrCodeNoSuchWebsiteConfiguration                = "NoSuchWebsiteConfiguration"
 	ErrCodeOperationAborted                          = "OperationAborted"
 	ErrCodeServerSideEncryptionConfigurationNotFound = "ServerSideEncryptionConfigurationNotFoundError"
-=======
-	ErrCodeInvalidBucketState                   = "InvalidBucketState"
-	ErrCodeNoSuchConfiguration                  = "NoSuchConfiguration"
-	ErrCodeNoSuchCORSConfiguration              = "NoSuchCORSConfiguration"
-	ErrCodeNoSuchPublicAccessBlockConfiguration = "NoSuchPublicAccessBlockConfiguration"
-	ErrCodeNoSuchWebsiteConfiguration           = "NoSuchWebsiteConfiguration"
-	ErrCodeOperationAborted                     = "OperationAborted"
->>>>>>> 9e698d6f
 )