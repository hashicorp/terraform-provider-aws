// Copyright (c) HashiCorp, Inc.
// SPDX-License-Identifier: MPL-2.0

package bedrockagent_test

import (
	"context"
	"fmt"
	"os"
	"strconv"
	"testing"

	"github.com/aws/aws-sdk-go-v2/service/bedrockagent/types"
	sdkacctest "github.com/hashicorp/terraform-plugin-testing/helper/acctest"
	"github.com/hashicorp/terraform-plugin-testing/helper/resource"
	"github.com/hashicorp/terraform-plugin-testing/knownvalue"
	"github.com/hashicorp/terraform-plugin-testing/plancheck"
	"github.com/hashicorp/terraform-plugin-testing/statecheck"
	"github.com/hashicorp/terraform-plugin-testing/terraform"
	"github.com/hashicorp/terraform-plugin-testing/tfjsonpath"
	"github.com/hashicorp/terraform-provider-aws/internal/acctest"
	"github.com/hashicorp/terraform-provider-aws/internal/conns"
	tfbedrockagent "github.com/hashicorp/terraform-provider-aws/internal/service/bedrockagent"
	"github.com/hashicorp/terraform-provider-aws/internal/tfresource"
	"github.com/hashicorp/terraform-provider-aws/names"
)

// Prerequisites:
// * psql run via null_resource/provisioner "local-exec"
// * jq for parsing output from aws cli to retrieve postgres password
func testAccKnowledgeBase_basic(t *testing.T) {
	acctest.SkipIfExeNotOnPath(t, "psql")
	acctest.SkipIfExeNotOnPath(t, "jq")
	acctest.SkipIfExeNotOnPath(t, "aws")

	ctx := acctest.Context(t)
	var knowledgebase types.KnowledgeBase
	rName := sdkacctest.RandomWithPrefix(acctest.ResourcePrefix)
	resourceName := "aws_bedrockagent_knowledge_base.test"
	foundationModel := "amazon.titan-embed-text-v1"

	resource.Test(t, resource.TestCase{
		PreCheck: func() {
			acctest.PreCheck(ctx, t)
		},
		ErrorCheck:               acctest.ErrorCheck(t, names.BedrockAgentServiceID),
		ProtoV5ProviderFactories: acctest.ProtoV5ProviderFactories,
		ExternalProviders: map[string]resource.ExternalProvider{
			"null": {
				Source:            "hashicorp/null",
				VersionConstraint: "3.2.2",
			},
		},
		CheckDestroy: testAccCheckKnowledgeBaseDestroy(ctx),
		Steps: []resource.TestStep{
			{
				Config: testAccKnowledgeBaseConfig_basicRDS(rName, foundationModel, ""),
				ConfigPlanChecks: resource.ConfigPlanChecks{
					PreApply: []plancheck.PlanCheck{
						plancheck.ExpectResourceAction(resourceName, plancheck.ResourceActionCreate),
					},
				},
				Check: resource.ComposeTestCheckFunc(
					testAccCheckKnowledgeBaseExists(ctx, resourceName, &knowledgebase),
					resource.TestCheckNoResourceAttr(resourceName, names.AttrDescription),
					resource.TestCheckResourceAttr(resourceName, "knowledge_base_configuration.#", "1"),
					resource.TestCheckResourceAttr(resourceName, "knowledge_base_configuration.0.vector_knowledge_base_configuration.#", "1"),
					resource.TestCheckResourceAttr(resourceName, "knowledge_base_configuration.0.type", "VECTOR"),
					resource.TestCheckResourceAttr(resourceName, names.AttrName, rName),
					resource.TestCheckResourceAttrPair(resourceName, names.AttrRoleARN, "aws_iam_role.test", names.AttrARN),
					resource.TestCheckResourceAttr(resourceName, "storage_configuration.#", "1"),
					resource.TestCheckResourceAttr(resourceName, "storage_configuration.0.type", "RDS"),
					resource.TestCheckResourceAttr(resourceName, "storage_configuration.0.rds_configuration.#", "1"),
					resource.TestCheckResourceAttr(resourceName, "storage_configuration.0.rds_configuration.0.table_name", "bedrock_integration.bedrock_kb"),
					resource.TestCheckResourceAttr(resourceName, "storage_configuration.0.rds_configuration.0.field_mapping.#", "1"),
					resource.TestCheckResourceAttr(resourceName, "storage_configuration.0.rds_configuration.0.field_mapping.0.vector_field", "embedding"),
					resource.TestCheckResourceAttr(resourceName, "storage_configuration.0.rds_configuration.0.field_mapping.0.text_field", "chunks"),
					resource.TestCheckResourceAttr(resourceName, "storage_configuration.0.rds_configuration.0.field_mapping.0.metadata_field", "metadata"),
					resource.TestCheckResourceAttr(resourceName, "storage_configuration.0.rds_configuration.0.field_mapping.0.primary_key_field", names.AttrID),
					resource.TestCheckResourceAttr(resourceName, "storage_configuration.0.rds_configuration.0.field_mapping.0.custom_metadata_field", "custom_metadata"),
				),
			},
			{
				ResourceName:      resourceName,
				ImportState:       true,
				ImportStateVerify: true,
			},
			{
				Config: testAccKnowledgeBaseConfig_updateRDS(rName, foundationModel, "test description"),
				ConfigPlanChecks: resource.ConfigPlanChecks{
					PreApply: []plancheck.PlanCheck{
						plancheck.ExpectResourceAction(resourceName, plancheck.ResourceActionUpdate),
					},
				},
				Check: resource.ComposeTestCheckFunc(
					testAccCheckKnowledgeBaseExists(ctx, resourceName, &knowledgebase),
					resource.TestCheckResourceAttr(resourceName, names.AttrDescription, "test description"),
					resource.TestCheckResourceAttr(resourceName, "knowledge_base_configuration.#", "1"),
					resource.TestCheckResourceAttr(resourceName, "knowledge_base_configuration.0.vector_knowledge_base_configuration.#", "1"),
					resource.TestCheckResourceAttr(resourceName, "knowledge_base_configuration.0.type", "VECTOR"),
					resource.TestCheckResourceAttr(resourceName, names.AttrName, rName+"-update"),
					resource.TestCheckResourceAttrPair(resourceName, names.AttrRoleARN, "aws_iam_role.test_update", names.AttrARN),
					resource.TestCheckResourceAttr(resourceName, "storage_configuration.#", "1"),
					resource.TestCheckResourceAttr(resourceName, "storage_configuration.0.type", "RDS"),
					resource.TestCheckResourceAttr(resourceName, "storage_configuration.0.rds_configuration.#", "1"),
					resource.TestCheckResourceAttr(resourceName, "storage_configuration.0.rds_configuration.0.table_name", "bedrock_integration.bedrock_kb"),
					resource.TestCheckResourceAttr(resourceName, "storage_configuration.0.rds_configuration.0.field_mapping.#", "1"),
					resource.TestCheckResourceAttr(resourceName, "storage_configuration.0.rds_configuration.0.field_mapping.0.vector_field", "embedding"),
					resource.TestCheckResourceAttr(resourceName, "storage_configuration.0.rds_configuration.0.field_mapping.0.text_field", "chunks"),
					resource.TestCheckResourceAttr(resourceName, "storage_configuration.0.rds_configuration.0.field_mapping.0.metadata_field", "metadata"),
					resource.TestCheckResourceAttr(resourceName, "storage_configuration.0.rds_configuration.0.field_mapping.0.primary_key_field", names.AttrID),
					resource.TestCheckResourceAttr(resourceName, "storage_configuration.0.rds_configuration.0.field_mapping.0.custom_metadata_field", "custom_metadata"),
				),
			},
		},
	})
}

// Prerequisites:
// * psql run via null_resource/provisioner "local-exec"
// * jq for parsing output from aws cli to retrieve postgres password
func testAccKnowledgeBase_disappears(t *testing.T) {
	acctest.SkipIfExeNotOnPath(t, "psql")
	acctest.SkipIfExeNotOnPath(t, "jq")
	acctest.SkipIfExeNotOnPath(t, "aws")

	ctx := acctest.Context(t)
	var knowledgebase types.KnowledgeBase
	rName := sdkacctest.RandomWithPrefix(acctest.ResourcePrefix)
	resourceName := "aws_bedrockagent_knowledge_base.test"
	foundationModel := "amazon.titan-embed-text-v1"

	resource.Test(t, resource.TestCase{
		PreCheck: func() {
			acctest.PreCheck(ctx, t)
		},
		ErrorCheck:               acctest.ErrorCheck(t, names.BedrockAgentServiceID),
		ProtoV5ProviderFactories: acctest.ProtoV5ProviderFactories,
		ExternalProviders: map[string]resource.ExternalProvider{
			"null": {
				Source:            "hashicorp/null",
				VersionConstraint: "3.2.2",
			},
		},
		CheckDestroy: testAccCheckKnowledgeBaseDestroy(ctx),
		Steps: []resource.TestStep{
			{
				Config: testAccKnowledgeBaseConfig_basicRDS(rName, foundationModel, ""),
				Check: resource.ComposeTestCheckFunc(
					testAccCheckKnowledgeBaseExists(ctx, resourceName, &knowledgebase),
					acctest.CheckFrameworkResourceDisappears(ctx, acctest.Provider, tfbedrockagent.ResourceKnowledgeBase, resourceName),
				),
				ExpectNonEmptyPlan: true,
			},
		},
	})
}

// Prerequisites:
// * psql run via null_resource/provisioner "local-exec"
// * jq for parsing output from aws cli to retrieve postgres password
func testAccKnowledgeBase_tags(t *testing.T) {
	acctest.SkipIfExeNotOnPath(t, "psql")
	acctest.SkipIfExeNotOnPath(t, "jq")
	acctest.SkipIfExeNotOnPath(t, "aws")

	ctx := acctest.Context(t)
	var knowledgebase types.KnowledgeBase
	rName := sdkacctest.RandomWithPrefix(acctest.ResourcePrefix)
	resourceName := "aws_bedrockagent_knowledge_base.test"
	foundationModel := "amazon.titan-embed-text-v1"

	resource.Test(t, resource.TestCase{
		PreCheck: func() {
			acctest.PreCheck(ctx, t)
		},
		ErrorCheck:               acctest.ErrorCheck(t, names.BedrockAgentServiceID),
		ProtoV5ProviderFactories: acctest.ProtoV5ProviderFactories,
		ExternalProviders: map[string]resource.ExternalProvider{
			"null": {
				Source:            "hashicorp/null",
				VersionConstraint: "3.2.2",
			},
		},
		CheckDestroy: testAccCheckKnowledgeBaseDestroy(ctx),
		Steps: []resource.TestStep{
			{
				Config: testAccKnowledgeBaseConfig_tags1(rName, foundationModel, acctest.CtKey1, acctest.CtValue1),
				ConfigPlanChecks: resource.ConfigPlanChecks{
					PreApply: []plancheck.PlanCheck{
						plancheck.ExpectResourceAction(resourceName, plancheck.ResourceActionCreate),
					},
				},
				ConfigStateChecks: []statecheck.StateCheck{
					statecheck.ExpectKnownValue(resourceName, tfjsonpath.New(names.AttrTags), knownvalue.MapExact(map[string]knownvalue.Check{
						acctest.CtKey1: knownvalue.StringExact(acctest.CtValue1),
					})),
				},
				Check: resource.ComposeTestCheckFunc(
					testAccCheckKnowledgeBaseExists(ctx, resourceName, &knowledgebase),
				),
			},
			{
				ResourceName:      resourceName,
				ImportState:       true,
				ImportStateVerify: true,
			},
			{
				Config: testAccKnowledgeBaseConfig_tags2(rName, foundationModel, acctest.CtKey1, acctest.CtValue1Updated, acctest.CtKey2, acctest.CtValue2),
				ConfigPlanChecks: resource.ConfigPlanChecks{
					PreApply: []plancheck.PlanCheck{
						plancheck.ExpectResourceAction(resourceName, plancheck.ResourceActionUpdate),
					},
				},
				ConfigStateChecks: []statecheck.StateCheck{
					statecheck.ExpectKnownValue(resourceName, tfjsonpath.New(names.AttrTags), knownvalue.MapExact(map[string]knownvalue.Check{
						acctest.CtKey1: knownvalue.StringExact(acctest.CtValue1Updated),
						acctest.CtKey2: knownvalue.StringExact(acctest.CtValue2),
					})),
				},
				Check: resource.ComposeTestCheckFunc(
					testAccCheckKnowledgeBaseExists(ctx, resourceName, &knowledgebase),
				),
			},
			{
				Config: testAccKnowledgeBaseConfig_tags1(rName, foundationModel, acctest.CtKey2, acctest.CtValue2),
				ConfigPlanChecks: resource.ConfigPlanChecks{
					PreApply: []plancheck.PlanCheck{
						plancheck.ExpectResourceAction(resourceName, plancheck.ResourceActionUpdate),
					},
				},
				ConfigStateChecks: []statecheck.StateCheck{
					statecheck.ExpectKnownValue(resourceName, tfjsonpath.New(names.AttrTags), knownvalue.MapExact(map[string]knownvalue.Check{
						acctest.CtKey2: knownvalue.StringExact(acctest.CtValue2),
					})),
				},
				Check: resource.ComposeTestCheckFunc(
					testAccCheckKnowledgeBaseExists(ctx, resourceName, &knowledgebase),
				),
			},
		},
	})
}

func testAccKnowledgeBase_OpenSearch_basic(t *testing.T) {
	ctx := acctest.Context(t)
	collectionName := skipIfOSSCollectionNameEnvVarNotSet(t)

	var knowledgebase types.KnowledgeBase
	rName := sdkacctest.RandomWithPrefix(acctest.ResourcePrefix)
	resourceName := "aws_bedrockagent_knowledge_base.test"
	foundationModel := "amazon.titan-embed-text-v2:0"

	resource.Test(t, resource.TestCase{
		PreCheck: func() {
			acctest.PreCheck(ctx, t)
		},
		ErrorCheck:               acctest.ErrorCheck(t, names.BedrockAgentServiceID),
		ProtoV5ProviderFactories: acctest.ProtoV5ProviderFactories,
		CheckDestroy:             testAccCheckKnowledgeBaseDestroy(ctx),
		Steps: []resource.TestStep{
			{
				Config: testAccKnowledgeBaseConfig_OpenSearch_basic(rName, collectionName, foundationModel),
				Check: resource.ComposeTestCheckFunc(
					testAccCheckKnowledgeBaseExists(ctx, resourceName, &knowledgebase),
					resource.TestCheckResourceAttrPair(resourceName, names.AttrRoleARN, "aws_iam_role.test", names.AttrARN),
					resource.TestCheckResourceAttr(resourceName, "knowledge_base_configuration.#", "1"),
					resource.TestCheckResourceAttr(resourceName, "knowledge_base_configuration.0.vector_knowledge_base_configuration.#", "1"),
					resource.TestCheckResourceAttr(resourceName, "knowledge_base_configuration.0.type", "VECTOR"),
					resource.TestCheckResourceAttr(resourceName, "storage_configuration.#", "1"),
					resource.TestCheckResourceAttr(resourceName, "storage_configuration.0.type", "OPENSEARCH_SERVERLESS"),
					resource.TestCheckResourceAttr(resourceName, "storage_configuration.0.opensearch_serverless_configuration.#", "1"),
					resource.TestCheckResourceAttr(resourceName, "storage_configuration.0.opensearch_serverless_configuration.0.vector_index_name", "bedrock-knowledge-base-default-index"),
					resource.TestCheckResourceAttr(resourceName, "storage_configuration.0.opensearch_serverless_configuration.0.field_mapping.#", "1"),
					resource.TestCheckResourceAttr(resourceName, "storage_configuration.0.opensearch_serverless_configuration.0.field_mapping.0.vector_field", "bedrock-knowledge-base-default-vector"),
					resource.TestCheckResourceAttr(resourceName, "storage_configuration.0.opensearch_serverless_configuration.0.field_mapping.0.text_field", "AMAZON_BEDROCK_TEXT_CHUNK"),
					resource.TestCheckResourceAttr(resourceName, "storage_configuration.0.opensearch_serverless_configuration.0.field_mapping.0.metadata_field", "AMAZON_BEDROCK_METADATA"),
				),
			},
			{
				ResourceName:      resourceName,
				ImportState:       true,
				ImportStateVerify: true,
			},
		},
	})
}

func testAccKnowledgeBase_OpenSearch_update(t *testing.T) {
	ctx := acctest.Context(t)
	collectionName := skipIfOSSCollectionNameEnvVarNotSet(t)

	var knowledgebase types.KnowledgeBase
	rName := sdkacctest.RandomWithPrefix(acctest.ResourcePrefix)
	resourceName := "aws_bedrockagent_knowledge_base.test"
	foundationModel := "amazon.titan-embed-text-v2:0"

	resource.Test(t, resource.TestCase{
		PreCheck: func() {
			acctest.PreCheck(ctx, t)
		},
		ErrorCheck:               acctest.ErrorCheck(t, names.BedrockAgentServiceID),
		ProtoV5ProviderFactories: acctest.ProtoV5ProviderFactories,
		CheckDestroy:             testAccCheckKnowledgeBaseDestroy(ctx),
		Steps: []resource.TestStep{
			{
				Config: testAccKnowledgeBaseConfig_OpenSearch_basic(rName, collectionName, foundationModel),
				Check: resource.ComposeTestCheckFunc(
					testAccCheckKnowledgeBaseExists(ctx, resourceName, &knowledgebase),
					resource.TestCheckResourceAttr(resourceName, names.AttrName, rName),
					resource.TestCheckResourceAttrPair(resourceName, names.AttrRoleARN, "aws_iam_role.test", names.AttrARN),
					resource.TestCheckResourceAttr(resourceName, "knowledge_base_configuration.#", "1"),
					resource.TestCheckResourceAttr(resourceName, "knowledge_base_configuration.0.vector_knowledge_base_configuration.#", "1"),
					resource.TestCheckResourceAttr(resourceName, "knowledge_base_configuration.0.type", "VECTOR"),
					resource.TestCheckResourceAttr(resourceName, "storage_configuration.#", "1"),
					resource.TestCheckResourceAttr(resourceName, "storage_configuration.0.type", "OPENSEARCH_SERVERLESS"),
					resource.TestCheckResourceAttr(resourceName, "storage_configuration.0.opensearch_serverless_configuration.#", "1"),
					resource.TestCheckResourceAttr(resourceName, "storage_configuration.0.opensearch_serverless_configuration.0.vector_index_name", "bedrock-knowledge-base-default-index"),
					resource.TestCheckResourceAttr(resourceName, "storage_configuration.0.opensearch_serverless_configuration.0.field_mapping.#", "1"),
					resource.TestCheckResourceAttr(resourceName, "storage_configuration.0.opensearch_serverless_configuration.0.field_mapping.0.vector_field", "bedrock-knowledge-base-default-vector"),
					resource.TestCheckResourceAttr(resourceName, "storage_configuration.0.opensearch_serverless_configuration.0.field_mapping.0.text_field", "AMAZON_BEDROCK_TEXT_CHUNK"),
					resource.TestCheckResourceAttr(resourceName, "storage_configuration.0.opensearch_serverless_configuration.0.field_mapping.0.metadata_field", "AMAZON_BEDROCK_METADATA"),
				),
			},
			{
				ResourceName:      resourceName,
				ImportState:       true,
				ImportStateVerify: true,
			},
			{
				Config: testAccKnowledgeBaseConfig_OpenSearch_update(rName, collectionName, foundationModel),
				Check: resource.ComposeTestCheckFunc(
					testAccCheckKnowledgeBaseExists(ctx, resourceName, &knowledgebase),
					resource.TestCheckResourceAttr(resourceName, names.AttrName, rName+"-updated"),
					resource.TestCheckResourceAttr(resourceName, names.AttrDescription, rName),
					resource.TestCheckResourceAttrPair(resourceName, names.AttrRoleARN, "aws_iam_role.test", names.AttrARN),
					resource.TestCheckResourceAttr(resourceName, "knowledge_base_configuration.#", "1"),
					resource.TestCheckResourceAttr(resourceName, "knowledge_base_configuration.0.vector_knowledge_base_configuration.#", "1"),
					resource.TestCheckResourceAttr(resourceName, "knowledge_base_configuration.0.type", "VECTOR"),
					resource.TestCheckResourceAttr(resourceName, "storage_configuration.#", "1"),
					resource.TestCheckResourceAttr(resourceName, "storage_configuration.0.type", "OPENSEARCH_SERVERLESS"),
					resource.TestCheckResourceAttr(resourceName, "storage_configuration.0.opensearch_serverless_configuration.#", "1"),
					resource.TestCheckResourceAttr(resourceName, "storage_configuration.0.opensearch_serverless_configuration.0.vector_index_name", "bedrock-knowledge-base-default-index"),
					resource.TestCheckResourceAttr(resourceName, "storage_configuration.0.opensearch_serverless_configuration.0.field_mapping.#", "1"),
					resource.TestCheckResourceAttr(resourceName, "storage_configuration.0.opensearch_serverless_configuration.0.field_mapping.0.vector_field", "bedrock-knowledge-base-default-vector"),
					resource.TestCheckResourceAttr(resourceName, "storage_configuration.0.opensearch_serverless_configuration.0.field_mapping.0.text_field", "AMAZON_BEDROCK_TEXT_CHUNK"),
					resource.TestCheckResourceAttr(resourceName, "storage_configuration.0.opensearch_serverless_configuration.0.field_mapping.0.metadata_field", "AMAZON_BEDROCK_METADATA"),
				),
			},
			{
				ResourceName:      resourceName,
				ImportState:       true,
				ImportStateVerify: true,
			},
		},
	})
}

func testAccKnowledgeBase_OpenSearch_supplementalDataStorage(t *testing.T) {
	ctx := acctest.Context(t)
	collectionName := skipIfOSSCollectionNameEnvVarNotSet(t)

	var knowledgebase types.KnowledgeBase
	rName := sdkacctest.RandomWithPrefix(acctest.ResourcePrefix)
	resourceName := "aws_bedrockagent_knowledge_base.test"
	foundationModel := "amazon.titan-embed-text-v2:0"

	resource.Test(t, resource.TestCase{
		PreCheck: func() {
			acctest.PreCheck(ctx, t)
		},
		ErrorCheck:               acctest.ErrorCheck(t, names.BedrockAgentServiceID),
		ProtoV5ProviderFactories: acctest.ProtoV5ProviderFactories,
		CheckDestroy:             testAccCheckKnowledgeBaseDestroy(ctx),
		Steps: []resource.TestStep{
			{
				Config: testAccKnowledgeBaseConfig_OpenSearch_supplementalDataStorage(rName, collectionName, foundationModel),
				Check: resource.ComposeTestCheckFunc(
					testAccCheckKnowledgeBaseExists(ctx, resourceName, &knowledgebase),
					resource.TestCheckResourceAttr(resourceName, "knowledge_base_configuration.#", "1"),
					resource.TestCheckResourceAttr(resourceName, "knowledge_base_configuration.0.vector_knowledge_base_configuration.#", "1"),
					resource.TestCheckResourceAttr(resourceName, "knowledge_base_configuration.0.type", "VECTOR"),
					resource.TestCheckResourceAttr(resourceName, "knowledge_base_configuration.0.vector_knowledge_base_configuration.0.embedding_model_configuration.0.bedrock_embedding_model_configuration.0.dimensions", "1024"),
					resource.TestCheckResourceAttr(resourceName, "knowledge_base_configuration.0.vector_knowledge_base_configuration.0.embedding_model_configuration.0.bedrock_embedding_model_configuration.0.embedding_data_type", "FLOAT32"),
					resource.TestCheckResourceAttr(resourceName, "knowledge_base_configuration.0.vector_knowledge_base_configuration.0.supplemental_data_storage_configuration.0.storage_location.0.type", "S3"),
					resource.TestCheckResourceAttr(resourceName, "knowledge_base_configuration.0.vector_knowledge_base_configuration.0.supplemental_data_storage_configuration.0.storage_location.0.s3_location.0.uri", fmt.Sprintf("s3://%s", rName)),
					resource.TestCheckResourceAttr(resourceName, "storage_configuration.#", "1"),
					resource.TestCheckResourceAttr(resourceName, "storage_configuration.0.type", "OPENSEARCH_SERVERLESS"),
					resource.TestCheckResourceAttr(resourceName, "storage_configuration.0.opensearch_serverless_configuration.#", "1"),
					resource.TestCheckResourceAttr(resourceName, "storage_configuration.0.opensearch_serverless_configuration.0.vector_index_name", "bedrock-knowledge-base-default-index"),
					resource.TestCheckResourceAttr(resourceName, "storage_configuration.0.opensearch_serverless_configuration.0.field_mapping.#", "1"),
					resource.TestCheckResourceAttr(resourceName, "storage_configuration.0.opensearch_serverless_configuration.0.field_mapping.0.vector_field", "bedrock-knowledge-base-default-vector"),
					resource.TestCheckResourceAttr(resourceName, "storage_configuration.0.opensearch_serverless_configuration.0.field_mapping.0.text_field", "AMAZON_BEDROCK_TEXT_CHUNK"),
					resource.TestCheckResourceAttr(resourceName, "storage_configuration.0.opensearch_serverless_configuration.0.field_mapping.0.metadata_field", "AMAZON_BEDROCK_METADATA"),
				),
			},
			{
				ResourceName:            resourceName,
				ImportState:             true,
				ImportStateVerify:       true,
				ImportStateVerifyIgnore: []string{},
			},
		},
	})
}

func testAccKnowledgeBase_Kendra_basic(t *testing.T) {
	ctx := acctest.Context(t)
	kendraIndexArn := skipIfKendraIndexARNEnvVarNotSet(t)

	var knowledgebase types.KnowledgeBase
	rName := sdkacctest.RandomWithPrefix(acctest.ResourcePrefix)
	resourceName := "aws_bedrockagent_knowledge_base.test"

	resource.Test(t, resource.TestCase{
		PreCheck: func() {
			acctest.PreCheck(ctx, t)
		},
		ErrorCheck:               acctest.ErrorCheck(t, names.BedrockAgentServiceID),
		ProtoV5ProviderFactories: acctest.ProtoV5ProviderFactories,
		CheckDestroy:             testAccCheckKnowledgeBaseDestroy(ctx),
		Steps: []resource.TestStep{
			{
				Config: testAccKnowledgeBaseConfig_Kendra_basic(rName, kendraIndexArn),
				Check: resource.ComposeTestCheckFunc(
					testAccCheckKnowledgeBaseExists(ctx, resourceName, &knowledgebase),
					resource.TestCheckResourceAttr(resourceName, "knowledge_base_configuration.#", "1"),
					resource.TestCheckResourceAttr(resourceName, "knowledge_base_configuration.0.kendra_knowledge_base_configuration.#", "1"),
					resource.TestCheckResourceAttr(resourceName, "knowledge_base_configuration.0.type", "KENDRA"),
				),
			},
		},
	})
}

func testAccCheckKnowledgeBaseDestroy(ctx context.Context) resource.TestCheckFunc {
	return func(s *terraform.State) error {
		conn := acctest.Provider.Meta().(*conns.AWSClient).BedrockAgentClient(ctx)

		for _, rs := range s.RootModule().Resources {
			if rs.Type != "aws_bedrockagent_knowledge_base" {
				continue
			}

			_, err := tfbedrockagent.FindKnowledgeBaseByID(ctx, conn, rs.Primary.ID)

			if tfresource.NotFound(err) {
				continue
			}

			if err != nil {
				return err
			}

			return fmt.Errorf("Bedrock Agent Knowledge Base %s still exists", rs.Primary.ID)
		}

		return nil
	}
}

func testAccCheckKnowledgeBaseExists(ctx context.Context, n string, v *types.KnowledgeBase) resource.TestCheckFunc {
	return func(s *terraform.State) error {
		rs, ok := s.RootModule().Resources[n]
		if !ok {
			return fmt.Errorf("Not found: %s", n)
		}

		conn := acctest.Provider.Meta().(*conns.AWSClient).BedrockAgentClient(ctx)

		output, err := tfbedrockagent.FindKnowledgeBaseByID(ctx, conn, rs.Primary.ID)

		if err != nil {
			return err
		}

		*v = *output

		return nil
	}
}

func TestAccBedrockAgentKnowledgeBase_OpenSearchManagedCluster_basic(t *testing.T) {
	if testing.Short() {
		t.Skip("skipping long-running test in short mode")
	}

	ctx := acctest.Context(t)

	var knowledgebase types.KnowledgeBase
	rName := sdkacctest.RandomWithPrefix(acctest.ResourcePrefix)
	resourceName := "aws_bedrockagent_knowledge_base.test"
	foundationModel := "amazon.titan-embed-text-v2:0"

	testExternalProviders := map[string]resource.ExternalProvider{
		"opensearch": {
			Source:            "opensearch-project/opensearch",
			VersionConstraint: "~> 2.2.0",
		},
		"random": {
			Source:            "hashicorp/random",
			VersionConstraint: "~> 3.5.0",
		},
	}

	resource.Test(t, resource.TestCase{
		PreCheck: func() {
			acctest.PreCheck(ctx, t)
			acctest.PreCheckIAMServiceLinkedRole(ctx, t, "/aws-service-role/opensearchservice.amazonaws.com")
		},
		ErrorCheck:               acctest.ErrorCheck(t, names.BedrockAgentServiceID),
		ProtoV5ProviderFactories: acctest.ProtoV5ProviderFactories,
		ExternalProviders:        testExternalProviders,
		CheckDestroy:             testAccCheckKnowledgeBaseDestroy(ctx),
		Steps: []resource.TestStep{
			{
				Config: testAccKnowledgeBaseConfig_OpenSearchManagedCluster_basic(rName, foundationModel),
				Check: resource.ComposeTestCheckFunc(
					testAccCheckKnowledgeBaseExists(ctx, resourceName, &knowledgebase),
					resource.TestCheckResourceAttr(resourceName, names.AttrName, rName),
					resource.TestCheckResourceAttr(resourceName, "knowledge_base_configuration.#", "1"),
					resource.TestCheckResourceAttr(resourceName, "knowledge_base_configuration.0.vector_knowledge_base_configuration.#", "1"),
					resource.TestCheckResourceAttr(resourceName, "knowledge_base_configuration.0.type", "VECTOR"),
					resource.TestCheckResourceAttr(resourceName, "storage_configuration.#", "1"),
					resource.TestCheckResourceAttr(resourceName, "storage_configuration.0.type", "OPENSEARCH_MANAGED_CLUSTER"),
					resource.TestCheckResourceAttr(resourceName, "storage_configuration.0.opensearch_managed_cluster_configuration.#", "1"),
					resource.TestCheckResourceAttr(resourceName, "storage_configuration.0.opensearch_managed_cluster_configuration.0.vector_index_name", "knowledge-index"),
					resource.TestCheckResourceAttr(resourceName, "storage_configuration.0.opensearch_managed_cluster_configuration.0.field_mapping.#", "1"),
					resource.TestCheckResourceAttr(resourceName, "storage_configuration.0.opensearch_managed_cluster_configuration.0.field_mapping.0.vector_field", "vector_embedding"),
					resource.TestCheckResourceAttr(resourceName, "storage_configuration.0.opensearch_managed_cluster_configuration.0.field_mapping.0.text_field", "text"),
					resource.TestCheckResourceAttr(resourceName, "storage_configuration.0.opensearch_managed_cluster_configuration.0.field_mapping.0.metadata_field", "metadata"),
				),
			},
			{
				Config:          testAccKnowledgeBaseConfig_OpenSearchManagedCluster_basic(rName, foundationModel),
				ResourceName:    resourceName,
				ImportStateKind: resource.ImportBlockWithID,
				ImportState:     true,
				ImportPlanChecks: resource.ImportPlanChecks{
					PreApply: []plancheck.PlanCheck{
						plancheck.ExpectKnownValue(resourceName, tfjsonpath.New(names.AttrID), knownvalue.NotNull()),
					},
				},
			},
		},
	})
}

// skipIfOSSCollectionNameEnvVarNotSet handles skipping tests when an environment
// variable providing a valid OSS collection name is unset
//
// This should be called in all acceptance tests currently dependent on an OpenSearch
// Serverless vector collection.
//
// To create a collection to be used with this environment variable, do the following.
//
// 1. In the AWS console, navigate to the OpenSearch service. Choose the "Collections"
// entry on the left navbar and select "Create collection" above the collections table.
// 2. Enter a collection name. Choose "Vector search" as the collection type. Choose
// "Easy create" in the security section. Click "Next" to review, then click "Submit".
// 3. Once the collection is available, select the "Indexes" tab. Click "Create vector
// index". Name the index "bedrock-knowledge-base-default-index".
// 4. In the "Vector fields" section, click "Add vector field".  Name the field
// "bedrock-knowledge-base-default-vector". Choose "faiss" for engine, "FP32" for
// precision, "1024" for dimensions, and "Euclidean" for distance metric. Click
// "Confirm" to create the field.
//  5. In the "Metadata management" section, add two fields.
//     "AMAZON_BEDROCK_METADATA" - string type, filterable is false.
//     "AMAZON_BEDROCK_TEXT_CHUNK" - string type, filterable is true.
//  6. Click "Create" to finish index creation.
//
// At this point the collection is usable with this test. Set the collection name to the
// environment variable below.
func skipIfOSSCollectionNameEnvVarNotSet(t *testing.T) string {
	t.Helper()

	v := os.Getenv("TF_AWS_BEDROCK_OSS_COLLECTION_NAME")
	if v == "" {
		acctest.Skip(t, "This test requires external configuration of an OpenSearch collection vector index. "+
			"Set the TF_AWS_BEDROCK_OSS_COLLECTION_NAME environment variable to the OpenSearch collection name "+
			"where the vector index is configured.")
	}
	return v
}

// skipIfKendraIndexARNEnvVarNotSet handles skipping tests when an environment
// variable providing a valid Kendra index ARN is unset
//
// This should be called in all acceptance tests currently dependent on a Kendra index.
//
// To create a Kendra index to be used with this environment variable:
// 1. In the AWS console, navigate to Amazon Kendra
// 2. Create a new index with "GEN_AI_ENTERPRISE_EDITION" edition
// 3. Wait for the index to be in "ACTIVE" status (this can take 20+ minutes)
// 4. Copy the index ARN and set it as the TF_AWS_KENDRA_INDEX_ARN environment variable
func skipIfKendraIndexARNEnvVarNotSet(t *testing.T) string {
	t.Helper()
	v := os.Getenv("TF_AWS_KENDRA_INDEX_ARN")
	if v == "" {
		acctest.Skip(t, "This test requires a pre-existing Kendra index. "+
			"Set the TF_AWS_KENDRA_INDEX_ARN environment variable to the ARN of an existing Kendra index.")
	}
	return v
}

func testAccKnowledgeBaseConfig_basicRDS(rName, model, description string) string {
	if description == "" {
		description = "null"
	} else {
		description = strconv.Quote(description)
	}

	return acctest.ConfigCompose(acctest.ConfigBedrockAgentKnowledgeBaseRDSBase(rName, model), fmt.Sprintf(`
resource "aws_bedrockagent_knowledge_base" "test" {
  name     = %[1]q
  role_arn = aws_iam_role.test.arn

  description = %[3]s

  knowledge_base_configuration {
    vector_knowledge_base_configuration {
      embedding_model_arn = "arn:${data.aws_partition.current.partition}:bedrock:${data.aws_region.current.region}::foundation-model/%[2]s"
    }
    type = "VECTOR"
  }

  storage_configuration {
    type = "RDS"
    rds_configuration {
      resource_arn           = aws_rds_cluster.test.arn
      credentials_secret_arn = tolist(aws_rds_cluster.test.master_user_secret)[0].secret_arn
      database_name          = aws_rds_cluster.test.database_name
      table_name             = "bedrock_integration.bedrock_kb"
      field_mapping {
        vector_field          = "embedding"
        text_field            = "chunks"
        metadata_field        = "metadata"
        primary_key_field     = "id"
        custom_metadata_field = "custom_metadata"
      }
    }
  }

  depends_on = [aws_iam_role_policy.test, null_resource.db_setup]
}
`, rName, model, description))
}

func testAccKnowledgeBaseConfig_updateRDS(rName, model, description string) string {
	return acctest.ConfigCompose(acctest.ConfigBedrockAgentKnowledgeBaseRDSUpdateBase(rName, model), fmt.Sprintf(`
resource "aws_bedrockagent_knowledge_base" "test" {
  name     = "%[1]s-update"
  role_arn = aws_iam_role.test_update.arn

  description = %[3]q

  knowledge_base_configuration {
    vector_knowledge_base_configuration {
      embedding_model_arn = "arn:${data.aws_partition.current.partition}:bedrock:${data.aws_region.current.region}::foundation-model/%[2]s"
    }
    type = "VECTOR"
  }

  storage_configuration {
    type = "RDS"
    rds_configuration {
      resource_arn           = aws_rds_cluster.test.arn
      credentials_secret_arn = tolist(aws_rds_cluster.test.master_user_secret)[0].secret_arn
      database_name          = aws_rds_cluster.test.database_name
      table_name             = "bedrock_integration.bedrock_kb"
      field_mapping {
        vector_field          = "embedding"
        text_field            = "chunks"
        metadata_field        = "metadata"
        primary_key_field     = "id"
        custom_metadata_field = "custom_metadata"
      }
    }
  }

  depends_on = [aws_iam_role_policy.test_update, null_resource.db_setup]
}
`, rName, model, description))
}

func testAccKnowledgeBaseConfig_tags1(rName, model, tag1Key, tag1Value string) string {
	return acctest.ConfigCompose(acctest.ConfigBedrockAgentKnowledgeBaseRDSBase(rName, model), fmt.Sprintf(`
resource "aws_bedrockagent_knowledge_base" "test" {
  name     = %[1]q
  role_arn = aws_iam_role.test.arn

  knowledge_base_configuration {
    vector_knowledge_base_configuration {
      embedding_model_arn = "arn:${data.aws_partition.current.partition}:bedrock:${data.aws_region.current.region}::foundation-model/%[2]s"
    }
    type = "VECTOR"
  }

  storage_configuration {
    type = "RDS"
    rds_configuration {
      resource_arn           = aws_rds_cluster.test.arn
      credentials_secret_arn = tolist(aws_rds_cluster.test.master_user_secret)[0].secret_arn
      database_name          = aws_rds_cluster.test.database_name
      table_name             = "bedrock_integration.bedrock_kb"
      field_mapping {
        vector_field          = "embedding"
        text_field            = "chunks"
        metadata_field        = "metadata"
        primary_key_field     = "id"
        custom_metadata_field = "custom_metadata"
      }
    }
  }

  tags = {
    %[3]q = %[4]q
  }

  depends_on = [aws_iam_role_policy.test, null_resource.db_setup]
}
`, rName, model, tag1Key, tag1Value))
}

func testAccKnowledgeBaseConfig_tags2(rName, model, tag1Key, tag1Value, tag2Key, tag2Value string) string {
	return acctest.ConfigCompose(acctest.ConfigBedrockAgentKnowledgeBaseRDSBase(rName, model), fmt.Sprintf(`
resource "aws_bedrockagent_knowledge_base" "test" {
  name     = %[1]q
  role_arn = aws_iam_role.test.arn

  knowledge_base_configuration {
    vector_knowledge_base_configuration {
      embedding_model_arn = "arn:${data.aws_partition.current.partition}:bedrock:${data.aws_region.current.region}::foundation-model/%[2]s"
    }
    type = "VECTOR"
  }

  storage_configuration {
    type = "RDS"
    rds_configuration {
      resource_arn           = aws_rds_cluster.test.arn
      credentials_secret_arn = tolist(aws_rds_cluster.test.master_user_secret)[0].secret_arn
      database_name          = aws_rds_cluster.test.database_name
      table_name             = "bedrock_integration.bedrock_kb"
      field_mapping {
        vector_field          = "embedding"
        text_field            = "chunks"
        metadata_field        = "metadata"
        primary_key_field     = "id"
        custom_metadata_field = "custom_metadata"
      }
    }
  }

  tags = {
    %[3]q = %[4]q
    %[5]q = %[6]q
  }

  depends_on = [aws_iam_role_policy.test, null_resource.db_setup]
}
`, rName, model, tag1Key, tag1Value, tag2Key, tag2Value))
}

func testAccKnowledgeBaseConfigBase_openSearch(rName, collectionName, model string) string {
	return fmt.Sprintf(`
data "aws_caller_identity" "current" {}
data "aws_region" "current" {}
data "aws_partition" "current" {}

# As a future enhancment, the creation and preparation of the OSS collection
# will be done within this configuration. Creation of the collection is
# possible today, but creation of the appropriate vector index must be done
# out of band via awscurl or some other mechanism.
#
# Ref: https://docs.aws.amazon.com/opensearch-service/latest/developerguide/serverless-vector-search.html
data "aws_opensearchserverless_collection" "test" {
  name = %[2]q
}

# See the Amazon Bedrock documentation for creating a service role:
# https://docs.aws.amazon.com/bedrock/latest/userguide/kb-permissions.html
data "aws_iam_policy_document" "test_trust" {
  statement {
    effect = "Allow"
    actions = [
      "sts:AssumeRole",
    ]
    principals {
      type        = "Service"
      identifiers = ["bedrock.amazonaws.com"]
    }
    condition {
      test     = "StringEquals"
      variable = "aws:SourceAccount"
      values = [
        data.aws_caller_identity.current.account_id,
      ]
    }
    condition {
      test     = "ArnLike"
      variable = "aws:SourceArn"
      values = [
        "arn:${data.aws_partition.current.partition}:bedrock:${data.aws_region.current.region}:${data.aws_caller_identity.current.account_id}:knowledge-base/*"
      ]
    }
  }
}

data "aws_iam_policy_document" "test" {
  statement {
    effect = "Allow"
    actions = [
      "bedrock:ListFoundationModels",
      "bedrock:ListCustomModels",
    ]
    resources = [
      "*",
    ]
  }

  statement {
    effect = "Allow"
    actions = [
      "bedrock:InvokeModel",
    ]
    resources = [
      "arn:${data.aws_partition.current.partition}:bedrock:${data.aws_region.current.region}:${data.aws_caller_identity.current.account_id}:foundation-model/%[3]s",
    ]
  }

  statement {
    effect = "Allow"
    actions = [
      "bedrock:RetreiveAndGenerate",
    ]
    resources = [
      "*",
    ]
  }

  statement {
    effect = "Allow"
    actions = [
      "aoss:APIAccessAll",
    ]
    resources = [
      data.aws_opensearchserverless_collection.test.arn
    ]
  }
}

resource "aws_iam_role" "test" {
  name               = %[1]q
  assume_role_policy = data.aws_iam_policy_document.test_trust.json
}

resource "aws_iam_policy" "test" {
  name   = %[1]q
  policy = data.aws_iam_policy_document.test.json
}

resource "aws_iam_role_policy_attachment" "test" {
  role       = aws_iam_role.test.name
  policy_arn = aws_iam_policy.test.arn
}

resource "aws_opensearchserverless_access_policy" "test" {
  name = %[1]q
  type = "data"
  policy = jsonencode([
    {
      Rules = [
        {
          ResourceType = "index",
          Resource = [
            "index/%[2]s/*"
          ],
          Permission = [
            "aoss:*",
          ]
        },
        {
          ResourceType = "collection",
          Resource = [
            "collection/%[2]s"
          ],
          Permission = [
            "aoss:*",
          ]
        }
      ],
      Principal = [
        data.aws_caller_identity.current.arn,
        aws_iam_role.test.arn,
      ]
    }
  ])
}
`, rName, collectionName, model)
}

func testAccKnowledgeBaseConfig_OpenSearch_basic(rName, collectionName, model string) string {
	return acctest.ConfigCompose(
		testAccKnowledgeBaseConfigBase_openSearch(rName, collectionName, model),
		fmt.Sprintf(`
resource "aws_bedrockagent_knowledge_base" "test" {
  depends_on = [
    aws_iam_role_policy_attachment.test,
    aws_opensearchserverless_access_policy.test,
  ]

  name     = %[1]q
  role_arn = aws_iam_role.test.arn

  knowledge_base_configuration {
    vector_knowledge_base_configuration {
      embedding_model_arn = "arn:${data.aws_partition.current.partition}:bedrock:${data.aws_region.current.region}::foundation-model/%[2]s"
    }
    type = "VECTOR"
  }

  storage_configuration {
    type = "OPENSEARCH_SERVERLESS"
    opensearch_serverless_configuration {
      collection_arn    = data.aws_opensearchserverless_collection.test.arn
      vector_index_name = "bedrock-knowledge-base-default-index"
      field_mapping {
        vector_field   = "bedrock-knowledge-base-default-vector"
        text_field     = "AMAZON_BEDROCK_TEXT_CHUNK"
        metadata_field = "AMAZON_BEDROCK_METADATA"
      }
    }
  }
}
`, rName, model))
}

func testAccKnowledgeBaseConfig_OpenSearch_update(rName, collectionName, model string) string {
	return acctest.ConfigCompose(
		testAccKnowledgeBaseConfigBase_openSearch(rName, collectionName, model),
		fmt.Sprintf(`
resource "aws_bedrockagent_knowledge_base" "test" {
  depends_on = [
    aws_iam_role_policy_attachment.test,
    aws_opensearchserverless_access_policy.test,
  ]

  name        = "%[1]s-updated"
  description = %[1]q
  role_arn    = aws_iam_role.test.arn

  knowledge_base_configuration {
    vector_knowledge_base_configuration {
      embedding_model_arn = "arn:${data.aws_partition.current.partition}:bedrock:${data.aws_region.current.region}::foundation-model/%[2]s"
    }
    type = "VECTOR"
  }

  storage_configuration {
    type = "OPENSEARCH_SERVERLESS"
    opensearch_serverless_configuration {
      collection_arn    = data.aws_opensearchserverless_collection.test.arn
      vector_index_name = "bedrock-knowledge-base-default-index"
      field_mapping {
        vector_field   = "bedrock-knowledge-base-default-vector"
        text_field     = "AMAZON_BEDROCK_TEXT_CHUNK"
        metadata_field = "AMAZON_BEDROCK_METADATA"
      }
    }
  }
}
`, rName, model))
}

func testAccKnowledgeBaseConfig_OpenSearch_supplementalDataStorage(rName, collectionName, model string) string {
	return acctest.ConfigCompose(
		testAccKnowledgeBaseConfigBase_openSearch(rName, collectionName, model),
		fmt.Sprintf(`
resource "aws_s3_bucket" "test" {
  bucket        = %[1]q
  force_destroy = true
}

data "aws_iam_policy_document" "test_s3" {
  statement {
    effect = "Allow"
    actions = [
      "s3:DeleteObject",
      "s3:GetObject",
      "s3:ListBucket",
      "s3:PutObject",
    ]
    resources = [
      "arn:${data.aws_partition.current.partition}:s3:::${aws_s3_bucket.test.bucket}",
      "arn:${data.aws_partition.current.partition}:s3:::${aws_s3_bucket.test.bucket}/*",
    ]
    condition {
      test     = "StringEquals"
      variable = "aws:PrincipalAccount"
      values = [
        data.aws_caller_identity.current.account_id,
      ]
    }
  }
}

resource "aws_iam_policy" "test_s3" {
  name   = "%[1]s-s3"
  policy = data.aws_iam_policy_document.test_s3.json
}

resource "aws_iam_role_policy_attachment" "test_s3" {
  role       = aws_iam_role.test.name
  policy_arn = aws_iam_policy.test_s3.arn
}

resource "aws_bedrockagent_knowledge_base" "test" {
  depends_on = [
    aws_iam_role_policy_attachment.test,
    aws_iam_role_policy_attachment.test_s3,
    aws_opensearchserverless_access_policy.test,
  ]

  name     = %[1]q
  role_arn = aws_iam_role.test.arn

  knowledge_base_configuration {
    type = "VECTOR"
    vector_knowledge_base_configuration {
      embedding_model_arn = "arn:${data.aws_partition.current.partition}:bedrock:${data.aws_region.current.region}::foundation-model/%[2]s"
      embedding_model_configuration {
        bedrock_embedding_model_configuration {
          dimensions          = 1024
          embedding_data_type = "FLOAT32"
        }
      }
      supplemental_data_storage_configuration {
        storage_location {
          type = "S3"
          s3_location {
            uri = "s3://${aws_s3_bucket.test.bucket}"
          }
        }
      }
    }
  }

  storage_configuration {
    type = "OPENSEARCH_SERVERLESS"
    opensearch_serverless_configuration {
      collection_arn    = data.aws_opensearchserverless_collection.test.arn
      vector_index_name = "bedrock-knowledge-base-default-index"
      field_mapping {
        vector_field   = "bedrock-knowledge-base-default-vector"
        text_field     = "AMAZON_BEDROCK_TEXT_CHUNK"
        metadata_field = "AMAZON_BEDROCK_METADATA"
      }
    }
  }
}
`, rName, model))
}

<<<<<<< HEAD
func testAccKnowledgeBaseConfig_Kendra_basic(rName, kendraIndexArn string) string {
	return fmt.Sprintf(`
data "aws_caller_identity" "current" {}
data "aws_region" "current" {}
data "aws_partition" "current" {}

resource "aws_iam_role" "test" {
  name = %[1]q
=======
func testAccKnowledgeBaseConfig_OpenSearchManagedCluster_basic(rName, model string) string {
	return acctest.ConfigCompose(
		testAccKnowledgeBaseConfig_OpenSearchManagedCluster(rName, model),
		fmt.Sprintf(`
resource "aws_bedrockagent_knowledge_base" "test" {
  name     = %[1]q
  role_arn = aws_iam_role.bedrock_kb_role.arn

  knowledge_base_configuration {
    vector_knowledge_base_configuration {
      embedding_model_arn = "arn:${data.aws_partition.current.partition}:bedrock:${data.aws_region.current.region}::foundation-model/%[2]s"
    }
    type = "VECTOR"
  }

  storage_configuration {
    type = "OPENSEARCH_MANAGED_CLUSTER"
    opensearch_managed_cluster_configuration {
      domain_arn        = aws_opensearch_domain.knowledge_base.arn
      domain_endpoint   = "https://${aws_opensearch_domain.knowledge_base.endpoint}"
      vector_index_name = "knowledge-index"
      field_mapping {
        vector_field   = "vector_embedding"
        text_field     = "text"
        metadata_field = "metadata"
      }
    }
  }

  depends_on = [
    aws_opensearch_domain.knowledge_base,
    opensearch_index.vector_index,
    opensearch_roles_mapping.mapper,
    aws_iam_role_policy_attachment.opensearch_access,
    aws_iam_role_policy_attachment.bedrock_models_access,
  ]
}
`, rName, model))
}

func testAccKnowledgeBaseConfig_OpenSearchManagedCluster(rName, model string) string {
	return acctest.ConfigCompose(
		fmt.Sprintf(`
terraform {
  required_providers {
    opensearch = {
      source  = "opensearch-project/opensearch"
      version = "~> 2.2.0"
    }
    random = {
      source  = "hashicorp/random"
      version = "~> 3.5.0"
    }
  }
}

data "aws_partition" "current" {}

data "aws_region" "current" {}

data "aws_caller_identity" "current" {}

data "aws_iam_role" "opensearch" {
  name = "AWSServiceRoleForAmazonOpenSearchService"
}

resource "aws_iam_role" "bedrock_kb_role" {
  name = %[1]q
  
>>>>>>> 4dff1cd3
  assume_role_policy = jsonencode({
    Version = "2012-10-17"
    Statement = [
      {
<<<<<<< HEAD
        Action = "sts:AssumeRole"
        Effect = "Allow"
        Principal = {
          Service = "bedrock.amazonaws.com"
        }
        Condition = {
          StringEquals = {
            "aws:SourceAccount" = data.aws_caller_identity.current.account_id
          }
          ArnLike = {
            "aws:SourceArn" = "arn:${data.aws_partition.current.partition}:bedrock:${data.aws_region.current.region}:${data.aws_caller_identity.current.account_id}:knowledge-base/*"
          }
        }
      }
    ]
  })
}

resource "aws_iam_role_policy" "test" {
  name = "%[1]s-bedrock"
  role = aws_iam_role.test.id
=======
        Effect = "Allow"
        Principal = {
          Service = "bedrock.${data.aws_partition.current.dns_suffix}"
        }
        Action = "sts:AssumeRole"
        Condition = {
          StringEquals = {
            "aws:SourceAccount": data.aws_caller_identity.current.account_id
          },
          ArnLike = {
            "aws:SourceArn": "arn:${data.aws_partition.current.partition}:bedrock:${data.aws_region.current.region}:${data.aws_caller_identity.current.account_id}:knowledge-base/*"
          }
        }
      }
    ]
  })
}

resource "aws_iam_policy" "bedrock_models_access" {
  name		  = "bedrock-%[1]s"
  description = "IAM policy for Amazon Bedrock to access embedding models"
  
>>>>>>> 4dff1cd3
  policy = jsonencode({
    Version = "2012-10-17"
    Statement = [
      {
        Effect = "Allow"
        Action = [
<<<<<<< HEAD
          "kendra:Retrieve",
          "kendra:DescribeIndex"
        ]
        Resource = %[2]q
      }
    ]
  })
}

resource "aws_bedrockagent_knowledge_base" "test" {
  name       = %[1]q
  role_arn   = aws_iam_role.test.arn
  depends_on = [aws_iam_role_policy.test]

  knowledge_base_configuration {
    type = "KENDRA"
    kendra_knowledge_base_configuration {
      kendra_index_arn = %[2]q
    }
  }
}
`, rName, kendraIndexArn)
=======
          "bedrock:RetrieveAndGenerate"
        ]
        Resource = "*"
      },
      {
        Effect = "Allow"
        Action = [
          "bedrock:ListFoundationModels",
          "bedrock:ListCustomModels"
        ]
        Resource = "*"
      },
      {
        Effect = "Allow"
        Action = [
          "bedrock:InvokeModel"
        ]
        Resource = [
          "arn:${data.aws_partition.current.partition}:bedrock:${data.aws_region.current.region}::foundation-model/%[2]s"
        ]
      }
    ]
  })
}

resource "aws_iam_policy" "opensearch_access" {
  name 		  = "os-%[1]s"
  description = "IAM policy for Amazon Bedrock to access OpenSearch domain"
  
  policy = jsonencode({
    Version = "2012-10-17"
    Statement = [
      {
        Effect = "Allow"
        Action = [
          "es:ESHttpGet",
          "es:ESHttpPost",
          "es:ESHttpPut",
          "es:ESHttpDelete"
        ]
        Resource = [
          "*"
        ]
      },
      {
        Effect = "Allow"
        Action = [
          "es:DescribeDomain",
		  "es:DescribeElasticsearchDomain"
        ]
        Resource = [
          "*"
        ]
      }
    ]
  })
}

resource "aws_iam_role_policy_attachment" "bedrock_models_access" {
  role       = aws_iam_role.bedrock_kb_role.name
  policy_arn = aws_iam_policy.bedrock_models_access.arn
}

resource "aws_iam_role_policy_attachment" "opensearch_access" {
  role       = aws_iam_role.bedrock_kb_role.name
  policy_arn = aws_iam_policy.opensearch_access.arn
}

resource "random_password" "opensearch_master" {
  length           = 16
  special          = true
  min_lower        = 1
  min_numeric      = 1
  min_special      = 1
  min_upper        = 1
  override_special = "!#$&*()-_=+"
  
  # Don't replace the password on each apply
  lifecycle {
    ignore_changes = [length, special, override_special]
  }
}

resource "aws_opensearch_domain" "knowledge_base" {
  domain_name    = substr(%[1]q, 0, 28)
  engine_version = "OpenSearch_3.1"
  access_policies = local.opensearch_access_policy

  cluster_config {
    instance_type            = "or2.medium.search"
    instance_count           = 1
    zone_awareness_enabled   = false
    dedicated_master_enabled = false
  }

  # Configure EBS volumes for the data nodes
  ebs_options {
    ebs_enabled = true
    volume_size = 20
    volume_type = "gp3"
  }

  # Enable encryption at rest
  encrypt_at_rest {
    enabled = true
  }

  # Enable node to node encryption
  node_to_node_encryption {
    enabled = true
  }

  # Configure domain endpoint options
  domain_endpoint_options {
    enforce_https       = true
    tls_security_policy = "Policy-Min-TLS-1-2-PFS-2023-10"
  }

  # Configure advanced security options
  advanced_security_options {
    enabled                        = true
    internal_user_database_enabled = true
    master_user_options {
      master_user_name     = "admin"
      master_user_password = random_password.opensearch_master.result
    }
  }

  # Auto-Tune options
  auto_tune_options {
    desired_state = "ENABLED"
  }

  # Software update options
  software_update_options {
    auto_software_update_enabled = true
  }

  # This is required to reference the existing service-linked role
  depends_on = [
    data.aws_iam_role.opensearch
  ]
}

locals {
  opensearch_access_policy = jsonencode({
    Version = "2012-10-17"
    Statement = [
      {
        Effect = "Allow"
        Principal = {
          AWS = "*"
        }
        Action = "es:*"
        Resource = "arn:${data.aws_partition.current.partition}:es:${data.aws_region.current.region}:${data.aws_caller_identity.current.account_id}:domain/${substr(%[1]q, 0, 28)}/*"
      }
    ]
  })
}

provider "opensearch" {
  url                   = "https://${aws_opensearch_domain.knowledge_base.endpoint}"
  username              = "admin"
  password              = random_password.opensearch_master.result
  insecure              = false
  aws_region            = data.aws_region.current.region
  healthcheck           = false
  sniff                 = false
  sign_aws_requests     = false
}

resource "opensearch_role" "os_kb_role" {
  role_name   = "kb-%[1]s"
  description = "Knowledge Base Role"

  cluster_permissions = ["*"]

  index_permissions {
    index_patterns  = ["*"]
    allowed_actions = ["*"]
  }

  tenant_permissions {
    tenant_patterns = ["*"]
    allowed_actions = ["*"]
  }
}

resource "opensearch_roles_mapping" "mapper" {
  role_name   = opensearch_role.os_kb_role.role_name
  description = "Mapping AWS IAM roles to ES role"
  backend_roles = [
    aws_iam_role.bedrock_kb_role.arn,
    data.aws_caller_identity.current.arn
  ]
}

resource "opensearch_index" "vector_index" {
  name               = "knowledge-index"
  number_of_shards   = "5"
  number_of_replicas = "1"
  index_knn          = true
  
  # Mappings for Bedrock Knowledge Base compatibility
  mappings = jsonencode({
    "properties": {
      "vector_embedding": {
        "type": "knn_vector",
        "dimension": 1024,
        "space_type": "l2",
        "method": {
          "name": "hnsw",
          "engine": "faiss",
          "parameters": {
            "ef_construction": 128,
            "m": 24
          }
        }
      },
      "text": {
        "type": "text",
        "index": true
      },
      "metadata": {
        "type": "text",
        "index": false
      }
    }
  })
  
  lifecycle {
    ignore_changes = [ mappings ]
  }

  depends_on = [ aws_opensearch_domain.knowledge_base ]
}

`, rName, model))
>>>>>>> 4dff1cd3
}<|MERGE_RESOLUTION|>--- conflicted
+++ resolved
@@ -433,53 +433,6 @@
 	})
 }
 
-func testAccCheckKnowledgeBaseDestroy(ctx context.Context) resource.TestCheckFunc {
-	return func(s *terraform.State) error {
-		conn := acctest.Provider.Meta().(*conns.AWSClient).BedrockAgentClient(ctx)
-
-		for _, rs := range s.RootModule().Resources {
-			if rs.Type != "aws_bedrockagent_knowledge_base" {
-				continue
-			}
-
-			_, err := tfbedrockagent.FindKnowledgeBaseByID(ctx, conn, rs.Primary.ID)
-
-			if tfresource.NotFound(err) {
-				continue
-			}
-
-			if err != nil {
-				return err
-			}
-
-			return fmt.Errorf("Bedrock Agent Knowledge Base %s still exists", rs.Primary.ID)
-		}
-
-		return nil
-	}
-}
-
-func testAccCheckKnowledgeBaseExists(ctx context.Context, n string, v *types.KnowledgeBase) resource.TestCheckFunc {
-	return func(s *terraform.State) error {
-		rs, ok := s.RootModule().Resources[n]
-		if !ok {
-			return fmt.Errorf("Not found: %s", n)
-		}
-
-		conn := acctest.Provider.Meta().(*conns.AWSClient).BedrockAgentClient(ctx)
-
-		output, err := tfbedrockagent.FindKnowledgeBaseByID(ctx, conn, rs.Primary.ID)
-
-		if err != nil {
-			return err
-		}
-
-		*v = *output
-
-		return nil
-	}
-}
-
 func TestAccBedrockAgentKnowledgeBase_OpenSearchManagedCluster_basic(t *testing.T) {
 	if testing.Short() {
 		t.Skip("skipping long-running test in short mode")
@@ -544,6 +497,53 @@
 			},
 		},
 	})
+}
+
+func testAccCheckKnowledgeBaseDestroy(ctx context.Context) resource.TestCheckFunc {
+	return func(s *terraform.State) error {
+		conn := acctest.Provider.Meta().(*conns.AWSClient).BedrockAgentClient(ctx)
+
+		for _, rs := range s.RootModule().Resources {
+			if rs.Type != "aws_bedrockagent_knowledge_base" {
+				continue
+			}
+
+			_, err := tfbedrockagent.FindKnowledgeBaseByID(ctx, conn, rs.Primary.ID)
+
+			if tfresource.NotFound(err) {
+				continue
+			}
+
+			if err != nil {
+				return err
+			}
+
+			return fmt.Errorf("Bedrock Agent Knowledge Base %s still exists", rs.Primary.ID)
+		}
+
+		return nil
+	}
+}
+
+func testAccCheckKnowledgeBaseExists(ctx context.Context, n string, v *types.KnowledgeBase) resource.TestCheckFunc {
+	return func(s *terraform.State) error {
+		rs, ok := s.RootModule().Resources[n]
+		if !ok {
+			return fmt.Errorf("Not found: %s", n)
+		}
+
+		conn := acctest.Provider.Meta().(*conns.AWSClient).BedrockAgentClient(ctx)
+
+		output, err := tfbedrockagent.FindKnowledgeBaseByID(ctx, conn, rs.Primary.ID)
+
+		if err != nil {
+			return err
+		}
+
+		*v = *output
+
+		return nil
+	}
 }
 
 // skipIfOSSCollectionNameEnvVarNotSet handles skipping tests when an environment
@@ -1062,91 +1062,17 @@
 `, rName, model))
 }
 
-<<<<<<< HEAD
 func testAccKnowledgeBaseConfig_Kendra_basic(rName, kendraIndexArn string) string {
 	return fmt.Sprintf(`
 data "aws_caller_identity" "current" {}
 data "aws_region" "current" {}
 data "aws_partition" "current" {}
-
 resource "aws_iam_role" "test" {
   name = %[1]q
-=======
-func testAccKnowledgeBaseConfig_OpenSearchManagedCluster_basic(rName, model string) string {
-	return acctest.ConfigCompose(
-		testAccKnowledgeBaseConfig_OpenSearchManagedCluster(rName, model),
-		fmt.Sprintf(`
-resource "aws_bedrockagent_knowledge_base" "test" {
-  name     = %[1]q
-  role_arn = aws_iam_role.bedrock_kb_role.arn
-
-  knowledge_base_configuration {
-    vector_knowledge_base_configuration {
-      embedding_model_arn = "arn:${data.aws_partition.current.partition}:bedrock:${data.aws_region.current.region}::foundation-model/%[2]s"
-    }
-    type = "VECTOR"
-  }
-
-  storage_configuration {
-    type = "OPENSEARCH_MANAGED_CLUSTER"
-    opensearch_managed_cluster_configuration {
-      domain_arn        = aws_opensearch_domain.knowledge_base.arn
-      domain_endpoint   = "https://${aws_opensearch_domain.knowledge_base.endpoint}"
-      vector_index_name = "knowledge-index"
-      field_mapping {
-        vector_field   = "vector_embedding"
-        text_field     = "text"
-        metadata_field = "metadata"
-      }
-    }
-  }
-
-  depends_on = [
-    aws_opensearch_domain.knowledge_base,
-    opensearch_index.vector_index,
-    opensearch_roles_mapping.mapper,
-    aws_iam_role_policy_attachment.opensearch_access,
-    aws_iam_role_policy_attachment.bedrock_models_access,
-  ]
-}
-`, rName, model))
-}
-
-func testAccKnowledgeBaseConfig_OpenSearchManagedCluster(rName, model string) string {
-	return acctest.ConfigCompose(
-		fmt.Sprintf(`
-terraform {
-  required_providers {
-    opensearch = {
-      source  = "opensearch-project/opensearch"
-      version = "~> 2.2.0"
-    }
-    random = {
-      source  = "hashicorp/random"
-      version = "~> 3.5.0"
-    }
-  }
-}
-
-data "aws_partition" "current" {}
-
-data "aws_region" "current" {}
-
-data "aws_caller_identity" "current" {}
-
-data "aws_iam_role" "opensearch" {
-  name = "AWSServiceRoleForAmazonOpenSearchService"
-}
-
-resource "aws_iam_role" "bedrock_kb_role" {
-  name = %[1]q
-  
->>>>>>> 4dff1cd3
   assume_role_policy = jsonencode({
     Version = "2012-10-17"
     Statement = [
       {
-<<<<<<< HEAD
         Action = "sts:AssumeRole"
         Effect = "Allow"
         Principal = {
@@ -1164,11 +1090,102 @@
     ]
   })
 }
-
 resource "aws_iam_role_policy" "test" {
   name = "%[1]s-bedrock"
   role = aws_iam_role.test.id
-=======
+  policy = jsonencode({
+    Version = "2012-10-17"
+    Statement = [
+      {
+        Effect = "Allow"
+        Action = [
+          "kendra:Retrieve",
+          "kendra:DescribeIndex"
+        ]
+        Resource = %[2]q
+      }
+    ]
+  })
+}
+resource "aws_bedrockagent_knowledge_base" "test" {
+  name       = %[1]q
+  role_arn   = aws_iam_role.test.arn
+  depends_on = [aws_iam_role_policy.test]
+  knowledge_base_configuration {
+    type = "KENDRA"
+    kendra_knowledge_base_configuration {
+      kendra_index_arn = %[2]q
+    }
+  }
+}
+`, rName, kendraIndexArn)
+}
+
+func testAccKnowledgeBaseConfig_OpenSearchManagedCluster_basic(rName, model string) string {
+	return acctest.ConfigCompose(
+		testAccKnowledgeBaseConfig_OpenSearchManagedCluster(rName, model),
+		fmt.Sprintf(`
+resource "aws_bedrockagent_knowledge_base" "test" {
+  name     = %[1]q
+  role_arn = aws_iam_role.bedrock_kb_role.arn
+  knowledge_base_configuration {
+    vector_knowledge_base_configuration {
+      embedding_model_arn = "arn:${data.aws_partition.current.partition}:bedrock:${data.aws_region.current.region}::foundation-model/%[2]s"
+    }
+    type = "VECTOR"
+  }
+  storage_configuration {
+    type = "OPENSEARCH_MANAGED_CLUSTER"
+    opensearch_managed_cluster_configuration {
+      domain_arn        = aws_opensearch_domain.knowledge_base.arn
+      domain_endpoint   = "https://${aws_opensearch_domain.knowledge_base.endpoint}"
+      vector_index_name = "knowledge-index"
+      field_mapping {
+        vector_field   = "vector_embedding"
+        text_field     = "text"
+        metadata_field = "metadata"
+      }
+    }
+  }
+  depends_on = [
+    aws_opensearch_domain.knowledge_base,
+    opensearch_index.vector_index,
+    opensearch_roles_mapping.mapper,
+    aws_iam_role_policy_attachment.opensearch_access,
+    aws_iam_role_policy_attachment.bedrock_models_access,
+  ]
+}
+`, rName, model))
+}
+
+func testAccKnowledgeBaseConfig_OpenSearchManagedCluster(rName, model string) string {
+	return acctest.ConfigCompose(
+		fmt.Sprintf(`
+terraform {
+  required_providers {
+    opensearch = {
+      source  = "opensearch-project/opensearch"
+      version = "~> 2.2.0"
+    }
+    random = {
+      source  = "hashicorp/random"
+      version = "~> 3.5.0"
+    }
+  }
+}
+data "aws_partition" "current" {}
+data "aws_region" "current" {}
+data "aws_caller_identity" "current" {}
+data "aws_iam_role" "opensearch" {
+  name = "AWSServiceRoleForAmazonOpenSearchService"
+}
+resource "aws_iam_role" "bedrock_kb_role" {
+  name = %[1]q
+  
+  assume_role_policy = jsonencode({
+    Version = "2012-10-17"
+    Statement = [
+      {
         Effect = "Allow"
         Principal = {
           Service = "bedrock.${data.aws_partition.current.dns_suffix}"
@@ -1186,42 +1203,16 @@
     ]
   })
 }
-
 resource "aws_iam_policy" "bedrock_models_access" {
   name		  = "bedrock-%[1]s"
   description = "IAM policy for Amazon Bedrock to access embedding models"
   
->>>>>>> 4dff1cd3
   policy = jsonencode({
     Version = "2012-10-17"
     Statement = [
       {
         Effect = "Allow"
         Action = [
-<<<<<<< HEAD
-          "kendra:Retrieve",
-          "kendra:DescribeIndex"
-        ]
-        Resource = %[2]q
-      }
-    ]
-  })
-}
-
-resource "aws_bedrockagent_knowledge_base" "test" {
-  name       = %[1]q
-  role_arn   = aws_iam_role.test.arn
-  depends_on = [aws_iam_role_policy.test]
-
-  knowledge_base_configuration {
-    type = "KENDRA"
-    kendra_knowledge_base_configuration {
-      kendra_index_arn = %[2]q
-    }
-  }
-}
-`, rName, kendraIndexArn)
-=======
           "bedrock:RetrieveAndGenerate"
         ]
         Resource = "*"
@@ -1246,7 +1237,6 @@
     ]
   })
 }
-
 resource "aws_iam_policy" "opensearch_access" {
   name 		  = "os-%[1]s"
   description = "IAM policy for Amazon Bedrock to access OpenSearch domain"
@@ -1279,17 +1269,14 @@
     ]
   })
 }
-
 resource "aws_iam_role_policy_attachment" "bedrock_models_access" {
   role       = aws_iam_role.bedrock_kb_role.name
   policy_arn = aws_iam_policy.bedrock_models_access.arn
 }
-
 resource "aws_iam_role_policy_attachment" "opensearch_access" {
   role       = aws_iam_role.bedrock_kb_role.name
   policy_arn = aws_iam_policy.opensearch_access.arn
 }
-
 resource "random_password" "opensearch_master" {
   length           = 16
   special          = true
@@ -1304,42 +1291,35 @@
     ignore_changes = [length, special, override_special]
   }
 }
-
 resource "aws_opensearch_domain" "knowledge_base" {
   domain_name    = substr(%[1]q, 0, 28)
   engine_version = "OpenSearch_3.1"
   access_policies = local.opensearch_access_policy
-
   cluster_config {
     instance_type            = "or2.medium.search"
     instance_count           = 1
     zone_awareness_enabled   = false
     dedicated_master_enabled = false
   }
-
   # Configure EBS volumes for the data nodes
   ebs_options {
     ebs_enabled = true
     volume_size = 20
     volume_type = "gp3"
   }
-
   # Enable encryption at rest
   encrypt_at_rest {
     enabled = true
   }
-
   # Enable node to node encryption
   node_to_node_encryption {
     enabled = true
   }
-
   # Configure domain endpoint options
   domain_endpoint_options {
     enforce_https       = true
     tls_security_policy = "Policy-Min-TLS-1-2-PFS-2023-10"
   }
-
   # Configure advanced security options
   advanced_security_options {
     enabled                        = true
@@ -1349,23 +1329,19 @@
       master_user_password = random_password.opensearch_master.result
     }
   }
-
   # Auto-Tune options
   auto_tune_options {
     desired_state = "ENABLED"
   }
-
   # Software update options
   software_update_options {
     auto_software_update_enabled = true
   }
-
   # This is required to reference the existing service-linked role
   depends_on = [
     data.aws_iam_role.opensearch
   ]
 }
-
 locals {
   opensearch_access_policy = jsonencode({
     Version = "2012-10-17"
@@ -1381,7 +1357,6 @@
     ]
   })
 }
-
 provider "opensearch" {
   url                   = "https://${aws_opensearch_domain.knowledge_base.endpoint}"
   username              = "admin"
@@ -1392,24 +1367,19 @@
   sniff                 = false
   sign_aws_requests     = false
 }
-
 resource "opensearch_role" "os_kb_role" {
   role_name   = "kb-%[1]s"
   description = "Knowledge Base Role"
-
   cluster_permissions = ["*"]
-
   index_permissions {
     index_patterns  = ["*"]
     allowed_actions = ["*"]
   }
-
   tenant_permissions {
     tenant_patterns = ["*"]
     allowed_actions = ["*"]
   }
 }
-
 resource "opensearch_roles_mapping" "mapper" {
   role_name   = opensearch_role.os_kb_role.role_name
   description = "Mapping AWS IAM roles to ES role"
@@ -1418,7 +1388,6 @@
     data.aws_caller_identity.current.arn
   ]
 }
-
 resource "opensearch_index" "vector_index" {
   name               = "knowledge-index"
   number_of_shards   = "5"
@@ -1455,10 +1424,7 @@
   lifecycle {
     ignore_changes = [ mappings ]
   }
-
   depends_on = [ aws_opensearch_domain.knowledge_base ]
 }
-
 `, rName, model))
->>>>>>> 4dff1cd3
 }