// Code generated by internal/generate/servicepackage/main.go; DO NOT EDIT.

package bedrockagentcore

import (
	"context"
	"unique"

	"github.com/aws/aws-sdk-go-v2/aws"
	"github.com/aws/aws-sdk-go-v2/service/bedrockagentcorecontrol"
	"github.com/hashicorp/terraform-plugin-log/tflog"
	"github.com/hashicorp/terraform-provider-aws/internal/conns"
	inttypes "github.com/hashicorp/terraform-provider-aws/internal/types"
	"github.com/hashicorp/terraform-provider-aws/internal/vcr"
	"github.com/hashicorp/terraform-provider-aws/names"
)

type servicePackage struct{}

func (p *servicePackage) FrameworkDataSources(ctx context.Context) []*inttypes.ServicePackageFrameworkDataSource {
	return []*inttypes.ServicePackageFrameworkDataSource{}
}

func (p *servicePackage) FrameworkResources(ctx context.Context) []*inttypes.ServicePackageFrameworkResource {
	return []*inttypes.ServicePackageFrameworkResource{
		{
			Factory:  newAgentRuntimeResource,
			TypeName: "aws_bedrockagentcore_agent_runtime",
			Name:     "Agent Runtime",
			Tags: unique.Make(inttypes.ServicePackageResourceTags{
				IdentifierAttribute: "agent_runtime_arn",
			}),
			Region: unique.Make(inttypes.ResourceRegionDefault()),
		},
		{
			Factory:  newAgentRuntimeEndpointResource,
			TypeName: "aws_bedrockagentcore_agent_runtime_endpoint",
			Name:     "Agent Runtime Endpoint",
			Tags: unique.Make(inttypes.ServicePackageResourceTags{
				IdentifierAttribute: "agent_runtime_endpoint_arn",
			}),
			Region: unique.Make(inttypes.ResourceRegionDefault()),
		},
		{
			Factory:  newAPIKeyCredentialProviderResource,
			TypeName: "aws_bedrockagentcore_api_key_credential_provider",
			Name:     "Api Key Credential Provider",
			Region:   unique.Make(inttypes.ResourceRegionDefault()),
		},
		{
			Factory:  newBrowserResource,
			TypeName: "aws_bedrockagentcore_browser",
			Name:     "Browser",
			Tags: unique.Make(inttypes.ServicePackageResourceTags{
				IdentifierAttribute: "browser_arn",
			}),
			Region: unique.Make(inttypes.ResourceRegionDefault()),
		},
		{
<<<<<<< HEAD
			Factory:  newGatewayResource,
			TypeName: "aws_bedrockagentcore_gateway",
			Name:     "Gateway",
			Tags: unique.Make(inttypes.ServicePackageResourceTags{
				IdentifierAttribute: "gateway_arn",
			}),
			Region: unique.Make(inttypes.ResourceRegionDefault()),
		},
		{
			Factory:  newGatewayTargetResource,
			TypeName: "aws_bedrockagentcore_gateway_target",
			Name:     "Gateway Target",
			Region:   unique.Make(inttypes.ResourceRegionDefault()),
		},
=======
			Factory:  newCodeInterpreterResource,
			TypeName: "aws_bedrockagentcore_code_interpreter",
			Name:     "Code Interpreter",
			Tags: unique.Make(inttypes.ServicePackageResourceTags{
				IdentifierAttribute: "code_interpreter_arn",
			}),
			Region: unique.Make(inttypes.ResourceRegionDefault()),
		},
>>>>>>> 1fcc0bb7
	}
}

func (p *servicePackage) SDKDataSources(ctx context.Context) []*inttypes.ServicePackageSDKDataSource {
	return []*inttypes.ServicePackageSDKDataSource{}
}

func (p *servicePackage) SDKResources(ctx context.Context) []*inttypes.ServicePackageSDKResource {
	return []*inttypes.ServicePackageSDKResource{}
}

func (p *servicePackage) ServicePackageName() string {
	return names.BedrockAgentCore
}

// NewClient returns a new AWS SDK for Go v2 client for this service package's AWS API.
func (p *servicePackage) NewClient(ctx context.Context, config map[string]any) (*bedrockagentcorecontrol.Client, error) {
	cfg := *(config["aws_sdkv2_config"].(*aws.Config))
	optFns := []func(*bedrockagentcorecontrol.Options){
		bedrockagentcorecontrol.WithEndpointResolverV2(newEndpointResolverV2()),
		withBaseEndpoint(config[names.AttrEndpoint].(string)),
		func(o *bedrockagentcorecontrol.Options) {
			if region := config[names.AttrRegion].(string); o.Region != region {
				tflog.Info(ctx, "overriding provider-configured AWS API region", map[string]any{
					"service":         p.ServicePackageName(),
					"original_region": o.Region,
					"override_region": region,
				})
				o.Region = region
			}
		},
		func(o *bedrockagentcorecontrol.Options) {
			if inContext, ok := conns.FromContext(ctx); ok && inContext.VCREnabled() {
				tflog.Info(ctx, "overriding retry behavior to immediately return VCR errors")
				o.Retryer = conns.AddIsErrorRetryables(cfg.Retryer().(aws.RetryerV2), vcr.InteractionNotFoundRetryableFunc)
			}
		},
		withExtraOptions(ctx, p, config),
	}

	return bedrockagentcorecontrol.NewFromConfig(cfg, optFns...), nil
}

// withExtraOptions returns a functional option that allows this service package to specify extra API client options.
// This option is always called after any generated options.
func withExtraOptions(ctx context.Context, sp conns.ServicePackage, config map[string]any) func(*bedrockagentcorecontrol.Options) {
	if v, ok := sp.(interface {
		withExtraOptions(context.Context, map[string]any) []func(*bedrockagentcorecontrol.Options)
	}); ok {
		optFns := v.withExtraOptions(ctx, config)

		return func(o *bedrockagentcorecontrol.Options) {
			for _, optFn := range optFns {
				optFn(o)
			}
		}
	}

	return func(*bedrockagentcorecontrol.Options) {}
}

func ServicePackage(ctx context.Context) conns.ServicePackage {
	return &servicePackage{}
}<|MERGE_RESOLUTION|>--- conflicted
+++ resolved
@@ -57,7 +57,15 @@
 			Region: unique.Make(inttypes.ResourceRegionDefault()),
 		},
 		{
-<<<<<<< HEAD
+			Factory:  newCodeInterpreterResource,
+			TypeName: "aws_bedrockagentcore_code_interpreter",
+			Name:     "Code Interpreter",
+			Tags: unique.Make(inttypes.ServicePackageResourceTags{
+				IdentifierAttribute: "code_interpreter_arn",
+			}),
+			Region: unique.Make(inttypes.ResourceRegionDefault()),
+		},
+		{
 			Factory:  newGatewayResource,
 			TypeName: "aws_bedrockagentcore_gateway",
 			Name:     "Gateway",
@@ -72,16 +80,6 @@
 			Name:     "Gateway Target",
 			Region:   unique.Make(inttypes.ResourceRegionDefault()),
 		},
-=======
-			Factory:  newCodeInterpreterResource,
-			TypeName: "aws_bedrockagentcore_code_interpreter",
-			Name:     "Code Interpreter",
-			Tags: unique.Make(inttypes.ServicePackageResourceTags{
-				IdentifierAttribute: "code_interpreter_arn",
-			}),
-			Region: unique.Make(inttypes.ResourceRegionDefault()),
-		},
->>>>>>> 1fcc0bb7
 	}
 }
 
