--- conflicted
+++ resolved
@@ -42,11 +42,6 @@
 			Region: unique.Make(inttypes.ResourceRegionDefault()),
 		},
 		{
-<<<<<<< HEAD
-			Factory:  newWorkloadIdentityResource,
-			TypeName: "aws_bedrockagentcore_workload_identity",
-			Name:     "Workload Identity",
-=======
 			Factory:  newAPIKeyCredentialProviderResource,
 			TypeName: "aws_bedrockagentcore_api_key_credential_provider",
 			Name:     "Api Key Credential Provider",
@@ -83,7 +78,12 @@
 			Factory:  newGatewayTargetResource,
 			TypeName: "aws_bedrockagentcore_gateway_target",
 			Name:     "Gateway Target",
->>>>>>> ca7cf8f7
+			Region:   unique.Make(inttypes.ResourceRegionDefault()),
+		},
+		{
+			Factory:  newWorkloadIdentityResource,
+			TypeName: "aws_bedrockagentcore_workload_identity",
+			Name:     "Workload Identity",
 			Region:   unique.Make(inttypes.ResourceRegionDefault()),
 		},
 	}
