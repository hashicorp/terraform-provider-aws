--- conflicted
+++ resolved
@@ -5,23 +5,15 @@
 
 // Exports for use in tests only.
 var (
-<<<<<<< HEAD
-	ResourceAgentRuntime         = newAgentRuntimeResource
-	ResourceAgentRuntimeEndpoint = newAgentRuntimeEndpointResource
-	ResourceCodeInterpreter      = newCodeInterpreterResource
-
-	FindAgentRuntimeByID                 = findAgentRuntimeByID
-	FindAgentRuntimeEndpointByTwoPartKey = findAgentRuntimeEndpointByTwoPartKey
-	FindCodeInterpreterByID              = findCodeInterpreterByID
-=======
 	ResourceAgentRuntime             = newAgentRuntimeResource
 	ResourceAgentRuntimeEndpoint     = newAgentRuntimeEndpointResource
 	ResourceAPIKeyCredentialProvider = newAPIKeyCredentialProviderResource
 	ResourceBrowser                  = newBrowserResource
+	ResourceCodeInterpreter          = newCodeInterpreterResource
 
 	FindAgentRuntimeByID                 = findAgentRuntimeByID
 	FindAgentRuntimeEndpointByTwoPartKey = findAgentRuntimeEndpointByTwoPartKey
 	FindAPIKeyCredentialProviderByName   = findAPIKeyCredentialProviderByName
 	FindBrowserByID                      = findBrowserByID
->>>>>>> 6fe93ed0
+	FindCodeInterpreterByID              = findCodeInterpreterByID
 )