// Copyright (c) HashiCorp, Inc.
// SPDX-License-Identifier: MPL-2.0

package codepipeline

import (
	"context"
	"crypto/sha256"
	"encoding/hex"
	"errors"
	"fmt"
	"log"
	"strings"

	"github.com/YakDriver/regexache"
	"github.com/aws/aws-sdk-go-v2/aws"
	"github.com/aws/aws-sdk-go-v2/service/codepipeline"
	"github.com/aws/aws-sdk-go-v2/service/codepipeline/types"
	"github.com/hashicorp/go-cty/cty"
	"github.com/hashicorp/terraform-plugin-sdk/v2/diag"
	"github.com/hashicorp/terraform-plugin-sdk/v2/helper/retry"
	"github.com/hashicorp/terraform-plugin-sdk/v2/helper/schema"
	"github.com/hashicorp/terraform-plugin-sdk/v2/helper/validation"
	"github.com/hashicorp/terraform-provider-aws/internal/conns"
	"github.com/hashicorp/terraform-provider-aws/internal/enum"
	"github.com/hashicorp/terraform-provider-aws/internal/errs"
	"github.com/hashicorp/terraform-provider-aws/internal/errs/sdkdiag"
	"github.com/hashicorp/terraform-provider-aws/internal/flex"
	tftags "github.com/hashicorp/terraform-provider-aws/internal/tags"
	"github.com/hashicorp/terraform-provider-aws/internal/tfresource"
	"github.com/hashicorp/terraform-provider-aws/internal/verify"
	"github.com/hashicorp/terraform-provider-aws/names"
)

const (
	providerGitHub                      = "GitHub"
	gitHubActionConfigurationOAuthToken = "OAuthToken"
)

// @SDKResource("aws_codepipeline", name="Pipeline")
// @Tags(identifierAttribute="arn")
func resourcePipeline() *schema.Resource {
	return &schema.Resource{
		CreateWithoutTimeout: resourcePipelineCreate,
		ReadWithoutTimeout:   resourcePipelineRead,
		UpdateWithoutTimeout: resourcePipelineUpdate,
		DeleteWithoutTimeout: resourcePipelineDelete,

		Importer: &schema.ResourceImporter{
			StateContext: schema.ImportStatePassthroughContext,
		},

		Schema: map[string]*schema.Schema{
			names.AttrARN: {
				Type:     schema.TypeString,
				Computed: true,
			},
			"artifact_store": {
				Type:     schema.TypeSet,
				Required: true,
				Elem: &schema.Resource{
					Schema: map[string]*schema.Schema{
						"encryption_key": {
							Type:     schema.TypeList,
							MaxItems: 1,
							Optional: true,
							Elem: &schema.Resource{
								Schema: map[string]*schema.Schema{
									names.AttrID: {
										Type:     schema.TypeString,
										Required: true,
									},
									names.AttrType: {
										Type:             schema.TypeString,
										Required:         true,
										ValidateDiagFunc: enum.Validate[types.EncryptionKeyType](),
									},
								},
							},
						},
						names.AttrLocation: {
							Type:     schema.TypeString,
							Required: true,
						},
						names.AttrRegion: {
							Type:     schema.TypeString,
							Optional: true,
						},
						names.AttrType: {
							Type:             schema.TypeString,
							Required:         true,
							ValidateDiagFunc: enum.Validate[types.ArtifactStoreType](),
						},
					},
				},
			},
			"execution_mode": {
				Type:             schema.TypeString,
				Optional:         true,
				Default:          types.ExecutionModeSuperseded,
				ValidateDiagFunc: enum.Validate[types.ExecutionMode](),
			},
			names.AttrName: {
				Type:     schema.TypeString,
				Required: true,
				ForceNew: true,
				ValidateFunc: validation.All(
					validation.StringLenBetween(1, 100),
					validation.StringMatch(regexache.MustCompile(`[0-9A-Za-z_.@-]+`), ""),
				),
			},
			"pipeline_type": {
				Type:             schema.TypeString,
				Optional:         true,
				Default:          types.PipelineTypeV1,
				ValidateDiagFunc: enum.Validate[types.PipelineType](),
			},
			names.AttrRoleARN: {
				Type:         schema.TypeString,
				Required:     true,
				ValidateFunc: verify.ValidARN,
			},
			names.AttrStage: {
				Type:     schema.TypeList,
				MinItems: 2,
				Required: true,
				Elem: &schema.Resource{
					Schema: map[string]*schema.Schema{
						names.AttrAction: {
							Type:     schema.TypeList,
							Required: true,
							Elem: &schema.Resource{
								Schema: map[string]*schema.Schema{
									"category": {
										Type:             schema.TypeString,
										Required:         true,
										ValidateDiagFunc: enum.Validate[types.ActionCategory](),
									},
<<<<<<< HEAD
									"commands": {
										Type:     schema.TypeList,
										Optional: true,
										MinItems: 1,
										MaxItems: 50,
										Elem: &schema.Schema{
											Type:         schema.TypeString,
											ValidateFunc: validation.StringLenBetween(1, 1000),
										},
									},
									"configuration": {
=======
									names.AttrConfiguration: {
>>>>>>> 0afc39ae
										Type:     schema.TypeMap,
										Optional: true,
										ValidateDiagFunc: validation.AllDiag(
											validation.MapKeyLenBetween(1, 50),
											validation.MapKeyLenBetween(1, 1000),
										),
										Elem:             &schema.Schema{Type: schema.TypeString},
										DiffSuppressFunc: pipelineSuppressStageActionConfigurationDiff,
									},
									"input_artifacts": {
										Type:     schema.TypeList,
										Optional: true,
										Elem:     &schema.Schema{Type: schema.TypeString},
									},
									names.AttrName: {
										Type:     schema.TypeString,
										Required: true,
										ValidateFunc: validation.All(
											validation.StringLenBetween(1, 100),
											validation.StringMatch(regexache.MustCompile(`[0-9A-Za-z_.@-]+`), ""),
										),
									},
									names.AttrNamespace: {
										Type:     schema.TypeString,
										Optional: true,
										ValidateFunc: validation.All(
											validation.StringLenBetween(1, 100),
											validation.StringMatch(regexache.MustCompile(`[0-9A-Za-z_@-]+`), ""),
										),
									},
									"output_artifacts": {
										Type:     schema.TypeList,
										Optional: true,
										Elem:     &schema.Schema{Type: schema.TypeString},
									},
									names.AttrOwner: {
										Type:             schema.TypeString,
										Required:         true,
										ValidateDiagFunc: enum.Validate[types.ActionOwner](),
									},
									"provider": {
										Type:             schema.TypeString,
										Required:         true,
										ValidateDiagFunc: pipelineValidateActionProvider,
									},
									names.AttrRegion: {
										Type:     schema.TypeString,
										Optional: true,
										Computed: true,
									},
									names.AttrRoleARN: {
										Type:         schema.TypeString,
										Optional:     true,
										ValidateFunc: verify.ValidARN,
									},
									"run_order": {
										Type:         schema.TypeInt,
										Optional:     true,
										Computed:     true,
										ValidateFunc: validation.IntBetween(1, 999),
									},
									"timeout_in_minutes": {
										Type:         schema.TypeInt,
										Optional:     true,
										ValidateFunc: validation.IntBetween(5, 86400),
									},
									names.AttrVersion: {
										Type:     schema.TypeString,
										Required: true,
										ValidateFunc: validation.All(
											validation.StringLenBetween(1, 9),
											validation.StringMatch(regexache.MustCompile(`[0-9A-Za-z_-]+`), ""),
										),
									},
								},
							},
						},
						names.AttrName: {
							Type:     schema.TypeString,
							Required: true,
							ValidateFunc: validation.All(
								validation.StringLenBetween(1, 100),
								validation.StringMatch(regexache.MustCompile(`[0-9A-Za-z_.@-]+`), ""),
							),
						},
					},
				},
			},
			names.AttrTags:    tftags.TagsSchema(),
			names.AttrTagsAll: tftags.TagsSchemaComputed(),
			"trigger": {
				Type:     schema.TypeList,
				Optional: true,
				Computed: true,
				MaxItems: 50,
				Elem: &schema.Resource{
					Schema: map[string]*schema.Schema{
						"git_configuration": {
							Type:     schema.TypeList,
							Required: true,
							MaxItems: 1,
							Elem: &schema.Resource{
								Schema: map[string]*schema.Schema{
									"pull_request": {
										Type:     schema.TypeList,
										Optional: true,
										MinItems: 1,
										MaxItems: 3,
										Elem: &schema.Resource{
											Schema: map[string]*schema.Schema{
												"branches": {
													Type:     schema.TypeList,
													Optional: true,
													MaxItems: 1,
													Elem: &schema.Resource{
														Schema: map[string]*schema.Schema{
															"excludes": {
																Type:     schema.TypeList,
																Optional: true,
																MinItems: 1,
																MaxItems: 8,
																Elem: &schema.Schema{
																	Type:         schema.TypeString,
																	ValidateFunc: validation.StringLenBetween(1, 255),
																},
															},
															"includes": {
																Type:     schema.TypeList,
																Optional: true,
																MinItems: 1,
																MaxItems: 8,
																Elem: &schema.Schema{
																	Type:         schema.TypeString,
																	ValidateFunc: validation.StringLenBetween(1, 255),
																},
															},
														},
													},
												},
												"events": {
													Type:     schema.TypeList,
													Optional: true,
													MinItems: 1,
													MaxItems: 3,
													Elem: &schema.Schema{
														Type:             schema.TypeString,
														ValidateDiagFunc: enum.Validate[types.GitPullRequestEventType](),
													},
												},
												"file_paths": {
													Type:     schema.TypeList,
													Optional: true,
													MaxItems: 1,
													Elem: &schema.Resource{
														Schema: map[string]*schema.Schema{
															"excludes": {
																Type:     schema.TypeList,
																Optional: true,
																MinItems: 1,
																MaxItems: 8,
																Elem: &schema.Schema{
																	Type:         schema.TypeString,
																	ValidateFunc: validation.StringLenBetween(1, 255),
																},
															},
															"includes": {
																Type:     schema.TypeList,
																Optional: true,
																MinItems: 1,
																MaxItems: 8,
																Elem: &schema.Schema{
																	Type:         schema.TypeString,
																	ValidateFunc: validation.StringLenBetween(1, 255),
																},
															},
														},
													},
												},
											},
										},
									},
									"push": {
										Type:     schema.TypeList,
										Optional: true,
										MinItems: 1,
										MaxItems: 3,
										Elem: &schema.Resource{
											Schema: map[string]*schema.Schema{
												"branches": {
													Type:     schema.TypeList,
													Optional: true,
													MaxItems: 1,
													Elem: &schema.Resource{
														Schema: map[string]*schema.Schema{
															"excludes": {
																Type:     schema.TypeList,
																Optional: true,
																MinItems: 1,
																MaxItems: 8,
																Elem: &schema.Schema{
																	Type:         schema.TypeString,
																	ValidateFunc: validation.StringLenBetween(1, 255),
																},
															},
															"includes": {
																Type:     schema.TypeList,
																Optional: true,
																MinItems: 1,
																MaxItems: 8,
																Elem: &schema.Schema{
																	Type:         schema.TypeString,
																	ValidateFunc: validation.StringLenBetween(1, 255),
																},
															},
														},
													},
												},
												"file_paths": {
													Type:     schema.TypeList,
													Optional: true,
													MaxItems: 1,
													Elem: &schema.Resource{
														Schema: map[string]*schema.Schema{
															"excludes": {
																Type:     schema.TypeList,
																Optional: true,
																MinItems: 1,
																MaxItems: 8,
																Elem: &schema.Schema{
																	Type:         schema.TypeString,
																	ValidateFunc: validation.StringLenBetween(1, 255),
																},
															},
															"includes": {
																Type:     schema.TypeList,
																Optional: true,
																MinItems: 1,
																MaxItems: 8,
																Elem: &schema.Schema{
																	Type:         schema.TypeString,
																	ValidateFunc: validation.StringLenBetween(1, 255),
																},
															},
														},
													},
												},
												names.AttrTags: {
													Type:     schema.TypeList,
													Optional: true,
													MaxItems: 1,
													Elem: &schema.Resource{
														Schema: map[string]*schema.Schema{
															"excludes": {
																Type:     schema.TypeList,
																Optional: true,
																MinItems: 1,
																MaxItems: 8,
																Elem: &schema.Schema{
																	Type:         schema.TypeString,
																	ValidateFunc: validation.StringLenBetween(1, 255),
																},
															},
															"includes": {
																Type:     schema.TypeList,
																Optional: true,
																MinItems: 1,
																MaxItems: 8,
																Elem: &schema.Schema{
																	Type:         schema.TypeString,
																	ValidateFunc: validation.StringLenBetween(1, 255),
																},
															},
														},
													},
												},
											},
										},
									},
									"source_action_name": {
										Type:     schema.TypeString,
										Required: true,
										ValidateFunc: validation.All(
											validation.StringLenBetween(1, 100),
											validation.StringMatch(regexache.MustCompile(`[0-9A-Za-z_.@-]+`), ""),
										),
									},
								},
							},
						},
						"provider_type": {
							Type:             schema.TypeString,
							Required:         true,
							ValidateDiagFunc: enum.Validate[types.PipelineTriggerProviderType](),
						},
					},
				},
			},
			"variable": {
				Type:     schema.TypeList,
				Optional: true,
				Elem: &schema.Resource{
					Schema: map[string]*schema.Schema{
						names.AttrDefaultValue: {
							Type:     schema.TypeString,
							Optional: true,
						},
						names.AttrDescription: {
							Type:     schema.TypeString,
							Optional: true,
						},
						names.AttrName: {
							Type:     schema.TypeString,
							Required: true,
						},
					},
				},
			},
		},

		CustomizeDiff: verify.SetTagsDiff,
	}
}

func resourcePipelineCreate(ctx context.Context, d *schema.ResourceData, meta interface{}) diag.Diagnostics {
	var diags diag.Diagnostics

	conn := meta.(*conns.AWSClient).CodePipelineClient(ctx)

	pipeline, err := expandPipelineDeclaration(d)
	if err != nil {
		return sdkdiag.AppendFromErr(diags, err)
	}

	name := d.Get(names.AttrName).(string)
	input := &codepipeline.CreatePipelineInput{
		Pipeline: pipeline,
		Tags:     getTagsIn(ctx),
	}

	outputRaw, err := tfresource.RetryWhenIsAErrorMessageContains[*types.InvalidStructureException](ctx, propagationTimeout, func() (interface{}, error) {
		return conn.CreatePipeline(ctx, input)
	}, "not authorized")

	if err != nil {
		return sdkdiag.AppendErrorf(diags, "creating CodePipeline Pipeline (%s): %s", name, err)
	}

	d.SetId(aws.ToString(outputRaw.(*codepipeline.CreatePipelineOutput).Pipeline.Name))

	return append(diags, resourcePipelineRead(ctx, d, meta)...)
}

func resourcePipelineRead(ctx context.Context, d *schema.ResourceData, meta interface{}) diag.Diagnostics {
	var diags diag.Diagnostics

	conn := meta.(*conns.AWSClient).CodePipelineClient(ctx)

	output, err := findPipelineByName(ctx, conn, d.Id())

	if !d.IsNewResource() && tfresource.NotFound(err) {
		log.Printf("[WARN] CodePipeline Pipeline %s not found, removing from state", d.Id())
		d.SetId("")
		return diags
	}

	if err != nil {
		return sdkdiag.AppendErrorf(diags, "reading CodePipeline Pipeline (%s): %s", d.Id(), err)
	}

	metadata := output.Metadata
	pipeline := output.Pipeline
	arn := aws.ToString(metadata.PipelineArn)
	d.Set(names.AttrARN, arn)
	if pipeline.ArtifactStore != nil {
		if err := d.Set("artifact_store", []interface{}{flattenArtifactStore(pipeline.ArtifactStore)}); err != nil {
			return sdkdiag.AppendErrorf(diags, "setting artifact_store: %s", err)
		}
	} else if pipeline.ArtifactStores != nil {
		if err := d.Set("artifact_store", flattenArtifactStores(pipeline.ArtifactStores)); err != nil {
			return sdkdiag.AppendErrorf(diags, "setting artifact_store: %s", err)
		}
	}
	d.Set("execution_mode", pipeline.ExecutionMode)
	d.Set(names.AttrName, pipeline.Name)
	d.Set("pipeline_type", pipeline.PipelineType)
	d.Set(names.AttrRoleARN, pipeline.RoleArn)
	if err := d.Set(names.AttrStage, flattenStageDeclarations(d, pipeline.Stages)); err != nil {
		return sdkdiag.AppendErrorf(diags, "setting stage: %s", err)
	}
	if err := d.Set("trigger", flattenTriggerDeclarations(pipeline.Triggers)); err != nil {
		return sdkdiag.AppendErrorf(diags, "setting trigger: %s", err)
	}
	if err := d.Set("variable", flattenVariableDeclarations(pipeline.Variables)); err != nil {
		return sdkdiag.AppendErrorf(diags, "setting variable: %s", err)
	}

	return diags
}

func resourcePipelineUpdate(ctx context.Context, d *schema.ResourceData, meta interface{}) diag.Diagnostics {
	var diags diag.Diagnostics

	conn := meta.(*conns.AWSClient).CodePipelineClient(ctx)

	if d.HasChangesExcept(names.AttrTags, names.AttrTagsAll) {
		pipeline, err := expandPipelineDeclaration(d)
		if err != nil {
			return sdkdiag.AppendFromErr(diags, err)
		}

		input := &codepipeline.UpdatePipelineInput{
			Pipeline: pipeline,
		}

		_, err = conn.UpdatePipeline(ctx, input)

		if err != nil {
			return sdkdiag.AppendErrorf(diags, "updating CodePipeline Pipeline (%s): %s", d.Id(), err)
		}
	}

	return append(diags, resourcePipelineRead(ctx, d, meta)...)
}

func resourcePipelineDelete(ctx context.Context, d *schema.ResourceData, meta interface{}) diag.Diagnostics {
	var diags diag.Diagnostics

	conn := meta.(*conns.AWSClient).CodePipelineClient(ctx)

	log.Printf("[INFO] Deleting CodePipeline Pipeline: %s", d.Id())
	_, err := conn.DeletePipeline(ctx, &codepipeline.DeletePipelineInput{
		Name: aws.String(d.Id()),
	})

	if errs.IsA[*types.PipelineNotFoundException](err) {
		return diags
	}

	if err != nil {
		return sdkdiag.AppendErrorf(diags, "deleting CodePipeline Pipeline (%s): %s", d.Id(), err)
	}

	return diags
}

func findPipelineByName(ctx context.Context, conn *codepipeline.Client, name string) (*codepipeline.GetPipelineOutput, error) {
	input := &codepipeline.GetPipelineInput{
		Name: aws.String(name),
	}

	output, err := conn.GetPipeline(ctx, input)

	if errs.IsA[*types.PipelineNotFoundException](err) {
		return nil, &retry.NotFoundError{
			LastError:   err,
			LastRequest: input,
		}
	}

	if err != nil {
		return nil, err
	}

	if output == nil || output.Metadata == nil || output.Pipeline == nil {
		return nil, tfresource.NewEmptyResultError(input)
	}

	return output, nil
}

func pipelineValidateActionProvider(i interface{}, path cty.Path) diag.Diagnostics {
	var diags diag.Diagnostics

	v, ok := i.(string)
	if !ok {
		return sdkdiag.AppendErrorf(diags, "expected type to be string")
	}

	if v == providerGitHub {
		return diag.Diagnostics{
			diag.Diagnostic{
				Severity: diag.Warning,
				Summary:  "The CodePipeline GitHub version 1 action provider is no longer recommended.",
				Detail:   "Use a GitHub version 2 action (with a CodeStar Connection `aws_codestarconnections_connection`) as recommended instead. See https://docs.aws.amazon.com/codepipeline/latest/userguide/update-github-action-connections.html",
			},
		}
	}

	return diags
}

func pipelineSuppressStageActionConfigurationDiff(k, old, new string, d *schema.ResourceData) bool {
	parts := strings.Split(k, ".")
	parts = parts[:len(parts)-2]
	providerAddr := strings.Join(append(parts, "provider"), ".")
	provider := d.Get(providerAddr).(string)

	if provider == providerGitHub && strings.HasSuffix(k, gitHubActionConfigurationOAuthToken) {
		hash := hashGitHubToken(new)
		return old == hash
	}

	return false
}

func hashGitHubToken(token string) string {
	const gitHubTokenHashPrefix = "hash-"

	// Without this check, the value was getting encoded twice
	if strings.HasPrefix(token, gitHubTokenHashPrefix) {
		return token
	}

	sum := sha256.Sum256([]byte(token))
	return gitHubTokenHashPrefix + hex.EncodeToString(sum[:])
}

func expandPipelineDeclaration(d *schema.ResourceData) (*types.PipelineDeclaration, error) {
	apiObject := &types.PipelineDeclaration{}

	if v, ok := d.GetOk("artifact_store"); ok && v.(*schema.Set).Len() > 0 {
		artifactStores := expandArtifactStores(v.(*schema.Set).List())

		switch n := len(artifactStores); n {
		case 1:
			for region, v := range artifactStores {
				if region != "" {
					return nil, errors.New("region cannot be set for a single-region CodePipeline Pipeline")
				}
				apiObject.ArtifactStore = &v
			}

		default:
			for region := range artifactStores {
				if region == "" {
					return nil, errors.New("region must be set for a cross-region CodePipeline Pipeline")
				}
			}
			if n != v.(*schema.Set).Len() {
				return nil, errors.New("only one Artifact Store can be defined per region for a cross-region CodePipeline Pipeline")
			}
			apiObject.ArtifactStores = artifactStores
		}
	}

	if v, ok := d.GetOk("execution_mode"); ok {
		apiObject.ExecutionMode = types.ExecutionMode(v.(string))
	}

	if v, ok := d.GetOk(names.AttrName); ok {
		apiObject.Name = aws.String(v.(string))
	}

	if v, ok := d.GetOk("pipeline_type"); ok {
		apiObject.PipelineType = types.PipelineType(v.(string))
	}

	if v, ok := d.GetOk(names.AttrRoleARN); ok {
		apiObject.RoleArn = aws.String(v.(string))
	}

	if v, ok := d.GetOk(names.AttrStage); ok && len(v.([]interface{})) > 0 {
		apiObject.Stages = expandStageDeclarations(v.([]interface{}))
	}

	if v, ok := d.GetOk("trigger"); ok && len(v.([]interface{})) > 0 {
		apiObject.Triggers = expandTriggerDeclarations(v.([]interface{}))
	}

	if v, ok := d.GetOk("variable"); ok && len(v.([]interface{})) > 0 {
		apiObject.Variables = expandVariableDeclarations(v.([]interface{}))
	}

	return apiObject, nil
}

func expandArtifactStore(tfMap map[string]interface{}) *types.ArtifactStore {
	if tfMap == nil {
		return nil
	}

	apiObject := &types.ArtifactStore{}

	if v, ok := tfMap["encryption_key"].([]interface{}); ok && len(v) > 0 && v[0] != nil {
		apiObject.EncryptionKey = expandEncryptionKey(v[0].(map[string]interface{}))
	}

	if v, ok := tfMap[names.AttrLocation].(string); ok && v != "" {
		apiObject.Location = aws.String(v)
	}

	if v, ok := tfMap[names.AttrType].(string); ok && v != "" {
		apiObject.Type = types.ArtifactStoreType(v)
	}

	return apiObject
}

func expandArtifactStores(tfList []interface{}) map[string]types.ArtifactStore {
	if len(tfList) == 0 {
		return nil
	}

	apiObjects := make(map[string]types.ArtifactStore, 0)

	for _, tfMapRaw := range tfList {
		tfMap, ok := tfMapRaw.(map[string]interface{})

		if !ok {
			continue
		}

		apiObject := expandArtifactStore(tfMap)

		if apiObject == nil {
			continue
		}

		var region string

		if v, ok := tfMap[names.AttrRegion].(string); ok && v != "" {
			region = v
		}

		apiObjects[region] = *apiObject // nosemgrep:ci.semgrep.aws.prefer-pointer-conversion-assignment
	}

	return apiObjects
}

func expandEncryptionKey(tfMap map[string]interface{}) *types.EncryptionKey {
	if tfMap == nil {
		return nil
	}

	apiObject := &types.EncryptionKey{}

	if v, ok := tfMap[names.AttrID].(string); ok && v != "" {
		apiObject.Id = aws.String(v)
	}

	if v, ok := tfMap[names.AttrType].(string); ok && v != "" {
		apiObject.Type = types.EncryptionKeyType(v)
	}

	return apiObject
}

func expandStageDeclaration(tfMap map[string]interface{}) *types.StageDeclaration {
	if tfMap == nil {
		return nil
	}

	apiObject := &types.StageDeclaration{}

	if v, ok := tfMap[names.AttrAction].([]interface{}); ok && len(v) > 0 {
		apiObject.Actions = expandActionDeclarations(v)
	}

	if v, ok := tfMap[names.AttrName].(string); ok && v != "" {
		apiObject.Name = aws.String(v)
	}

	return apiObject
}

func expandStageDeclarations(tfList []interface{}) []types.StageDeclaration {
	if len(tfList) == 0 {
		return nil
	}

	var apiObjects []types.StageDeclaration

	for _, tfMapRaw := range tfList {
		tfMap, ok := tfMapRaw.(map[string]interface{})

		if !ok {
			continue
		}

		apiObject := expandStageDeclaration(tfMap)

		if apiObject == nil {
			continue
		}

		apiObjects = append(apiObjects, *apiObject)
	}

	return apiObjects
}

func expandActionDeclaration(tfMap map[string]interface{}) *types.ActionDeclaration {
	if tfMap == nil {
		return nil
	}

	apiObject := &types.ActionDeclaration{
		ActionTypeId: &types.ActionTypeId{},
	}

	if v, ok := tfMap["category"].(string); ok && v != "" {
		apiObject.ActionTypeId.Category = types.ActionCategory(v)
	}

<<<<<<< HEAD
	if v, ok := tfMap["commands"]; ok && len(v.([]interface{})) > 0 {
		apiObject.Commands = flex.ExpandStringValueList(v.([]interface{}))
	}

	if v, ok := tfMap["configuration"].(map[string]interface{}); ok && len(v) > 0 {
=======
	if v, ok := tfMap[names.AttrConfiguration].(map[string]interface{}); ok && len(v) > 0 {
>>>>>>> 0afc39ae
		apiObject.Configuration = flex.ExpandStringValueMap(v)
	}

	if v, ok := tfMap["input_artifacts"].([]interface{}); ok && len(v) > 0 {
		apiObject.InputArtifacts = expandInputArtifacts(v)
	}

	if v, ok := tfMap[names.AttrName].(string); ok && v != "" {
		apiObject.Name = aws.String(v)
	}

	if v, ok := tfMap[names.AttrNamespace].(string); ok && v != "" {
		apiObject.Namespace = aws.String(v)
	}

	if v, ok := tfMap["output_artifacts"].([]interface{}); ok && len(v) > 0 {
		apiObject.OutputArtifacts = expandOutputArtifacts(v)
	}

	if v, ok := tfMap[names.AttrOwner].(string); ok && v != "" {
		apiObject.ActionTypeId.Owner = types.ActionOwner(v)
	}

	if v, ok := tfMap["provider"].(string); ok && v != "" {
		apiObject.ActionTypeId.Provider = aws.String(v)
	}

	if v, ok := tfMap[names.AttrRegion].(string); ok && v != "" {
		apiObject.Region = aws.String(v)
	}

	if v, ok := tfMap[names.AttrRoleARN].(string); ok && v != "" {
		apiObject.RoleArn = aws.String(v)
	}

	if v, ok := tfMap["run_order"].(int); ok && v != 0 {
		apiObject.RunOrder = aws.Int32(int32(v))
	}

	if v, ok := tfMap["timeout_in_minutes"].(int); ok && v != 0 {
		apiObject.TimeoutInMinutes = aws.Int32(int32(v))
	}

	if v, ok := tfMap[names.AttrVersion].(string); ok && v != "" {
		apiObject.ActionTypeId.Version = aws.String(v)
	}

	return apiObject
}

func expandActionDeclarations(tfList []interface{}) []types.ActionDeclaration {
	if len(tfList) == 0 {
		return nil
	}

	var apiObjects []types.ActionDeclaration

	for _, tfMapRaw := range tfList {
		tfMap, ok := tfMapRaw.(map[string]interface{})

		if !ok {
			continue
		}

		apiObject := expandActionDeclaration(tfMap)

		if apiObject == nil {
			continue
		}

		apiObjects = append(apiObjects, *apiObject)
	}

	return apiObjects
}

func expandInputArtifacts(tfList []interface{}) []types.InputArtifact {
	if len(tfList) == 0 {
		return nil
	}

	var apiObjects []types.InputArtifact

	for _, v := range tfList {
		v, ok := v.(string)

		if !ok {
			continue
		}

		apiObject := types.InputArtifact{
			Name: aws.String(v),
		}

		apiObjects = append(apiObjects, apiObject)
	}

	return apiObjects
}

func expandOutputArtifacts(tfList []interface{}) []types.OutputArtifact {
	if len(tfList) == 0 {
		return nil
	}

	var apiObjects []types.OutputArtifact

	for _, v := range tfList {
		v, ok := v.(string)

		if !ok {
			continue
		}

		apiObject := types.OutputArtifact{
			Name: aws.String(v),
		}

		apiObjects = append(apiObjects, apiObject)
	}

	return apiObjects
}

func expandVariableDeclaration(tfMap map[string]interface{}) *types.PipelineVariableDeclaration {
	if tfMap == nil {
		return nil
	}

	apiObject := &types.PipelineVariableDeclaration{}

	if v, ok := tfMap[names.AttrDefaultValue].(string); ok && v != "" {
		apiObject.DefaultValue = aws.String(v)
	}

	if v, ok := tfMap[names.AttrDescription].(string); ok && v != "" {
		apiObject.Description = aws.String(v)
	}

	if v, ok := tfMap[names.AttrName].(string); ok && v != "" {
		apiObject.Name = aws.String(v)
	}

	return apiObject
}

func expandVariableDeclarations(tfList []interface{}) []types.PipelineVariableDeclaration {
	if len(tfList) == 0 {
		return nil
	}

	var apiObjects []types.PipelineVariableDeclaration

	for _, tfMapRaw := range tfList {
		tfMap, ok := tfMapRaw.(map[string]interface{})

		if !ok {
			continue
		}

		apiObject := expandVariableDeclaration(tfMap)

		if apiObject == nil {
			continue
		}

		apiObjects = append(apiObjects, *apiObject)
	}

	return apiObjects
}

func expandGitBranchFilterCriteria(tfMap map[string]interface{}) *types.GitBranchFilterCriteria {
	if tfMap == nil {
		return nil
	}

	apiObject := &types.GitBranchFilterCriteria{}

	if v, ok := tfMap["excludes"].([]interface{}); ok && len(v) != 0 {
		for _, exclude := range v {
			apiObject.Excludes = append(apiObject.Excludes, exclude.(string))
		}
	}

	if v, ok := tfMap["includes"].([]interface{}); ok && len(v) != 0 {
		for _, include := range v {
			apiObject.Includes = append(apiObject.Includes, include.(string))
		}
	}

	return apiObject
}

func expandGitFilePathFilterCriteria(tfMap map[string]interface{}) *types.GitFilePathFilterCriteria {
	if tfMap == nil {
		return nil
	}

	apiObject := &types.GitFilePathFilterCriteria{}

	if v, ok := tfMap["excludes"].([]interface{}); ok && len(v) != 0 {
		for _, exclude := range v {
			apiObject.Excludes = append(apiObject.Excludes, exclude.(string))
		}
	}

	if v, ok := tfMap["includes"].([]interface{}); ok && len(v) != 0 {
		for _, include := range v {
			apiObject.Includes = append(apiObject.Includes, include.(string))
		}
	}

	return apiObject
}

func expandGitTagFilterCriteria(tfMap map[string]interface{}) *types.GitTagFilterCriteria {
	if tfMap == nil {
		return nil
	}

	apiObject := &types.GitTagFilterCriteria{}

	if v, ok := tfMap["excludes"].([]interface{}); ok && len(v) != 0 {
		for _, exclude := range v {
			apiObject.Excludes = append(apiObject.Excludes, exclude.(string))
		}
	}

	if v, ok := tfMap["includes"].([]interface{}); ok && len(v) != 0 {
		for _, include := range v {
			apiObject.Includes = append(apiObject.Includes, include.(string))
		}
	}

	return apiObject
}

func expandGitPullRequestEventTypes(tfList []interface{}) []types.GitPullRequestEventType {
	if len(tfList) == 0 {
		return nil
	}

	apiObjects := []types.GitPullRequestEventType{}

	for _, tfMapRaw := range tfList {
		tfMap, ok := tfMapRaw.(string)

		if !ok {
			continue
		}

		apiObjects = append(apiObjects, types.GitPullRequestEventType(tfMap))
	}

	return apiObjects
}

func expandGitPullRequestFilters(tfList []interface{}) []types.GitPullRequestFilter {
	if len(tfList) == 0 {
		return nil
	}

	apiObjects := []types.GitPullRequestFilter{}

	for _, tfMapRaw := range tfList {
		tfMap, ok := tfMapRaw.(map[string]interface{})

		if !ok {
			continue
		}

		apiObject := types.GitPullRequestFilter{}

		if v, ok := tfMap["branches"].([]interface{}); ok && len(v) > 0 && v[0] != nil {
			apiObject.Branches = expandGitBranchFilterCriteria(v[0].(map[string]interface{}))
		}

		if v, ok := tfMap["events"].([]interface{}); ok && len(v) > 0 && v != nil {
			apiObject.Events = expandGitPullRequestEventTypes(v)
		}

		if v, ok := tfMap["file_paths"].([]interface{}); ok && len(v) > 0 && v[0] != nil {
			apiObject.FilePaths = expandGitFilePathFilterCriteria(v[0].(map[string]interface{}))
		}

		apiObjects = append(apiObjects, apiObject)
	}

	return apiObjects
}

func expandGitPushFilters(tfList []interface{}) []types.GitPushFilter {
	if len(tfList) == 0 {
		return nil
	}

	apiObjects := []types.GitPushFilter{}

	for _, tfMapRaw := range tfList {
		tfMap, ok := tfMapRaw.(map[string]interface{})

		if !ok {
			continue
		}

		apiObject := types.GitPushFilter{}

		if v, ok := tfMap["branches"].([]interface{}); ok && len(v) > 0 && v[0] != nil {
			apiObject.Branches = expandGitBranchFilterCriteria(v[0].(map[string]interface{}))
		}

		if v, ok := tfMap["file_paths"].([]interface{}); ok && len(v) > 0 && v[0] != nil {
			apiObject.FilePaths = expandGitFilePathFilterCriteria(v[0].(map[string]interface{}))
		}

		if v, ok := tfMap[names.AttrTags].([]interface{}); ok && len(v) > 0 && v[0] != nil {
			apiObject.Tags = expandGitTagFilterCriteria(v[0].(map[string]interface{}))
		}

		apiObjects = append(apiObjects, apiObject)
	}

	return apiObjects
}

func expandGitConfigurationDeclaration(tfMap map[string]interface{}) *types.GitConfiguration {
	if tfMap == nil {
		return nil
	}

	apiObject := &types.GitConfiguration{}

	if v, ok := tfMap["pull_request"].([]interface{}); ok && len(v) > 0 && v != nil {
		apiObject.PullRequest = expandGitPullRequestFilters(v)
	}

	if v, ok := tfMap["push"].([]interface{}); ok && len(v) > 0 && v != nil {
		apiObject.Push = expandGitPushFilters(v)
	}

	apiObject.SourceActionName = aws.String(tfMap["source_action_name"].(string))

	return apiObject
}

func expandTriggerDeclaration(tfMap map[string]interface{}) *types.PipelineTriggerDeclaration {
	if tfMap == nil {
		return nil
	}

	apiObject := &types.PipelineTriggerDeclaration{}

	if v, ok := tfMap["git_configuration"].([]interface{}); ok && len(v) > 0 && v[0] != nil {
		apiObject.GitConfiguration = expandGitConfigurationDeclaration(v[0].(map[string]interface{}))
	}

	apiObject.ProviderType = types.PipelineTriggerProviderType(tfMap["provider_type"].(string))

	return apiObject
}

func expandTriggerDeclarations(tfList []interface{}) []types.PipelineTriggerDeclaration {
	if len(tfList) == 0 {
		return nil
	}

	var apiObjects []types.PipelineTriggerDeclaration

	for _, tfMapRaw := range tfList {
		tfMap, ok := tfMapRaw.(map[string]interface{})

		if !ok {
			continue
		}

		apiObject := expandTriggerDeclaration(tfMap)

		if apiObject == nil {
			continue
		}

		apiObjects = append(apiObjects, *apiObject)
	}

	return apiObjects
}

func flattenArtifactStore(apiObject *types.ArtifactStore) map[string]interface{} {
	tfMap := map[string]interface{}{
		names.AttrType: apiObject.Type,
	}

	if v := apiObject.EncryptionKey; v != nil {
		tfMap["encryption_key"] = []interface{}{flattenEncryptionKey(v)}
	}

	if v := apiObject.Location; v != nil {
		tfMap[names.AttrLocation] = aws.ToString(v)
	}

	return tfMap
}

func flattenArtifactStores(apiObjects map[string]types.ArtifactStore) []interface{} {
	if len(apiObjects) == 0 {
		return nil
	}

	var tfList []interface{}

	for region, apiObject := range apiObjects {
		tfMap := flattenArtifactStore(&apiObject)
		tfMap[names.AttrRegion] = region

		tfList = append(tfList, tfMap)
	}

	return tfList
}

func flattenEncryptionKey(apiObject *types.EncryptionKey) map[string]interface{} {
	if apiObject == nil {
		return nil
	}

	tfMap := map[string]interface{}{
		names.AttrType: apiObject.Type,
	}

	if v := apiObject.Id; v != nil {
		tfMap[names.AttrID] = aws.ToString(v)
	}

	return tfMap
}

func flattenStageDeclaration(d *schema.ResourceData, i int, apiObject types.StageDeclaration) map[string]interface{} {
	tfMap := map[string]interface{}{}

	if v := apiObject.Actions; v != nil {
		tfMap[names.AttrAction] = flattenActionDeclarations(d, i, v)
	}

	if v := apiObject.Name; v != nil {
		tfMap[names.AttrName] = aws.ToString(v)
	}

	return tfMap
}

func flattenStageDeclarations(d *schema.ResourceData, apiObjects []types.StageDeclaration) []interface{} {
	if len(apiObjects) == 0 {
		return nil
	}

	var tfList []interface{}

	for i, apiObject := range apiObjects {
		tfList = append(tfList, flattenStageDeclaration(d, i, apiObject))
	}

	return tfList
}

func flattenActionDeclaration(d *schema.ResourceData, i, j int, apiObject types.ActionDeclaration) map[string]interface{} {
	var actionProvider string
	tfMap := map[string]interface{}{}

	if apiObject := apiObject.ActionTypeId; apiObject != nil {
		tfMap["category"] = apiObject.Category
		tfMap[names.AttrOwner] = apiObject.Owner

		if v := apiObject.Provider; v != nil {
			actionProvider = aws.ToString(v)
			tfMap["provider"] = actionProvider
		}

		if v := apiObject.Version; v != nil {
			tfMap[names.AttrVersion] = aws.ToString(v)
		}
	}

	if v := apiObject.Commands; len(v) > 0 {
		tfMap["commands"] = apiObject.Commands
	}

	if v := apiObject.Configuration; v != nil {
		// The AWS API returns "****" for the OAuthToken value. Copy the value from the configuration.
		if actionProvider == providerGitHub {
			if _, ok := v[gitHubActionConfigurationOAuthToken]; ok {
				key := fmt.Sprintf("stage.%d.action.%d.configuration.OAuthToken", i, j)
				v[gitHubActionConfigurationOAuthToken] = d.Get(key).(string)
			}
		}

		tfMap[names.AttrConfiguration] = v
	}

	if v := apiObject.InputArtifacts; len(v) > 0 {
		tfMap["input_artifacts"] = flattenInputArtifacts(v)
	}

	if v := apiObject.Name; v != nil {
		tfMap[names.AttrName] = aws.ToString(v)
	}

	if v := apiObject.Namespace; v != nil {
		tfMap[names.AttrNamespace] = aws.ToString(v)
	}

	if v := apiObject.OutputArtifacts; len(v) > 0 {
		tfMap["output_artifacts"] = flattenOutputArtifacts(v)
	}

	if v := apiObject.Region; v != nil {
		tfMap[names.AttrRegion] = aws.ToString(v)
	}

	if v := apiObject.RoleArn; v != nil {
		tfMap[names.AttrRoleARN] = aws.ToString(v)
	}

	if v := apiObject.RunOrder; v != nil {
		tfMap["run_order"] = aws.ToInt32(v)
	}

	if v := apiObject.TimeoutInMinutes; v != nil {
		tfMap["timeout_in_minutes"] = aws.ToInt32(v)
	}

	return tfMap
}

func flattenActionDeclarations(d *schema.ResourceData, i int, apiObjects []types.ActionDeclaration) []interface{} {
	if len(apiObjects) == 0 {
		return nil
	}

	var tfList []interface{}

	for j, apiObject := range apiObjects {
		tfList = append(tfList, flattenActionDeclaration(d, i, j, apiObject))
	}

	return tfList
}

func flattenInputArtifacts(apiObjects []types.InputArtifact) []string {
	if len(apiObjects) == 0 {
		return nil
	}

	var tfList []*string

	for _, apiObject := range apiObjects {
		tfList = append(tfList, apiObject.Name)
	}

	return aws.ToStringSlice(tfList)
}

func flattenOutputArtifacts(apiObjects []types.OutputArtifact) []string {
	if len(apiObjects) == 0 {
		return nil
	}

	var tfList []*string

	for _, apiObject := range apiObjects {
		tfList = append(tfList, apiObject.Name)
	}

	return aws.ToStringSlice(tfList)
}

func flattenVariableDeclaration(apiObject types.PipelineVariableDeclaration) map[string]interface{} {
	tfMap := map[string]interface{}{}

	if v := apiObject.DefaultValue; v != nil {
		tfMap[names.AttrDefaultValue] = aws.ToString(v)
	}

	if v := apiObject.Description; v != nil {
		tfMap[names.AttrDescription] = aws.ToString(v)
	}

	if v := apiObject.Name; v != nil {
		tfMap[names.AttrName] = aws.ToString(v)
	}

	return tfMap
}

func flattenVariableDeclarations(apiObjects []types.PipelineVariableDeclaration) []interface{} {
	if len(apiObjects) == 0 {
		return nil
	}

	var tfList []interface{}

	for _, apiObject := range apiObjects {
		tfList = append(tfList, flattenVariableDeclaration(apiObject))
	}

	return tfList
}

func flattenGitBranchFilterCriteria(apiObject *types.GitBranchFilterCriteria) map[string]interface{} {
	tfMap := map[string]interface{}{}

	if v := apiObject.Excludes; v != nil {
		var tfList []interface{}
		for _, exclude := range apiObject.Excludes {
			tfList = append(tfList, exclude)
		}
		tfMap["excludes"] = tfList
	}

	if v := apiObject.Includes; v != nil {
		var tfList []interface{}
		for _, include := range apiObject.Includes {
			tfList = append(tfList, include)
		}
		tfMap["includes"] = tfList
	}

	return tfMap
}

func flattenGitFilePathFilterCriteria(apiObject *types.GitFilePathFilterCriteria) map[string]interface{} {
	tfMap := map[string]interface{}{}

	if v := apiObject.Excludes; v != nil {
		var tfList []interface{}
		for _, exclude := range apiObject.Excludes {
			tfList = append(tfList, exclude)
		}
		tfMap["excludes"] = tfList
	}

	if v := apiObject.Includes; v != nil {
		var tfList []interface{}
		for _, include := range apiObject.Includes {
			tfList = append(tfList, include)
		}
		tfMap["includes"] = tfList
	}

	return tfMap
}

func flattenGitPullRequestEventTypes(apiObjects []types.GitPullRequestEventType) []interface{} {
	var tfList []interface{}

	for _, apiObject := range apiObjects {
		tfList = append(tfList, apiObject)
	}

	return tfList
}

func flattenGitTagFilterCriteria(apiObject *types.GitTagFilterCriteria) map[string]interface{} {
	tfMap := map[string]interface{}{}

	if v := apiObject.Excludes; v != nil {
		var tfList []interface{}
		for _, exclude := range apiObject.Excludes {
			tfList = append(tfList, exclude)
		}
		tfMap["excludes"] = tfList
	}

	if v := apiObject.Includes; v != nil {
		var tfList []interface{}
		for _, include := range apiObject.Includes {
			tfList = append(tfList, include)
		}
		tfMap["includes"] = tfList
	}

	return tfMap
}

func flattenPullRequestFilter(apiObject types.GitPullRequestFilter) map[string]interface{} {
	tfMap := map[string]interface{}{}

	if v := apiObject.Branches; v != nil {
		tfMap["branches"] = []interface{}{flattenGitBranchFilterCriteria(apiObject.Branches)}
	}

	if v := apiObject.Events; v != nil {
		tfMap["events"] = flattenGitPullRequestEventTypes(apiObject.Events)
	}

	if v := apiObject.FilePaths; v != nil {
		tfMap["file_paths"] = []interface{}{flattenGitFilePathFilterCriteria(apiObject.FilePaths)}
	}

	return tfMap
}

func flattenPullRequestFilters(apiObjects []types.GitPullRequestFilter) []interface{} {
	if len(apiObjects) == 0 {
		return nil
	}

	var tfList []interface{}

	for _, apiObject := range apiObjects {
		tfList = append(tfList, flattenPullRequestFilter(apiObject))
	}

	return tfList
}

func flattenGitPushFilter(apiObject types.GitPushFilter) map[string]interface{} {
	tfMap := map[string]interface{}{}

	if v := apiObject.Branches; v != nil {
		tfMap["branches"] = []interface{}{flattenGitBranchFilterCriteria(apiObject.Branches)}
	}

	if v := apiObject.FilePaths; v != nil {
		tfMap["file_paths"] = []interface{}{flattenGitFilePathFilterCriteria(apiObject.FilePaths)}
	}

	if v := apiObject.Tags; v != nil {
		tfMap[names.AttrTags] = []interface{}{flattenGitTagFilterCriteria(apiObject.Tags)}
	}

	return tfMap
}

func flattenGitPushFilters(apiObjects []types.GitPushFilter) []interface{} {
	if len(apiObjects) == 0 {
		return nil
	}

	var tfList []interface{}

	for _, apiObject := range apiObjects {
		tfList = append(tfList, flattenGitPushFilter(apiObject))
	}

	return tfList
}

func flattenGitConfiguration(apiObject *types.GitConfiguration) map[string]interface{} {
	tfMap := map[string]interface{}{}

	if v := apiObject.PullRequest; v != nil {
		tfMap["pull_request"] = flattenPullRequestFilters(apiObject.PullRequest)
	}

	if v := apiObject.Push; v != nil {
		tfMap["push"] = flattenGitPushFilters(apiObject.Push)
	}

	tfMap["source_action_name"] = apiObject.SourceActionName

	return tfMap
}

func flattenTriggerDeclaration(apiObject types.PipelineTriggerDeclaration) map[string]interface{} {
	tfMap := map[string]interface{}{}

	tfMap["git_configuration"] = []interface{}{flattenGitConfiguration(apiObject.GitConfiguration)}
	tfMap["provider_type"] = apiObject.ProviderType

	return tfMap
}

func flattenTriggerDeclarations(apiObjects []types.PipelineTriggerDeclaration) []interface{} {
	if len(apiObjects) == 0 {
		return nil
	}

	var tfList []interface{}

	for _, apiObject := range apiObjects {
		tfList = append(tfList, flattenTriggerDeclaration(apiObject))
	}

	return tfList
}<|MERGE_RESOLUTION|>--- conflicted
+++ resolved
@@ -136,7 +136,6 @@
 										Required:         true,
 										ValidateDiagFunc: enum.Validate[types.ActionCategory](),
 									},
-<<<<<<< HEAD
 									"commands": {
 										Type:     schema.TypeList,
 										Optional: true,
@@ -147,10 +146,7 @@
 											ValidateFunc: validation.StringLenBetween(1, 1000),
 										},
 									},
-									"configuration": {
-=======
 									names.AttrConfiguration: {
->>>>>>> 0afc39ae
 										Type:     schema.TypeMap,
 										Optional: true,
 										ValidateDiagFunc: validation.AllDiag(
@@ -856,15 +852,11 @@
 		apiObject.ActionTypeId.Category = types.ActionCategory(v)
 	}
 
-<<<<<<< HEAD
 	if v, ok := tfMap["commands"]; ok && len(v.([]interface{})) > 0 {
 		apiObject.Commands = flex.ExpandStringValueList(v.([]interface{}))
 	}
 
-	if v, ok := tfMap["configuration"].(map[string]interface{}); ok && len(v) > 0 {
-=======
 	if v, ok := tfMap[names.AttrConfiguration].(map[string]interface{}); ok && len(v) > 0 {
->>>>>>> 0afc39ae
 		apiObject.Configuration = flex.ExpandStringValueMap(v)
 	}
 
