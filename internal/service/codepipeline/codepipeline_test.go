// Copyright (c) HashiCorp, Inc.
// SPDX-License-Identifier: MPL-2.0

package codepipeline_test

import (
	"context"
	"fmt"
	"testing"

	"github.com/YakDriver/regexache"
	"github.com/aws/aws-sdk-go-v2/service/codepipeline"
	"github.com/aws/aws-sdk-go-v2/service/codepipeline/types"
	sdkacctest "github.com/hashicorp/terraform-plugin-testing/helper/acctest"
	"github.com/hashicorp/terraform-plugin-testing/helper/resource"
	"github.com/hashicorp/terraform-plugin-testing/terraform"
	"github.com/hashicorp/terraform-provider-aws/internal/acctest"
	"github.com/hashicorp/terraform-provider-aws/internal/conns"
	"github.com/hashicorp/terraform-provider-aws/internal/envvar"
	tfcodepipeline "github.com/hashicorp/terraform-provider-aws/internal/service/codepipeline"
	"github.com/hashicorp/terraform-provider-aws/internal/tfresource"
	"github.com/hashicorp/terraform-provider-aws/names"
)

func TestAccCodePipeline_basic(t *testing.T) {
	ctx := acctest.Context(t)
	var p types.PipelineDeclaration
	rName := sdkacctest.RandString(10)
	resourceName := "aws_codepipeline.test"
	codestarConnectionResourceName := "aws_codestarconnections_connection.test"

	resource.ParallelTest(t, resource.TestCase{
		PreCheck: func() {
			acctest.PreCheck(ctx, t)
			testAccPreCheck(ctx, t)
		},
		ErrorCheck:               acctest.ErrorCheck(t, names.CodePipelineServiceID),
		ProtoV5ProviderFactories: acctest.ProtoV5ProviderFactories,
		CheckDestroy:             testAccCheckPipelineDestroy(ctx),
		Steps: []resource.TestStep{
			{
				Config: testAccCodePipelineConfig_basic(rName),
				Check: resource.ComposeAggregateTestCheckFunc(
					testAccCheckPipelineExists(ctx, resourceName, &p),
					resource.TestCheckResourceAttrPair(resourceName, names.AttrRoleARN, "aws_iam_role.codepipeline_role", names.AttrARN),
					acctest.MatchResourceAttrRegionalARN(ctx, resourceName, names.AttrARN, "codepipeline", regexache.MustCompile(fmt.Sprintf("test-pipeline-%s", rName))),
					resource.TestCheckResourceAttr(resourceName, "artifact_store.#", "1"),
					resource.TestCheckResourceAttr(resourceName, "stage.#", "2"),
					resource.TestCheckResourceAttr(resourceName, "stage.0.name", "Source"),
					resource.TestCheckResourceAttr(resourceName, "stage.0.action.#", "1"),
					resource.TestCheckResourceAttr(resourceName, "stage.0.action.0.name", "Source"),
					resource.TestCheckResourceAttr(resourceName, "stage.0.action.0.category", "Source"),
					resource.TestCheckResourceAttr(resourceName, "stage.0.action.0.commands.#", "0"),
					resource.TestCheckResourceAttr(resourceName, "stage.0.action.0.owner", "AWS"),
					resource.TestCheckResourceAttr(resourceName, "stage.0.action.0.provider", "CodeStarSourceConnection"),
					resource.TestCheckResourceAttr(resourceName, "stage.0.action.0.version", "1"),
					resource.TestCheckResourceAttr(resourceName, "stage.0.action.0.input_artifacts.#", "0"),
					resource.TestCheckResourceAttr(resourceName, "stage.0.action.0.output_artifacts.#", "1"),
					resource.TestCheckResourceAttr(resourceName, "stage.0.action.0.output_artifacts.0", "test"),
					resource.TestCheckResourceAttr(resourceName, "stage.0.action.0.configuration.%", "3"),
					resource.TestCheckResourceAttr(resourceName, "stage.0.action.0.configuration.FullRepositoryId", "lifesum-terraform/test"),
					resource.TestCheckResourceAttr(resourceName, "stage.0.action.0.configuration.BranchName", "main"),
					resource.TestCheckResourceAttrPair(resourceName, "stage.0.action.0.configuration.ConnectionArn", codestarConnectionResourceName, names.AttrARN),
					resource.TestCheckResourceAttr(resourceName, "stage.0.action.0.role_arn", ""),
					resource.TestCheckResourceAttr(resourceName, "stage.0.action.0.run_order", "1"),
					resource.TestCheckResourceAttr(resourceName, "stage.0.action.0.region", ""),
					resource.TestCheckResourceAttr(resourceName, "stage.1.name", "Build"),
					resource.TestCheckResourceAttr(resourceName, "stage.1.action.#", "1"),
					resource.TestCheckResourceAttr(resourceName, "stage.1.action.0.name", "Build"),
					resource.TestCheckResourceAttr(resourceName, "stage.1.action.0.category", "Build"),
					resource.TestCheckResourceAttr(resourceName, "stage.1.action.0.commands.#", "0"),
					resource.TestCheckResourceAttr(resourceName, "stage.1.action.0.owner", "AWS"),
					resource.TestCheckResourceAttr(resourceName, "stage.1.action.0.provider", "CodeBuild"),
					resource.TestCheckResourceAttr(resourceName, "stage.1.action.0.version", "1"),
					resource.TestCheckResourceAttr(resourceName, "stage.1.action.0.input_artifacts.#", "1"),
					resource.TestCheckResourceAttr(resourceName, "stage.1.action.0.input_artifacts.0", "test"),
					resource.TestCheckResourceAttr(resourceName, "stage.1.action.0.output_artifacts.#", "0"),
					resource.TestCheckResourceAttr(resourceName, "stage.1.action.0.configuration.%", "1"),
					resource.TestCheckResourceAttr(resourceName, "stage.1.action.0.configuration.ProjectName", "test"),
					resource.TestCheckResourceAttr(resourceName, "stage.1.action.0.role_arn", ""),
					resource.TestCheckResourceAttr(resourceName, "stage.1.action.0.run_order", "1"),
					resource.TestCheckResourceAttr(resourceName, "stage.1.action.0.region", ""),
				),
			},
			{
				ResourceName:      resourceName,
				ImportState:       true,
				ImportStateVerify: true,
			},
			{
				Config: testAccCodePipelineConfig_basicUpdated(rName),
				Check: resource.ComposeAggregateTestCheckFunc(
					testAccCheckPipelineExists(ctx, resourceName, &p),
					resource.TestCheckResourceAttr(resourceName, "stage.#", "2"),
					resource.TestCheckResourceAttr(resourceName, "stage.0.name", "Source"),
					resource.TestCheckResourceAttr(resourceName, "stage.0.action.#", "1"),
					resource.TestCheckResourceAttr(resourceName, "stage.0.action.0.name", "Source"),
					resource.TestCheckResourceAttr(resourceName, "stage.0.action.0.commands.#", "0"),
					resource.TestCheckResourceAttr(resourceName, "stage.0.action.0.input_artifacts.#", "0"),
					resource.TestCheckResourceAttr(resourceName, "stage.0.action.0.output_artifacts.#", "1"),
					resource.TestCheckResourceAttr(resourceName, "stage.0.action.0.output_artifacts.0", "artifacts"),
					resource.TestCheckResourceAttr(resourceName, "stage.0.action.0.configuration.%", "3"),
					resource.TestCheckResourceAttr(resourceName, "stage.0.action.0.configuration.FullRepositoryId", "test-terraform/test-repo"),
					resource.TestCheckResourceAttr(resourceName, "stage.0.action.0.configuration.BranchName", "stable"),
					resource.TestCheckResourceAttrPair(resourceName, "stage.0.action.0.configuration.ConnectionArn", codestarConnectionResourceName, names.AttrARN),
					resource.TestCheckResourceAttr(resourceName, "stage.1.name", "Build"),
					resource.TestCheckResourceAttr(resourceName, "stage.1.action.#", "1"),
					resource.TestCheckResourceAttr(resourceName, "stage.1.action.0.name", "Build"),
					resource.TestCheckResourceAttr(resourceName, "stage.1.action.0.commands.#", "0"),
					resource.TestCheckResourceAttr(resourceName, "stage.1.action.0.input_artifacts.#", "1"),
					resource.TestCheckResourceAttr(resourceName, "stage.1.action.0.input_artifacts.0", "artifacts"),
					resource.TestCheckResourceAttr(resourceName, "stage.1.action.0.configuration.%", "1"),
					resource.TestCheckResourceAttr(resourceName, "stage.1.action.0.configuration.ProjectName", "test"),
				),
			},
			{
				ResourceName:      resourceName,
				ImportState:       true,
				ImportStateVerify: true,
				ImportStateVerifyIgnore: []string{
					"stage.0.action.0.configuration.%",
					"stage.0.action.0.configuration.OAuthToken",
				},
			},
		},
	})
}

func TestAccCodePipeline_disappears(t *testing.T) {
	ctx := acctest.Context(t)
	var p types.PipelineDeclaration
	rName := sdkacctest.RandString(10)
	resourceName := "aws_codepipeline.test"

	resource.ParallelTest(t, resource.TestCase{
		PreCheck: func() {
			acctest.PreCheck(ctx, t)
			testAccPreCheck(ctx, t)
			acctest.PreCheckPartitionHasService(t, names.CodeStarConnectionsEndpointID)
		},
		ErrorCheck:               acctest.ErrorCheck(t, names.CodePipelineServiceID),
		ProtoV5ProviderFactories: acctest.ProtoV5ProviderFactories,
		CheckDestroy:             testAccCheckPipelineDestroy(ctx),
		Steps: []resource.TestStep{
			{
				Config: testAccCodePipelineConfig_basic(rName),
				Check: resource.ComposeTestCheckFunc(
					testAccCheckPipelineExists(ctx, resourceName, &p),
					acctest.CheckResourceDisappears(ctx, acctest.Provider, tfcodepipeline.ResourcePipeline(), resourceName),
				),
				ExpectNonEmptyPlan: true,
			},
		},
	})
}

func TestAccCodePipeline_emptyStageArtifacts(t *testing.T) {
	ctx := acctest.Context(t)
	var p types.PipelineDeclaration
	rName := sdkacctest.RandString(10)
	resourceName := "aws_codepipeline.test"

	resource.ParallelTest(t, resource.TestCase{
		PreCheck: func() {
			acctest.PreCheck(ctx, t)
			testAccPreCheck(ctx, t)
			acctest.PreCheckPartitionHasService(t, names.CodeStarConnectionsEndpointID)
		},
		ErrorCheck:               acctest.ErrorCheck(t, names.CodePipelineServiceID),
		ProtoV5ProviderFactories: acctest.ProtoV5ProviderFactories,
		CheckDestroy:             testAccCheckPipelineDestroy(ctx),
		Steps: []resource.TestStep{
			{
				Config: testAccCodePipelineConfig_emptyStageArtifacts(rName),
				Check: resource.ComposeTestCheckFunc(
					testAccCheckPipelineExists(ctx, resourceName, &p),
					acctest.MatchResourceAttrRegionalARN(ctx, resourceName, names.AttrARN, "codepipeline", regexache.MustCompile(fmt.Sprintf("test-pipeline-%s$", rName))),
					resource.TestCheckResourceAttr(resourceName, "artifact_store.#", "1"),
					resource.TestCheckResourceAttr(resourceName, "stage.#", "2"),
					resource.TestCheckResourceAttr(resourceName, "stage.1.name", "Build"),
					resource.TestCheckResourceAttr(resourceName, "stage.1.action.#", "1"),
					resource.TestCheckResourceAttr(resourceName, "stage.1.action.0.name", "Build"),
					resource.TestCheckResourceAttr(resourceName, "stage.1.action.0.category", "Build"),
					resource.TestCheckResourceAttr(resourceName, "stage.1.action.0.owner", "AWS"),
					resource.TestCheckResourceAttr(resourceName, "stage.1.action.0.provider", "CodeBuild"),
					resource.TestCheckResourceAttr(resourceName, "stage.1.action.0.input_artifacts.#", "1"),
					resource.TestCheckResourceAttr(resourceName, "stage.1.action.0.output_artifacts.#", "0"),
				),
				ExpectNonEmptyPlan: true,
			},
			{
				ResourceName:      resourceName,
				ImportState:       true,
				ImportStateVerify: true,
			},
		},
	})
}

func TestAccCodePipeline_deployWithServiceRole(t *testing.T) {
	ctx := acctest.Context(t)
	var p types.PipelineDeclaration
	rName := sdkacctest.RandString(10)
	resourceName := "aws_codepipeline.test"

	resource.ParallelTest(t, resource.TestCase{
		PreCheck: func() {
			acctest.PreCheck(ctx, t)
			testAccPreCheck(ctx, t)
			acctest.PreCheckPartitionHasService(t, names.CodeStarConnectionsEndpointID)
		},
		ErrorCheck:               acctest.ErrorCheck(t, names.CodePipelineServiceID),
		ProtoV5ProviderFactories: acctest.ProtoV5ProviderFactories,
		CheckDestroy:             testAccCheckPipelineDestroy(ctx),
		Steps: []resource.TestStep{
			{
				Config: testAccCodePipelineConfig_deployServiceRole(rName),
				Check: resource.ComposeTestCheckFunc(
					testAccCheckPipelineExists(ctx, resourceName, &p),
					resource.TestCheckResourceAttr(resourceName, "stage.2.name", "Deploy"),
					resource.TestCheckResourceAttr(resourceName, "stage.2.action.0.category", "Deploy"),
					resource.TestCheckResourceAttrPair(resourceName, "stage.2.action.0.role_arn", "aws_iam_role.codepipeline_action_role", names.AttrARN),
				),
			},
			{
				ResourceName:      resourceName,
				ImportState:       true,
				ImportStateVerify: true,
			},
		},
	})
}

func TestAccCodePipeline_tags(t *testing.T) {
	ctx := acctest.Context(t)
	var p types.PipelineDeclaration
	rName := sdkacctest.RandString(10)
	resourceName := "aws_codepipeline.test"

	resource.ParallelTest(t, resource.TestCase{
		PreCheck: func() {
			acctest.PreCheck(ctx, t)
			testAccPreCheck(ctx, t)
			acctest.PreCheckPartitionHasService(t, names.CodeStarConnectionsEndpointID)
		},
		ErrorCheck:               acctest.ErrorCheck(t, names.CodePipelineServiceID),
		ProtoV5ProviderFactories: acctest.ProtoV5ProviderFactories,
		CheckDestroy:             testAccCheckPipelineDestroy(ctx),
		Steps: []resource.TestStep{
			{
				Config: testAccCodePipelineConfig_tags1(rName, acctest.CtKey1, acctest.CtValue1),
				Check: resource.ComposeTestCheckFunc(
					testAccCheckPipelineExists(ctx, resourceName, &p),
					resource.TestCheckResourceAttr(resourceName, acctest.CtTagsPercent, "1"),
					resource.TestCheckResourceAttr(resourceName, acctest.CtTagsKey1, acctest.CtValue1),
				),
			},
			{
				ResourceName:      resourceName,
				ImportState:       true,
				ImportStateVerify: true,
			},
			{
				Config: testAccCodePipelineConfig_tags2(rName, acctest.CtKey1, acctest.CtValue1Updated, acctest.CtKey2, acctest.CtValue2),
				Check: resource.ComposeTestCheckFunc(
					testAccCheckPipelineExists(ctx, resourceName, &p),
					resource.TestCheckResourceAttr(resourceName, acctest.CtTagsPercent, "2"),
					resource.TestCheckResourceAttr(resourceName, acctest.CtTagsKey1, acctest.CtValue1Updated),
					resource.TestCheckResourceAttr(resourceName, acctest.CtTagsKey2, acctest.CtValue2),
				),
			},
			{
				ResourceName:      resourceName,
				ImportState:       true,
				ImportStateVerify: true,
			},
			{
				Config: testAccCodePipelineConfig_tags1(rName, acctest.CtKey2, acctest.CtValue2),
				Check: resource.ComposeTestCheckFunc(
					testAccCheckPipelineExists(ctx, resourceName, &p),
					resource.TestCheckResourceAttr(resourceName, acctest.CtTagsPercent, "1"),
					resource.TestCheckResourceAttr(resourceName, acctest.CtTagsKey2, acctest.CtValue2),
				),
			},
		},
	})
}

func TestAccCodePipeline_MultiRegion_basic(t *testing.T) {
	ctx := acctest.Context(t)
	var p types.PipelineDeclaration
	rName := sdkacctest.RandString(10)
	resourceName := "aws_codepipeline.test"

	resource.ParallelTest(t, resource.TestCase{
		PreCheck: func() {
			acctest.PreCheck(ctx, t)
			acctest.PreCheckMultipleRegion(t, 2)
			testAccPreCheck(ctx, t, acctest.AlternateRegion())
			acctest.PreCheckPartitionHasService(t, names.CodeStarConnectionsEndpointID)
		},
		ErrorCheck:               acctest.ErrorCheck(t, names.CodePipelineServiceID),
		ProtoV5ProviderFactories: acctest.ProtoV5FactoriesAlternate(ctx, t),
		CheckDestroy:             testAccCheckPipelineDestroy(ctx),
		Steps: []resource.TestStep{
			{
				Config: testAccCodePipelineConfig_multiregion(rName),
				Check: resource.ComposeTestCheckFunc(
					testAccCheckPipelineExists(ctx, resourceName, &p),
					resource.TestCheckResourceAttr(resourceName, "artifact_store.#", "2"),
					resource.TestCheckResourceAttr(resourceName, "stage.1.name", "Build"),
					resource.TestCheckResourceAttr(resourceName, "stage.1.action.#", "2"),
					resource.TestCheckResourceAttr(resourceName, "stage.1.action.0.name", "Build"),
					resource.TestCheckResourceAttr(resourceName, "stage.1.action.0.region", acctest.Region()),
					resource.TestCheckResourceAttr(resourceName, "stage.1.action.1.name", fmt.Sprintf("%s-Build", acctest.AlternateRegion())),
					resource.TestCheckResourceAttr(resourceName, "stage.1.action.1.region", acctest.AlternateRegion()),
				),
			},
			{
				Config:            testAccCodePipelineConfig_multiregion(rName),
				ResourceName:      resourceName,
				ImportState:       true,
				ImportStateVerify: true,
			},
		},
	})
}

func TestAccCodePipeline_MultiRegion_update(t *testing.T) {
	ctx := acctest.Context(t)
	var p types.PipelineDeclaration
	rName := sdkacctest.RandString(10)
	resourceName := "aws_codepipeline.test"

	resource.ParallelTest(t, resource.TestCase{
		PreCheck: func() {
			acctest.PreCheck(ctx, t)
			acctest.PreCheckMultipleRegion(t, 2)
			testAccPreCheck(ctx, t, acctest.AlternateRegion())
			acctest.PreCheckPartitionHasService(t, names.CodeStarConnectionsEndpointID)
		},
		ErrorCheck:               acctest.ErrorCheck(t, names.CodePipelineServiceID),
		ProtoV5ProviderFactories: acctest.ProtoV5FactoriesAlternate(ctx, t),
		CheckDestroy:             testAccCheckPipelineDestroy(ctx),
		Steps: []resource.TestStep{
			{
				Config: testAccCodePipelineConfig_multiregion(rName),
				Check: resource.ComposeTestCheckFunc(
					testAccCheckPipelineExists(ctx, resourceName, &p),
					resource.TestCheckResourceAttr(resourceName, "artifact_store.#", "2"),
					resource.TestCheckResourceAttr(resourceName, "stage.1.name", "Build"),
					resource.TestCheckResourceAttr(resourceName, "stage.1.action.#", "2"),
					resource.TestCheckResourceAttr(resourceName, "stage.1.action.0.name", "Build"),
					resource.TestCheckResourceAttr(resourceName, "stage.1.action.0.region", acctest.Region()),
					resource.TestCheckResourceAttr(resourceName, "stage.1.action.1.name", fmt.Sprintf("%s-Build", acctest.AlternateRegion())),
					resource.TestCheckResourceAttr(resourceName, "stage.1.action.1.region", acctest.AlternateRegion()),
				),
			},
			{
				Config: testAccCodePipelineConfig_multiregionUpdated(rName),
				Check: resource.ComposeTestCheckFunc(
					testAccCheckPipelineExists(ctx, resourceName, &p),
					resource.TestCheckResourceAttr(resourceName, "artifact_store.#", "2"),
					resource.TestCheckResourceAttr(resourceName, "stage.1.name", "Build"),
					resource.TestCheckResourceAttr(resourceName, "stage.1.action.#", "2"),
					resource.TestCheckResourceAttr(resourceName, "stage.1.action.0.name", "BuildUpdated"),
					resource.TestCheckResourceAttr(resourceName, "stage.1.action.0.region", acctest.Region()),
					resource.TestCheckResourceAttr(resourceName, "stage.1.action.1.name", fmt.Sprintf("%s-BuildUpdated", acctest.AlternateRegion())),
					resource.TestCheckResourceAttr(resourceName, "stage.1.action.1.region", acctest.AlternateRegion()),
				),
			},
			{
				Config:            testAccCodePipelineConfig_multiregionUpdated(rName),
				ResourceName:      resourceName,
				ImportState:       true,
				ImportStateVerify: true,
			},
		},
	})
}

func TestAccCodePipeline_MultiRegion_convertSingleRegion(t *testing.T) {
	ctx := acctest.Context(t)
	var p types.PipelineDeclaration
	rName := sdkacctest.RandString(10)
	resourceName := "aws_codepipeline.test"

	resource.ParallelTest(t, resource.TestCase{
		PreCheck: func() {
			acctest.PreCheck(ctx, t)
			acctest.PreCheckMultipleRegion(t, 2)
			testAccPreCheck(ctx, t, acctest.AlternateRegion())
			acctest.PreCheckPartitionHasService(t, names.CodeStarConnectionsEndpointID)
		},
		ErrorCheck:               acctest.ErrorCheck(t, names.CodePipelineServiceID),
		ProtoV5ProviderFactories: acctest.ProtoV5FactoriesAlternate(ctx, t),
		CheckDestroy:             testAccCheckPipelineDestroy(ctx),
		Steps: []resource.TestStep{
			{
				Config: testAccCodePipelineConfig_basic(rName),
				Check: resource.ComposeTestCheckFunc(
					testAccCheckPipelineExists(ctx, resourceName, &p),
					resource.TestCheckResourceAttr(resourceName, "artifact_store.#", "1"),
					resource.TestCheckResourceAttr(resourceName, "artifact_store.0.region", ""),
					resource.TestCheckResourceAttr(resourceName, "stage.1.name", "Build"),
					resource.TestCheckResourceAttr(resourceName, "stage.1.action.#", "1"),
					resource.TestCheckResourceAttr(resourceName, "stage.1.action.0.name", "Build"),
					resource.TestCheckResourceAttr(resourceName, "stage.1.action.0.region", ""),
				),
			},
			{
				Config: testAccCodePipelineConfig_multiregion(rName),
				Check: resource.ComposeTestCheckFunc(
					testAccCheckPipelineExists(ctx, resourceName, &p),
					resource.TestCheckResourceAttr(resourceName, "artifact_store.#", "2"),
					resource.TestCheckResourceAttr(resourceName, "artifact_store.0.region", acctest.Region()),
					resource.TestCheckResourceAttr(resourceName, "artifact_store.1.region", acctest.AlternateRegion()),
					resource.TestCheckResourceAttr(resourceName, "stage.1.name", "Build"),
					resource.TestCheckResourceAttr(resourceName, "stage.1.action.#", "2"),
					resource.TestCheckResourceAttr(resourceName, "stage.1.action.0.name", "Build"),
					resource.TestCheckResourceAttr(resourceName, "stage.1.action.0.region", acctest.Region()),
					resource.TestCheckResourceAttr(resourceName, "stage.1.action.1.name", fmt.Sprintf("%s-Build", acctest.AlternateRegion())),
					resource.TestCheckResourceAttr(resourceName, "stage.1.action.1.region", acctest.AlternateRegion()),
				),
			},
			{
				Config: testAccCodePipelineConfig_backToBasic(rName),
				Check: resource.ComposeTestCheckFunc(
					testAccCheckPipelineExists(ctx, resourceName, &p),
					resource.TestCheckResourceAttr(resourceName, "artifact_store.#", "1"),
					resource.TestCheckResourceAttr(resourceName, "artifact_store.0.region", ""),
					resource.TestCheckResourceAttr(resourceName, "stage.1.name", "Build"),
					resource.TestCheckResourceAttr(resourceName, "stage.1.action.#", "1"),
					resource.TestCheckResourceAttr(resourceName, "stage.1.action.0.name", "Build"),
					resource.TestCheckResourceAttr(resourceName, "stage.1.action.0.region", acctest.Region()),
				),
			},
			{
				Config:            testAccCodePipelineConfig_backToBasic(rName),
				ResourceName:      resourceName,
				ImportState:       true,
				ImportStateVerify: true,
			},
		},
	})
}

func TestAccCodePipeline_withNamespace(t *testing.T) {
	ctx := acctest.Context(t)
	var p types.PipelineDeclaration
	rName := sdkacctest.RandString(10)
	resourceName := "aws_codepipeline.test"

	resource.ParallelTest(t, resource.TestCase{
		PreCheck: func() {
			acctest.PreCheck(ctx, t)
			testAccPreCheck(ctx, t)
			acctest.PreCheckPartitionHasService(t, names.CodeStarConnectionsEndpointID)
		},
		ErrorCheck:               acctest.ErrorCheck(t, names.CodePipelineServiceID),
		ProtoV5ProviderFactories: acctest.ProtoV5ProviderFactories,
		CheckDestroy:             testAccCheckPipelineDestroy(ctx),
		Steps: []resource.TestStep{
			{
				Config: testAccCodePipelineConfig_namespace(rName),
				Check: resource.ComposeTestCheckFunc(
					testAccCheckPipelineExists(ctx, resourceName, &p),
					acctest.MatchResourceAttrRegionalARN(ctx, resourceName, names.AttrARN, "codepipeline", regexache.MustCompile(fmt.Sprintf("test-pipeline-%s", rName))),
					resource.TestCheckResourceAttr(resourceName, "stage.0.action.0.namespace", "SourceVariables"),
				),
			},
			{
				ResourceName:      resourceName,
				ImportState:       true,
				ImportStateVerify: true,
			},
		},
	})
}

func TestAccCodePipeline_withGitHubV1SourceAction(t *testing.T) {
	ctx := acctest.Context(t)
	githubToken := acctest.SkipIfEnvVarNotSet(t, envvar.GithubToken)
	var p types.PipelineDeclaration
	rName := sdkacctest.RandString(10)
	resourceName := "aws_codepipeline.test"

	resource.ParallelTest(t, resource.TestCase{
		PreCheck: func() {
			acctest.PreCheck(ctx, t)
			testAccPreCheck(ctx, t)
		},
		ErrorCheck:               acctest.ErrorCheck(t, names.CodePipelineServiceID),
		ProtoV5ProviderFactories: acctest.ProtoV5ProviderFactories,
		CheckDestroy:             testAccCheckPipelineDestroy(ctx),
		Steps: []resource.TestStep{
			{
				Config: testAccCodePipelineConfig_gitHubv1SourceAction(rName, githubToken),
				Check: resource.ComposeTestCheckFunc(
					testAccCheckPipelineExists(ctx, resourceName, &p),
					resource.TestCheckResourceAttr(resourceName, "stage.#", "2"),
					resource.TestCheckResourceAttr(resourceName, "stage.0.action.0.name", "Source"),
					resource.TestCheckResourceAttr(resourceName, "stage.0.action.0.category", "Source"),
					resource.TestCheckResourceAttr(resourceName, "stage.0.action.0.owner", "ThirdParty"),
					resource.TestCheckResourceAttr(resourceName, "stage.0.action.0.provider", "GitHub"),
					resource.TestCheckResourceAttr(resourceName, "stage.0.action.0.version", "1"),
					resource.TestCheckResourceAttr(resourceName, "stage.0.action.0.configuration.%", "4"),
					resource.TestCheckResourceAttr(resourceName, "stage.0.action.0.configuration.Owner", "lifesum-terraform"),
					resource.TestCheckResourceAttr(resourceName, "stage.0.action.0.configuration.Repo", "test"),
					resource.TestCheckResourceAttr(resourceName, "stage.0.action.0.configuration.Branch", "main"),
					resource.TestCheckResourceAttr(resourceName, "stage.0.action.0.configuration.OAuthToken", githubToken),
				),
			},
			{
				ResourceName:      resourceName,
				ImportState:       true,
				ImportStateVerify: true,
				ImportStateVerifyIgnore: []string{
					"stage.0.action.0.configuration.%",
					"stage.0.action.0.configuration.OAuthToken",
				},
			},
			{
				Config: testAccCodePipelineConfig_gitHubv1SourceActionUpdated(rName, githubToken),
				Check: resource.ComposeTestCheckFunc(
					testAccCheckPipelineExists(ctx, resourceName, &p),
					resource.TestCheckResourceAttr(resourceName, "stage.#", "2"),
					resource.TestCheckResourceAttr(resourceName, "stage.0.action.0.name", "Source"),
					resource.TestCheckResourceAttr(resourceName, "stage.0.action.0.category", "Source"),
					resource.TestCheckResourceAttr(resourceName, "stage.0.action.0.owner", "ThirdParty"),
					resource.TestCheckResourceAttr(resourceName, "stage.0.action.0.provider", "GitHub"),
					resource.TestCheckResourceAttr(resourceName, "stage.0.action.0.version", "1"),
					resource.TestCheckResourceAttr(resourceName, "stage.0.action.0.configuration.%", "4"),
					resource.TestCheckResourceAttr(resourceName, "stage.0.action.0.configuration.Owner", "test-terraform"),
					resource.TestCheckResourceAttr(resourceName, "stage.0.action.0.configuration.Repo", "test-repo"),
					resource.TestCheckResourceAttr(resourceName, "stage.0.action.0.configuration.Branch", "stable"),
					resource.TestCheckResourceAttr(resourceName, "stage.0.action.0.configuration.OAuthToken", githubToken),
				),
			},
			{
				ResourceName:      resourceName,
				ImportState:       true,
				ImportStateVerify: true,
				ImportStateVerifyIgnore: []string{
					"stage.0.action.0.configuration.%",
					"stage.0.action.0.configuration.OAuthToken",
				},
			},
		},
	})
}

func TestAccCodePipeline_ecr(t *testing.T) {
	ctx := acctest.Context(t)
	var p types.PipelineDeclaration
	rName := sdkacctest.RandString(10)
	resourceName := "aws_codepipeline.test"

	resource.ParallelTest(t, resource.TestCase{
		PreCheck: func() {
			acctest.PreCheck(ctx, t)
			testAccPreCheck(ctx, t)
			acctest.PreCheckPartitionHasService(t, names.CodeStarConnectionsEndpointID)
		},
		ErrorCheck:               acctest.ErrorCheck(t, names.CodePipelineServiceID),
		ProtoV5ProviderFactories: acctest.ProtoV5ProviderFactories,
		CheckDestroy:             testAccCheckPipelineDestroy(ctx),
		Steps: []resource.TestStep{
			{
				Config: testAccCodePipelineConfig_ecr(rName),
				Check: resource.ComposeTestCheckFunc(
					testAccCheckPipelineExists(ctx, resourceName, &p),
					resource.TestCheckResourceAttr(resourceName, "stage.#", "2"),
					resource.TestCheckResourceAttr(resourceName, "stage.0.name", "Source"),
					resource.TestCheckResourceAttr(resourceName, "stage.0.action.#", "1"),
					resource.TestCheckResourceAttr(resourceName, "stage.0.action.0.name", "Source"),
					resource.TestCheckResourceAttr(resourceName, "stage.0.action.0.category", "Source"),
					resource.TestCheckResourceAttr(resourceName, "stage.0.action.0.owner", "AWS"),
					resource.TestCheckResourceAttr(resourceName, "stage.0.action.0.provider", "ECR"),
					resource.TestCheckResourceAttr(resourceName, "stage.0.action.0.version", "1"),
					resource.TestCheckResourceAttr(resourceName, "stage.0.action.0.input_artifacts.#", "0"),
					resource.TestCheckResourceAttr(resourceName, "stage.0.action.0.output_artifacts.#", "1"),
					resource.TestCheckResourceAttr(resourceName, "stage.0.action.0.output_artifacts.0", "test"),
					resource.TestCheckResourceAttr(resourceName, "stage.0.action.0.configuration.%", "2"),
					resource.TestCheckResourceAttr(resourceName, "stage.0.action.0.configuration.RepositoryName", "my-image-repo"),
					resource.TestCheckResourceAttr(resourceName, "stage.0.action.0.configuration.ImageTag", "latest"),
					resource.TestCheckResourceAttr(resourceName, "stage.0.action.0.role_arn", ""),
					resource.TestCheckResourceAttr(resourceName, "stage.0.action.0.run_order", "1"),
					resource.TestCheckResourceAttr(resourceName, "stage.0.action.0.region", ""),
					resource.TestCheckResourceAttr(resourceName, "stage.1.name", "Build"),
				),
			},
			{
				ResourceName:      resourceName,
				ImportState:       true,
				ImportStateVerify: true,
			},
		},
	})
}

func TestAccCodePipeline_pipelineType(t *testing.T) {
	ctx := acctest.Context(t)
	var p types.PipelineDeclaration
	rName := sdkacctest.RandString(10)
	resourceName := "aws_codepipeline.test"
	codestarConnectionResourceName := "aws_codestarconnections_connection.test"

	resource.ParallelTest(t, resource.TestCase{
		PreCheck: func() {
			acctest.PreCheck(ctx, t)
			testAccPreCheck(ctx, t)
			acctest.PreCheckPartitionHasService(t, names.CodeStarConnectionsEndpointID)
		},
		ErrorCheck:               acctest.ErrorCheck(t, names.CodePipelineServiceID),
		ProtoV5ProviderFactories: acctest.ProtoV5ProviderFactories,
		CheckDestroy:             testAccCheckPipelineDestroy(ctx),
		Steps: []resource.TestStep{
			{
				Config: testAccCodePipelineConfig_pipelineType(rName, "V1"),
				Check: resource.ComposeTestCheckFunc(
					testAccCheckPipelineExists(ctx, resourceName, &p),
					resource.TestCheckResourceAttrPair(resourceName, names.AttrRoleARN, "aws_iam_role.codepipeline_role", names.AttrARN),
					acctest.MatchResourceAttrRegionalARN(ctx, resourceName, names.AttrARN, "codepipeline", regexache.MustCompile(fmt.Sprintf("test-pipeline-%s", rName))),
					resource.TestCheckResourceAttr(resourceName, "artifact_store.#", "1"),
					resource.TestCheckResourceAttr(resourceName, "execution_mode", string(types.ExecutionModeSuperseded)),
					resource.TestCheckResourceAttr(resourceName, "pipeline_type", string(types.PipelineTypeV1)),
					resource.TestCheckResourceAttr(resourceName, "stage.#", "2"),
					resource.TestCheckResourceAttr(resourceName, "stage.0.name", "Source"),
					resource.TestCheckResourceAttr(resourceName, "stage.0.action.#", "1"),
					resource.TestCheckResourceAttr(resourceName, "stage.0.action.0.name", "Source"),
					resource.TestCheckResourceAttr(resourceName, "stage.0.action.0.category", "Source"),
					resource.TestCheckResourceAttr(resourceName, "stage.0.action.0.owner", "AWS"),
					resource.TestCheckResourceAttr(resourceName, "stage.0.action.0.provider", "CodeStarSourceConnection"),
					resource.TestCheckResourceAttr(resourceName, "stage.0.action.0.version", "1"),
					resource.TestCheckResourceAttr(resourceName, "stage.0.action.0.input_artifacts.#", "0"),
					resource.TestCheckResourceAttr(resourceName, "stage.0.action.0.output_artifacts.#", "1"),
					resource.TestCheckResourceAttr(resourceName, "stage.0.action.0.output_artifacts.0", "test"),
					resource.TestCheckResourceAttr(resourceName, "stage.0.action.0.configuration.%", "3"),
					resource.TestCheckResourceAttr(resourceName, "stage.0.action.0.configuration.FullRepositoryId", "lifesum-terraform/test"),
					resource.TestCheckResourceAttr(resourceName, "stage.0.action.0.configuration.BranchName", "main"),
					resource.TestCheckResourceAttrPair(resourceName, "stage.0.action.0.configuration.ConnectionArn", codestarConnectionResourceName, names.AttrARN),
					resource.TestCheckResourceAttr(resourceName, "stage.0.action.0.role_arn", ""),
					resource.TestCheckResourceAttr(resourceName, "stage.0.action.0.run_order", "1"),
					resource.TestCheckResourceAttr(resourceName, "stage.0.action.0.region", ""),
					resource.TestCheckResourceAttr(resourceName, "stage.1.name", "Build"),
					resource.TestCheckResourceAttr(resourceName, "stage.1.action.#", "1"),
					resource.TestCheckResourceAttr(resourceName, "stage.1.action.0.name", "Build"),
					resource.TestCheckResourceAttr(resourceName, "stage.1.action.0.category", "Build"),
					resource.TestCheckResourceAttr(resourceName, "stage.1.action.0.owner", "AWS"),
					resource.TestCheckResourceAttr(resourceName, "stage.1.action.0.provider", "CodeBuild"),
					resource.TestCheckResourceAttr(resourceName, "stage.1.action.0.version", "1"),
					resource.TestCheckResourceAttr(resourceName, "stage.1.action.0.input_artifacts.#", "1"),
					resource.TestCheckResourceAttr(resourceName, "stage.1.action.0.input_artifacts.0", "test"),
					resource.TestCheckResourceAttr(resourceName, "stage.1.action.0.output_artifacts.#", "0"),
					resource.TestCheckResourceAttr(resourceName, "stage.1.action.0.configuration.%", "1"),
					resource.TestCheckResourceAttr(resourceName, "stage.1.action.0.configuration.ProjectName", "test"),
					resource.TestCheckResourceAttr(resourceName, "stage.1.action.0.role_arn", ""),
					resource.TestCheckResourceAttr(resourceName, "stage.1.action.0.run_order", "1"),
					resource.TestCheckResourceAttr(resourceName, "stage.1.action.0.region", ""),
					resource.TestCheckResourceAttr(resourceName, "trigger.0.git_configuration.#", "0"),
				),
			},
			{
				ResourceName:      resourceName,
				ImportState:       true,
				ImportStateVerify: true,
			},
			{
				Config: testAccCodePipelineConfig_pipelineTypeUpdated1(rName),
				Check: resource.ComposeTestCheckFunc(
					testAccCheckPipelineExists(ctx, resourceName, &p),
					resource.TestCheckResourceAttr(resourceName, "execution_mode", string(types.ExecutionModeQueued)),
					resource.TestCheckResourceAttr(resourceName, "pipeline_type", string(types.PipelineTypeV2)),
					resource.TestCheckResourceAttr(resourceName, "stage.#", "2"),
					resource.TestCheckResourceAttr(resourceName, "stage.0.name", "Source"),
					resource.TestCheckResourceAttr(resourceName, "stage.0.action.#", "1"),
					resource.TestCheckResourceAttr(resourceName, "stage.0.action.0.name", "Source"),
					resource.TestCheckResourceAttr(resourceName, "stage.0.action.0.input_artifacts.#", "0"),
					resource.TestCheckResourceAttr(resourceName, "stage.0.action.0.output_artifacts.#", "1"),
					resource.TestCheckResourceAttr(resourceName, "stage.0.action.0.output_artifacts.0", "artifacts"),
					resource.TestCheckResourceAttr(resourceName, "stage.0.action.0.configuration.%", "3"),
					resource.TestCheckResourceAttr(resourceName, "stage.0.action.0.configuration.FullRepositoryId", "test-terraform/test-repo"),
					resource.TestCheckResourceAttr(resourceName, "stage.0.action.0.configuration.BranchName", "stable"),
					resource.TestCheckResourceAttrPair(resourceName, "stage.0.action.0.configuration.ConnectionArn", codestarConnectionResourceName, names.AttrARN),
					resource.TestCheckResourceAttr(resourceName, "stage.1.name", "Build"),
					resource.TestCheckResourceAttr(resourceName, "stage.1.action.#", "1"),
					resource.TestCheckResourceAttr(resourceName, "stage.1.action.0.name", "Build"),
					resource.TestCheckResourceAttr(resourceName, "stage.1.action.0.input_artifacts.#", "1"),
					resource.TestCheckResourceAttr(resourceName, "stage.1.action.0.input_artifacts.0", "artifacts"),
					resource.TestCheckResourceAttr(resourceName, "stage.1.action.0.configuration.%", "1"),
					resource.TestCheckResourceAttr(resourceName, "stage.1.action.0.configuration.ProjectName", "test"),
					resource.TestCheckResourceAttr(resourceName, "trigger.#", "1"),
					resource.TestCheckResourceAttr(resourceName, "trigger.0.provider_type", "CodeStarSourceConnection"),
					resource.TestCheckResourceAttr(resourceName, "trigger.0.git_configuration.#", "1"),
					resource.TestCheckResourceAttr(resourceName, "trigger.0.git_configuration.0.source_action_name", "Source"),
					resource.TestCheckResourceAttr(resourceName, "trigger.0.git_configuration.0.push.#", "1"),
					resource.TestCheckResourceAttr(resourceName, "trigger.0.git_configuration.0.push.0.branches.#", "1"),
					resource.TestCheckResourceAttr(resourceName, "trigger.0.git_configuration.0.push.0.branches.0.includes.#", "8"),
					resource.TestCheckResourceAttr(resourceName, "trigger.0.git_configuration.0.push.0.branches.0.includes.0", "main"),
					resource.TestCheckResourceAttr(resourceName, "trigger.0.git_configuration.0.push.0.branches.0.includes.1", "sub1"),
					resource.TestCheckResourceAttr(resourceName, "trigger.0.git_configuration.0.push.0.branches.0.includes.2", "sub2"),
					resource.TestCheckResourceAttr(resourceName, "trigger.0.git_configuration.0.push.0.branches.0.includes.3", "sub3"),
					resource.TestCheckResourceAttr(resourceName, "trigger.0.git_configuration.0.push.0.branches.0.includes.4", "sub4"),
					resource.TestCheckResourceAttr(resourceName, "trigger.0.git_configuration.0.push.0.branches.0.includes.5", "sub5"),
					resource.TestCheckResourceAttr(resourceName, "trigger.0.git_configuration.0.push.0.branches.0.includes.6", "sub6"),
					resource.TestCheckResourceAttr(resourceName, "trigger.0.git_configuration.0.push.0.branches.0.includes.7", "sub7"),
					resource.TestCheckResourceAttr(resourceName, "trigger.0.git_configuration.0.push.0.branches.0.excludes.#", "8"),
					resource.TestCheckResourceAttr(resourceName, "trigger.0.git_configuration.0.push.0.branches.0.excludes.0", "feature/test1"),
					resource.TestCheckResourceAttr(resourceName, "trigger.0.git_configuration.0.push.0.branches.0.excludes.1", "feature/test2"),
					resource.TestCheckResourceAttr(resourceName, "trigger.0.git_configuration.0.push.0.branches.0.excludes.2", "feature/test3"),
					resource.TestCheckResourceAttr(resourceName, "trigger.0.git_configuration.0.push.0.branches.0.excludes.3", "feature/test4"),
					resource.TestCheckResourceAttr(resourceName, "trigger.0.git_configuration.0.push.0.branches.0.excludes.4", "feature/test5"),
					resource.TestCheckResourceAttr(resourceName, "trigger.0.git_configuration.0.push.0.branches.0.excludes.5", "feature/test6"),
					resource.TestCheckResourceAttr(resourceName, "trigger.0.git_configuration.0.push.0.branches.0.excludes.6", "feature/test7"),
					resource.TestCheckResourceAttr(resourceName, "trigger.0.git_configuration.0.push.0.branches.0.excludes.7", "feature/wildcard*"),
					resource.TestCheckResourceAttr(resourceName, "trigger.0.git_configuration.0.push.0.file_paths.#", "1"),
					resource.TestCheckResourceAttr(resourceName, "trigger.0.git_configuration.0.push.0.file_paths.0.includes.#", "8"),
					resource.TestCheckResourceAttr(resourceName, "trigger.0.git_configuration.0.push.0.file_paths.0.includes.0", "src/production1"),
					resource.TestCheckResourceAttr(resourceName, "trigger.0.git_configuration.0.push.0.file_paths.0.includes.1", "src/production2"),
					resource.TestCheckResourceAttr(resourceName, "trigger.0.git_configuration.0.push.0.file_paths.0.includes.2", "src/production3"),
					resource.TestCheckResourceAttr(resourceName, "trigger.0.git_configuration.0.push.0.file_paths.0.includes.3", "src/production4"),
					resource.TestCheckResourceAttr(resourceName, "trigger.0.git_configuration.0.push.0.file_paths.0.includes.4", "src/production5"),
					resource.TestCheckResourceAttr(resourceName, "trigger.0.git_configuration.0.push.0.file_paths.0.includes.5", "src/production6"),
					resource.TestCheckResourceAttr(resourceName, "trigger.0.git_configuration.0.push.0.file_paths.0.includes.6", "src/production7"),
					resource.TestCheckResourceAttr(resourceName, "trigger.0.git_configuration.0.push.0.file_paths.0.includes.7", "src/production8"),
					resource.TestCheckResourceAttr(resourceName, "trigger.0.git_configuration.0.push.0.file_paths.0.excludes.#", "8"),
					resource.TestCheckResourceAttr(resourceName, "trigger.0.git_configuration.0.push.0.file_paths.0.excludes.0", "test/production1"),
					resource.TestCheckResourceAttr(resourceName, "trigger.0.git_configuration.0.push.0.file_paths.0.excludes.1", "test/production2"),
					resource.TestCheckResourceAttr(resourceName, "trigger.0.git_configuration.0.push.0.file_paths.0.excludes.2", "test/production3"),
					resource.TestCheckResourceAttr(resourceName, "trigger.0.git_configuration.0.push.0.file_paths.0.excludes.3", "test/production4"),
					resource.TestCheckResourceAttr(resourceName, "trigger.0.git_configuration.0.push.0.file_paths.0.excludes.4", "test/production5"),
					resource.TestCheckResourceAttr(resourceName, "trigger.0.git_configuration.0.push.0.file_paths.0.excludes.5", "test/production6"),
					resource.TestCheckResourceAttr(resourceName, "trigger.0.git_configuration.0.push.0.file_paths.0.excludes.6", "test/production7"),
					resource.TestCheckResourceAttr(resourceName, "trigger.0.git_configuration.0.push.0.file_paths.0.excludes.7", "test/production8"),
					resource.TestCheckResourceAttr(resourceName, "trigger.0.git_configuration.0.push.0.tags.#", "1"),
					resource.TestCheckResourceAttr(resourceName, "trigger.0.git_configuration.0.push.0.tags.0.includes.#", "8"),
					resource.TestCheckResourceAttr(resourceName, "trigger.0.git_configuration.0.push.0.tags.0.includes.0", "tag1"),
					resource.TestCheckResourceAttr(resourceName, "trigger.0.git_configuration.0.push.0.tags.0.includes.1", "tag2"),
					resource.TestCheckResourceAttr(resourceName, "trigger.0.git_configuration.0.push.0.tags.0.includes.2", "tag3"),
					resource.TestCheckResourceAttr(resourceName, "trigger.0.git_configuration.0.push.0.tags.0.includes.3", "tag4"),
					resource.TestCheckResourceAttr(resourceName, "trigger.0.git_configuration.0.push.0.tags.0.includes.4", "tag5"),
					resource.TestCheckResourceAttr(resourceName, "trigger.0.git_configuration.0.push.0.tags.0.includes.5", "tag6"),
					resource.TestCheckResourceAttr(resourceName, "trigger.0.git_configuration.0.push.0.tags.0.includes.6", "tag7"),
					resource.TestCheckResourceAttr(resourceName, "trigger.0.git_configuration.0.push.0.tags.0.includes.7", "tag8"),
					resource.TestCheckResourceAttr(resourceName, "trigger.0.git_configuration.0.push.0.tags.0.excludes.#", "8"),
					resource.TestCheckResourceAttr(resourceName, "trigger.0.git_configuration.0.push.0.tags.0.excludes.0", "tag11"),
					resource.TestCheckResourceAttr(resourceName, "trigger.0.git_configuration.0.push.0.tags.0.excludes.1", "tag12"),
					resource.TestCheckResourceAttr(resourceName, "trigger.0.git_configuration.0.push.0.tags.0.excludes.2", "tag13"),
					resource.TestCheckResourceAttr(resourceName, "trigger.0.git_configuration.0.push.0.tags.0.excludes.3", "tag14"),
					resource.TestCheckResourceAttr(resourceName, "trigger.0.git_configuration.0.push.0.tags.0.excludes.4", "tag15"),
					resource.TestCheckResourceAttr(resourceName, "trigger.0.git_configuration.0.push.0.tags.0.excludes.5", "tag16"),
					resource.TestCheckResourceAttr(resourceName, "trigger.0.git_configuration.0.push.0.tags.0.excludes.6", "tag17"),
					resource.TestCheckResourceAttr(resourceName, "trigger.0.git_configuration.0.push.0.tags.0.excludes.7", "tag18"),
					resource.TestCheckResourceAttr(resourceName, "trigger.0.git_configuration.0.pull_request.#", "1"),
					resource.TestCheckResourceAttr(resourceName, "trigger.0.git_configuration.0.pull_request.0.events.#", "3"),
					resource.TestCheckResourceAttr(resourceName, "trigger.0.git_configuration.0.pull_request.0.events.0", "OPEN"),
					resource.TestCheckResourceAttr(resourceName, "trigger.0.git_configuration.0.pull_request.0.events.1", "UPDATED"),
					resource.TestCheckResourceAttr(resourceName, "trigger.0.git_configuration.0.pull_request.0.events.2", "CLOSED"),
					resource.TestCheckResourceAttr(resourceName, "trigger.0.git_configuration.0.pull_request.0.branches.#", "1"),
					resource.TestCheckResourceAttr(resourceName, "trigger.0.git_configuration.0.pull_request.0.branches.0.includes.#", "8"),
					resource.TestCheckResourceAttr(resourceName, "trigger.0.git_configuration.0.pull_request.0.branches.0.includes.0", "main1"),
					resource.TestCheckResourceAttr(resourceName, "trigger.0.git_configuration.0.pull_request.0.branches.0.includes.1", "sub11"),
					resource.TestCheckResourceAttr(resourceName, "trigger.0.git_configuration.0.pull_request.0.branches.0.includes.2", "sub12"),
					resource.TestCheckResourceAttr(resourceName, "trigger.0.git_configuration.0.pull_request.0.branches.0.includes.3", "sub13"),
					resource.TestCheckResourceAttr(resourceName, "trigger.0.git_configuration.0.pull_request.0.branches.0.includes.4", "sub14"),
					resource.TestCheckResourceAttr(resourceName, "trigger.0.git_configuration.0.pull_request.0.branches.0.includes.5", "sub15"),
					resource.TestCheckResourceAttr(resourceName, "trigger.0.git_configuration.0.pull_request.0.branches.0.includes.6", "sub16"),
					resource.TestCheckResourceAttr(resourceName, "trigger.0.git_configuration.0.pull_request.0.branches.0.includes.7", "sub17"),
					resource.TestCheckResourceAttr(resourceName, "trigger.0.git_configuration.0.pull_request.0.branches.0.excludes.#", "8"),
					resource.TestCheckResourceAttr(resourceName, "trigger.0.git_configuration.0.pull_request.0.branches.0.excludes.0", "feature/test11"),
					resource.TestCheckResourceAttr(resourceName, "trigger.0.git_configuration.0.pull_request.0.branches.0.excludes.1", "feature/test12"),
					resource.TestCheckResourceAttr(resourceName, "trigger.0.git_configuration.0.pull_request.0.branches.0.excludes.2", "feature/test13"),
					resource.TestCheckResourceAttr(resourceName, "trigger.0.git_configuration.0.pull_request.0.branches.0.excludes.3", "feature/test14"),
					resource.TestCheckResourceAttr(resourceName, "trigger.0.git_configuration.0.pull_request.0.branches.0.excludes.4", "feature/test15"),
					resource.TestCheckResourceAttr(resourceName, "trigger.0.git_configuration.0.pull_request.0.branches.0.excludes.5", "feature/test16"),
					resource.TestCheckResourceAttr(resourceName, "trigger.0.git_configuration.0.pull_request.0.branches.0.excludes.6", "feature/test17"),
					resource.TestCheckResourceAttr(resourceName, "trigger.0.git_configuration.0.pull_request.0.branches.0.excludes.7", "feature/wildcard1*"),
					resource.TestCheckResourceAttr(resourceName, "trigger.0.git_configuration.0.pull_request.0.file_paths.#", "1"),
					resource.TestCheckResourceAttr(resourceName, "trigger.0.git_configuration.0.pull_request.0.file_paths.0.includes.#", "8"),
					resource.TestCheckResourceAttr(resourceName, "trigger.0.git_configuration.0.pull_request.0.file_paths.0.includes.0", "src/production11"),
					resource.TestCheckResourceAttr(resourceName, "trigger.0.git_configuration.0.pull_request.0.file_paths.0.includes.1", "src/production12"),
					resource.TestCheckResourceAttr(resourceName, "trigger.0.git_configuration.0.pull_request.0.file_paths.0.includes.2", "src/production13"),
					resource.TestCheckResourceAttr(resourceName, "trigger.0.git_configuration.0.pull_request.0.file_paths.0.includes.3", "src/production14"),
					resource.TestCheckResourceAttr(resourceName, "trigger.0.git_configuration.0.pull_request.0.file_paths.0.includes.4", "src/production15"),
					resource.TestCheckResourceAttr(resourceName, "trigger.0.git_configuration.0.pull_request.0.file_paths.0.includes.5", "src/production16"),
					resource.TestCheckResourceAttr(resourceName, "trigger.0.git_configuration.0.pull_request.0.file_paths.0.includes.6", "src/production17"),
					resource.TestCheckResourceAttr(resourceName, "trigger.0.git_configuration.0.pull_request.0.file_paths.0.includes.7", "src/production18"),
					resource.TestCheckResourceAttr(resourceName, "trigger.0.git_configuration.0.pull_request.0.file_paths.0.excludes.#", "8"),
					resource.TestCheckResourceAttr(resourceName, "trigger.0.git_configuration.0.pull_request.0.file_paths.0.excludes.0", "test/production11"),
					resource.TestCheckResourceAttr(resourceName, "trigger.0.git_configuration.0.pull_request.0.file_paths.0.excludes.1", "test/production12"),
					resource.TestCheckResourceAttr(resourceName, "trigger.0.git_configuration.0.pull_request.0.file_paths.0.excludes.2", "test/production13"),
					resource.TestCheckResourceAttr(resourceName, "trigger.0.git_configuration.0.pull_request.0.file_paths.0.excludes.3", "test/production14"),
					resource.TestCheckResourceAttr(resourceName, "trigger.0.git_configuration.0.pull_request.0.file_paths.0.excludes.4", "test/production15"),
					resource.TestCheckResourceAttr(resourceName, "trigger.0.git_configuration.0.pull_request.0.file_paths.0.excludes.5", "test/production16"),
					resource.TestCheckResourceAttr(resourceName, "trigger.0.git_configuration.0.pull_request.0.file_paths.0.excludes.6", "test/production17"),
					resource.TestCheckResourceAttr(resourceName, "trigger.0.git_configuration.0.pull_request.0.file_paths.0.excludes.7", "test/production18"),
				),
			},
			{
				ResourceName:      resourceName,
				ImportState:       true,
				ImportStateVerify: true,
				ImportStateVerifyIgnore: []string{
					"stage.0.action.0.configuration.%",
					"stage.0.action.0.configuration.OAuthToken",
				},
			},
			{
				Config: testAccCodePipelineConfig_pipelineTypeUpdated2(rName),
				Check: resource.ComposeTestCheckFunc(
					testAccCheckPipelineExists(ctx, resourceName, &p),
					resource.TestCheckResourceAttr(resourceName, "execution_mode", string(types.ExecutionModeQueued)),
					resource.TestCheckResourceAttr(resourceName, "pipeline_type", string(types.PipelineTypeV2)),
					resource.TestCheckResourceAttr(resourceName, "stage.#", "2"),
					resource.TestCheckResourceAttr(resourceName, "stage.0.name", "Source"),
					resource.TestCheckResourceAttr(resourceName, "stage.0.action.#", "1"),
					resource.TestCheckResourceAttr(resourceName, "stage.0.action.0.name", "Source"),
					resource.TestCheckResourceAttr(resourceName, "stage.0.action.0.input_artifacts.#", "0"),
					resource.TestCheckResourceAttr(resourceName, "stage.0.action.0.output_artifacts.#", "1"),
					resource.TestCheckResourceAttr(resourceName, "stage.0.action.0.output_artifacts.0", "artifacts"),
					resource.TestCheckResourceAttr(resourceName, "stage.0.action.0.configuration.%", "3"),
					resource.TestCheckResourceAttr(resourceName, "stage.0.action.0.configuration.FullRepositoryId", "test-terraform/test-repo"),
					resource.TestCheckResourceAttr(resourceName, "stage.0.action.0.configuration.BranchName", "stable"),
					resource.TestCheckResourceAttrPair(resourceName, "stage.0.action.0.configuration.ConnectionArn", codestarConnectionResourceName, names.AttrARN),
					resource.TestCheckResourceAttr(resourceName, "stage.1.name", "Build"),
					resource.TestCheckResourceAttr(resourceName, "stage.1.action.#", "1"),
					resource.TestCheckResourceAttr(resourceName, "stage.1.action.0.name", "Build"),
					resource.TestCheckResourceAttr(resourceName, "stage.1.action.0.input_artifacts.#", "1"),
					resource.TestCheckResourceAttr(resourceName, "stage.1.action.0.input_artifacts.0", "artifacts"),
					resource.TestCheckResourceAttr(resourceName, "stage.1.action.0.configuration.%", "1"),
					resource.TestCheckResourceAttr(resourceName, "stage.1.action.0.configuration.ProjectName", "test"),
					resource.TestCheckResourceAttr(resourceName, "variable.#", "2"),
					resource.TestCheckResourceAttr(resourceName, "variable.0.name", "test_var1"),
					resource.TestCheckResourceAttr(resourceName, "variable.0.description", "This is test pipeline variable 1."),
					resource.TestCheckResourceAttr(resourceName, "variable.0.default_value", acctest.CtValue1),
					resource.TestCheckResourceAttr(resourceName, "variable.1.name", "test_var2"),
					resource.TestCheckResourceAttr(resourceName, "variable.1.description", "This is test pipeline variable 2."),
					resource.TestCheckResourceAttr(resourceName, "variable.1.default_value", acctest.CtValue2),
					resource.TestCheckResourceAttr(resourceName, "trigger.#", "1"),
					resource.TestCheckResourceAttr(resourceName, "trigger.0.provider_type", "CodeStarSourceConnection"),
					resource.TestCheckResourceAttr(resourceName, "trigger.0.git_configuration.#", "1"),
					resource.TestCheckResourceAttr(resourceName, "trigger.0.git_configuration.0.source_action_name", "Source"),
					resource.TestCheckResourceAttr(resourceName, "trigger.0.git_configuration.0.push.#", "1"),
					resource.TestCheckResourceAttr(resourceName, "trigger.0.git_configuration.0.push.0.branches.#", "1"),
					resource.TestCheckResourceAttr(resourceName, "trigger.0.git_configuration.0.push.0.branches.0.includes.#", "1"),
					resource.TestCheckResourceAttr(resourceName, "trigger.0.git_configuration.0.push.0.branches.0.includes.0", "main"),
					resource.TestCheckResourceAttr(resourceName, "trigger.0.git_configuration.0.push.0.branches.0.excludes.#", "1"),
					resource.TestCheckResourceAttr(resourceName, "trigger.0.git_configuration.0.push.0.branches.0.excludes.0", "feature/test*"),
					resource.TestCheckResourceAttr(resourceName, "trigger.0.git_configuration.0.push.0.file_paths.#", "1"),
					resource.TestCheckResourceAttr(resourceName, "trigger.0.git_configuration.0.push.0.file_paths.0.includes.#", "1"),
					resource.TestCheckResourceAttr(resourceName, "trigger.0.git_configuration.0.push.0.file_paths.0.includes.0", "src/production1"),
					resource.TestCheckResourceAttr(resourceName, "trigger.0.git_configuration.0.push.0.file_paths.0.excludes.#", "1"),
					resource.TestCheckResourceAttr(resourceName, "trigger.0.git_configuration.0.push.0.file_paths.0.excludes.0", "test/production1"),
					resource.TestCheckResourceAttr(resourceName, "trigger.0.git_configuration.0.push.0.tags.#", "1"),
					resource.TestCheckResourceAttr(resourceName, "trigger.0.git_configuration.0.push.0.tags.0.includes.#", "1"),
					resource.TestCheckResourceAttr(resourceName, "trigger.0.git_configuration.0.push.0.tags.0.includes.0", "tag1"),
					resource.TestCheckResourceAttr(resourceName, "trigger.0.git_configuration.0.push.0.tags.0.excludes.#", "1"),
					resource.TestCheckResourceAttr(resourceName, "trigger.0.git_configuration.0.push.0.tags.0.excludes.0", "tag11"),
					resource.TestCheckResourceAttr(resourceName, "trigger.0.git_configuration.0.pull_request.#", "1"),
					resource.TestCheckResourceAttr(resourceName, "trigger.0.git_configuration.0.pull_request.0.events.#", "1"),
					resource.TestCheckResourceAttr(resourceName, "trigger.0.git_configuration.0.pull_request.0.events.0", "OPEN"),
					resource.TestCheckResourceAttr(resourceName, "trigger.0.git_configuration.0.pull_request.0.branches.#", "1"),
					resource.TestCheckResourceAttr(resourceName, "trigger.0.git_configuration.0.pull_request.0.branches.0.includes.#", "1"),
					resource.TestCheckResourceAttr(resourceName, "trigger.0.git_configuration.0.pull_request.0.branches.0.includes.0", "main1"),
					resource.TestCheckResourceAttr(resourceName, "trigger.0.git_configuration.0.pull_request.0.branches.0.excludes.#", "1"),
					resource.TestCheckResourceAttr(resourceName, "trigger.0.git_configuration.0.pull_request.0.branches.0.excludes.0", "feature/test1*"),
					resource.TestCheckResourceAttr(resourceName, "trigger.0.git_configuration.0.pull_request.0.file_paths.#", "1"),
					resource.TestCheckResourceAttr(resourceName, "trigger.0.git_configuration.0.pull_request.0.file_paths.0.includes.#", "1"),
					resource.TestCheckResourceAttr(resourceName, "trigger.0.git_configuration.0.pull_request.0.file_paths.0.includes.0", "src/production11"),
					resource.TestCheckResourceAttr(resourceName, "trigger.0.git_configuration.0.pull_request.0.file_paths.0.excludes.#", "1"),
					resource.TestCheckResourceAttr(resourceName, "trigger.0.git_configuration.0.pull_request.0.file_paths.0.excludes.0", "test/production11"),
				),
			},
			{
				ResourceName:      resourceName,
				ImportState:       true,
				ImportStateVerify: true,
				ImportStateVerifyIgnore: []string{
					"stage.0.action.0.configuration.%",
					"stage.0.action.0.configuration.OAuthToken",
				},
			},
			{
				Config: testAccCodePipelineConfig_pipelineTypeUpdated3(rName),
				Check: resource.ComposeTestCheckFunc(
					testAccCheckPipelineExists(ctx, resourceName, &p),
					resource.TestCheckResourceAttr(resourceName, "execution_mode", string(types.ExecutionModeQueued)),
					resource.TestCheckResourceAttr(resourceName, "pipeline_type", string(types.PipelineTypeV2)),
					resource.TestCheckResourceAttr(resourceName, "stage.#", "2"),
					resource.TestCheckResourceAttr(resourceName, "stage.0.name", "Source"),
					resource.TestCheckResourceAttr(resourceName, "stage.0.action.#", "1"),
					resource.TestCheckResourceAttr(resourceName, "stage.0.action.0.name", "Source"),
					resource.TestCheckResourceAttr(resourceName, "stage.0.action.0.input_artifacts.#", "0"),
					resource.TestCheckResourceAttr(resourceName, "stage.0.action.0.output_artifacts.#", "1"),
					resource.TestCheckResourceAttr(resourceName, "stage.0.action.0.output_artifacts.0", "artifacts"),
					resource.TestCheckResourceAttr(resourceName, "stage.0.action.0.configuration.%", "3"),
					resource.TestCheckResourceAttr(resourceName, "stage.0.action.0.configuration.FullRepositoryId", "test-terraform/test-repo"),
					resource.TestCheckResourceAttr(resourceName, "stage.0.action.0.configuration.BranchName", "stable"),
					resource.TestCheckResourceAttrPair(resourceName, "stage.0.action.0.configuration.ConnectionArn", codestarConnectionResourceName, names.AttrARN),
					resource.TestCheckResourceAttr(resourceName, "stage.1.name", "Build"),
					resource.TestCheckResourceAttr(resourceName, "stage.1.action.#", "1"),
					resource.TestCheckResourceAttr(resourceName, "stage.1.action.0.name", "Build"),
					resource.TestCheckResourceAttr(resourceName, "stage.1.action.0.input_artifacts.#", "1"),
					resource.TestCheckResourceAttr(resourceName, "stage.1.action.0.input_artifacts.0", "artifacts"),
					resource.TestCheckResourceAttr(resourceName, "stage.1.action.0.configuration.%", "1"),
					resource.TestCheckResourceAttr(resourceName, "stage.1.action.0.configuration.ProjectName", "test"),
					resource.TestCheckResourceAttr(resourceName, "variable.#", "2"),
					resource.TestCheckResourceAttr(resourceName, "variable.0.name", "test_var1"),
					resource.TestCheckResourceAttr(resourceName, "variable.0.description", "This is test pipeline variable 1."),
					resource.TestCheckResourceAttr(resourceName, "variable.0.default_value", acctest.CtValue1),
					resource.TestCheckResourceAttr(resourceName, "variable.1.name", "test_var2"),
					resource.TestCheckResourceAttr(resourceName, "variable.1.description", "This is test pipeline variable 2."),
					resource.TestCheckResourceAttr(resourceName, "variable.1.default_value", acctest.CtValue2),
					resource.TestCheckResourceAttr(resourceName, "trigger.0.git_configuration.#", "1"),
				),
			},
			{
				ResourceName:      resourceName,
				ImportState:       true,
				ImportStateVerify: true,
				ImportStateVerifyIgnore: []string{
					"stage.0.action.0.configuration.%",
					"stage.0.action.0.configuration.OAuthToken",
				},
			},
			{
				Config: testAccCodePipelineConfig_pipelineType(rName, "V2"),
				Check: resource.ComposeTestCheckFunc(
					testAccCheckPipelineExists(ctx, resourceName, &p),
					resource.TestCheckResourceAttrPair(resourceName, names.AttrRoleARN, "aws_iam_role.codepipeline_role", names.AttrARN),
					acctest.MatchResourceAttrRegionalARN(ctx, resourceName, names.AttrARN, "codepipeline", regexache.MustCompile(fmt.Sprintf("test-pipeline-%s", rName))),
					resource.TestCheckResourceAttr(resourceName, "artifact_store.#", "1"),
					resource.TestCheckResourceAttr(resourceName, "execution_mode", string(types.ExecutionModeSuperseded)),
					resource.TestCheckResourceAttr(resourceName, "pipeline_type", string(types.PipelineTypeV2)),
					resource.TestCheckResourceAttr(resourceName, "stage.#", "2"),
					resource.TestCheckResourceAttr(resourceName, "stage.0.name", "Source"),
					resource.TestCheckResourceAttr(resourceName, "stage.0.action.#", "1"),
					resource.TestCheckResourceAttr(resourceName, "stage.0.action.0.name", "Source"),
					resource.TestCheckResourceAttr(resourceName, "stage.0.action.0.category", "Source"),
					resource.TestCheckResourceAttr(resourceName, "stage.0.action.0.owner", "AWS"),
					resource.TestCheckResourceAttr(resourceName, "stage.0.action.0.provider", "CodeStarSourceConnection"),
					resource.TestCheckResourceAttr(resourceName, "stage.0.action.0.version", "1"),
					resource.TestCheckResourceAttr(resourceName, "stage.0.action.0.input_artifacts.#", "0"),
					resource.TestCheckResourceAttr(resourceName, "stage.0.action.0.output_artifacts.#", "1"),
					resource.TestCheckResourceAttr(resourceName, "stage.0.action.0.output_artifacts.0", "test"),
					resource.TestCheckResourceAttr(resourceName, "stage.0.action.0.configuration.%", "3"),
					resource.TestCheckResourceAttr(resourceName, "stage.0.action.0.configuration.FullRepositoryId", "lifesum-terraform/test"),
					resource.TestCheckResourceAttr(resourceName, "stage.0.action.0.configuration.BranchName", "main"),
					resource.TestCheckResourceAttrPair(resourceName, "stage.0.action.0.configuration.ConnectionArn", codestarConnectionResourceName, names.AttrARN),
					resource.TestCheckResourceAttr(resourceName, "stage.0.action.0.role_arn", ""),
					resource.TestCheckResourceAttr(resourceName, "stage.0.action.0.run_order", "1"),
					resource.TestCheckResourceAttr(resourceName, "stage.0.action.0.region", ""),
					resource.TestCheckResourceAttr(resourceName, "stage.1.name", "Build"),
					resource.TestCheckResourceAttr(resourceName, "stage.1.action.#", "1"),
					resource.TestCheckResourceAttr(resourceName, "stage.1.action.0.name", "Build"),
					resource.TestCheckResourceAttr(resourceName, "stage.1.action.0.category", "Build"),
					resource.TestCheckResourceAttr(resourceName, "stage.1.action.0.owner", "AWS"),
					resource.TestCheckResourceAttr(resourceName, "stage.1.action.0.provider", "CodeBuild"),
					resource.TestCheckResourceAttr(resourceName, "stage.1.action.0.version", "1"),
					resource.TestCheckResourceAttr(resourceName, "stage.1.action.0.input_artifacts.#", "1"),
					resource.TestCheckResourceAttr(resourceName, "stage.1.action.0.input_artifacts.0", "test"),
					resource.TestCheckResourceAttr(resourceName, "stage.1.action.0.output_artifacts.#", "0"),
					resource.TestCheckResourceAttr(resourceName, "stage.1.action.0.configuration.%", "1"),
					resource.TestCheckResourceAttr(resourceName, "stage.1.action.0.configuration.ProjectName", "test"),
					resource.TestCheckResourceAttr(resourceName, "stage.1.action.0.role_arn", ""),
					resource.TestCheckResourceAttr(resourceName, "stage.1.action.0.run_order", "1"),
					resource.TestCheckResourceAttr(resourceName, "stage.1.action.0.region", ""),
					resource.TestCheckResourceAttr(resourceName, "trigger.0.git_configuration.#", "1"),
				),
			},
			{
				ResourceName:      resourceName,
				ImportState:       true,
				ImportStateVerify: true,
			},
		},
	})
}

func TestAccCodePipeline_manualApprovalTimeoutInMinutes(t *testing.T) {
	ctx := acctest.Context(t)
	var p types.PipelineDeclaration
	rName := sdkacctest.RandString(10)
	resourceName := "aws_codepipeline.test"

	resource.ParallelTest(t, resource.TestCase{
		PreCheck: func() {
			acctest.PreCheck(ctx, t)
			testAccPreCheck(ctx, t)
		},
		ErrorCheck:               acctest.ErrorCheck(t, names.CodePipelineServiceID),
		ProtoV5ProviderFactories: acctest.ProtoV5ProviderFactories,
		CheckDestroy:             testAccCheckPipelineDestroy(ctx),
		Steps: []resource.TestStep{
			{
				Config: testAccCodePipelineConfig_manualApprovalTimeoutInMinutes(rName, 5),
				Check: resource.ComposeAggregateTestCheckFunc(
					testAccCheckPipelineExists(ctx, resourceName, &p),
					resource.TestCheckResourceAttrPair(resourceName, names.AttrRoleARN, "aws_iam_role.codepipeline_role", names.AttrARN),
					acctest.MatchResourceAttrRegionalARN(ctx, resourceName, names.AttrARN, "codepipeline", regexache.MustCompile(fmt.Sprintf("test-pipeline-%s", rName))),
					resource.TestCheckResourceAttr(resourceName, "artifact_store.#", "1"),
					resource.TestCheckResourceAttr(resourceName, "stage.#", "3"),
					resource.TestCheckResourceAttr(resourceName, "stage.0.name", "Source"),
					resource.TestCheckResourceAttr(resourceName, "stage.0.action.#", "1"),
					resource.TestCheckResourceAttr(resourceName, "stage.0.action.0.timeout_in_minutes", "0"),
					resource.TestCheckResourceAttr(resourceName, "stage.1.name", "Approval"),
					resource.TestCheckResourceAttr(resourceName, "stage.1.action.#", "1"),
					resource.TestCheckResourceAttr(resourceName, "stage.1.action.0.timeout_in_minutes", "5"),
					resource.TestCheckResourceAttr(resourceName, "stage.2.name", "Build"),
					resource.TestCheckResourceAttr(resourceName, "stage.2.action.#", "1"),
					resource.TestCheckResourceAttr(resourceName, "stage.2.action.0.timeout_in_minutes", "0"),
				),
			},
			{
				ResourceName:      resourceName,
				ImportState:       true,
				ImportStateVerify: true,
			},
			{
				Config: testAccCodePipelineConfig_manualApprovalNoTimeoutInMinutes(rName),
				Check: resource.ComposeAggregateTestCheckFunc(
					testAccCheckPipelineExists(ctx, resourceName, &p),
					resource.TestCheckResourceAttrPair(resourceName, names.AttrRoleARN, "aws_iam_role.codepipeline_role", names.AttrARN),
					acctest.MatchResourceAttrRegionalARN(ctx, resourceName, names.AttrARN, "codepipeline", regexache.MustCompile(fmt.Sprintf("test-pipeline-%s", rName))),
					resource.TestCheckResourceAttr(resourceName, "artifact_store.#", "1"),
					resource.TestCheckResourceAttr(resourceName, "stage.#", "3"),
					resource.TestCheckResourceAttr(resourceName, "stage.0.name", "Source"),
					resource.TestCheckResourceAttr(resourceName, "stage.0.action.#", "1"),
					resource.TestCheckResourceAttr(resourceName, "stage.0.action.0.timeout_in_minutes", "0"),
					resource.TestCheckResourceAttr(resourceName, "stage.1.name", "Approval"),
					resource.TestCheckResourceAttr(resourceName, "stage.1.action.#", "1"),
					resource.TestCheckResourceAttr(resourceName, "stage.1.action.0.timeout_in_minutes", "0"),
					resource.TestCheckResourceAttr(resourceName, "stage.2.name", "Build"),
					resource.TestCheckResourceAttr(resourceName, "stage.2.action.#", "1"),
					resource.TestCheckResourceAttr(resourceName, "stage.2.action.0.timeout_in_minutes", "0"),
				),
			},
			{
				ResourceName:      resourceName,
				ImportState:       true,
				ImportStateVerify: true,
			},
		},
	})
}

<<<<<<< HEAD
func TestAccCodePipeline_commands(t *testing.T) {
=======
func TestAccCodePipeline_conditions(t *testing.T) {
>>>>>>> 793bac2f
	ctx := acctest.Context(t)
	var p types.PipelineDeclaration
	rName := sdkacctest.RandString(10)
	resourceName := "aws_codepipeline.test"

<<<<<<< HEAD
	// InvalidActionDeclarationException: Compute action Compute must always specify files in OutputArtifacts.
	acctest.Skip(t, "Need to add Files to OutputArtifacts")

=======
>>>>>>> 793bac2f
	resource.ParallelTest(t, resource.TestCase{
		PreCheck: func() {
			acctest.PreCheck(ctx, t)
			testAccPreCheck(ctx, t)
<<<<<<< HEAD
			acctest.PreCheckPartitionHasService(t, names.CodeStarConnectionsEndpointID)
=======
>>>>>>> 793bac2f
		},
		ErrorCheck:               acctest.ErrorCheck(t, names.CodePipelineServiceID),
		ProtoV5ProviderFactories: acctest.ProtoV5ProviderFactories,
		CheckDestroy:             testAccCheckPipelineDestroy(ctx),
		Steps: []resource.TestStep{
			{
<<<<<<< HEAD
				Config: testAccCodePipelineConfig_commands(rName),
				Check: resource.ComposeAggregateTestCheckFunc(
					testAccCheckPipelineExists(ctx, resourceName, &p),
					resource.TestCheckResourceAttr(resourceName, "stage.#", "2"),
					resource.TestCheckResourceAttr(resourceName, "stage.1.name", "Compute"),
					resource.TestCheckResourceAttr(resourceName, "stage.1.action.#", "1"),
					resource.TestCheckResourceAttr(resourceName, "stage.1.action.0.name", "Compute"),
					resource.TestCheckResourceAttr(resourceName, "stage.1.action.0.category", "Compute"),
					resource.TestCheckResourceAttr(resourceName, "stage.1.action.0.owner", "AWS"),
					resource.TestCheckResourceAttr(resourceName, "stage.1.action.0.provider", "Commands"),
					resource.TestCheckResourceAttr(resourceName, "stage.1.action.0.version", "1"),
					resource.TestCheckResourceAttr(resourceName, "stage.1.action.0.commands.#", "2"),
					resource.TestCheckResourceAttr(resourceName, "stage.1.action.0.commands.0", "ls"),
					resource.TestCheckResourceAttr(resourceName, "stage.1.action.0.commands.1", "echo hello"),
=======
				Config: testAccCodePipelineConfig_conditions(rName),
				Check: resource.ComposeAggregateTestCheckFunc(
					testAccCheckPipelineExists(ctx, resourceName, &p),
					resource.TestCheckResourceAttrPair(resourceName, names.AttrRoleARN, "aws_iam_role.codepipeline_role", names.AttrARN),
					acctest.MatchResourceAttrRegionalARN(ctx, resourceName, names.AttrARN, "codepipeline", regexache.MustCompile(fmt.Sprintf("test-pipeline-%s", rName))),
					resource.TestCheckResourceAttr(resourceName, "artifact_store.#", "1"),
					resource.TestCheckResourceAttr(resourceName, "stage.#", "6"),
					resource.TestCheckResourceAttr(resourceName, "stage.0.name", "Source"),
					resource.TestCheckResourceAttr(resourceName, "stage.0.action.#", "1"),
					resource.TestCheckResourceAttr(resourceName, "stage.0.action.0.timeout_in_minutes", "0"),
					resource.TestCheckResourceAttr(resourceName, "stage.1.name", "Build_with_retry_all_actions"),
					resource.TestCheckResourceAttr(resourceName, "stage.1.action.#", "2"),
					resource.TestCheckResourceAttr(resourceName, "stage.1.on_failure.0.result", "RETRY"),
					resource.TestCheckResourceAttr(resourceName, "stage.1.on_failure.0.retry_configuration.0.retry_mode", "ALL_ACTIONS"),
					resource.TestCheckResourceAttr(resourceName, "stage.2.name", "Build_with_retry_failed_actions"),
					resource.TestCheckResourceAttr(resourceName, "stage.2.action.#", "2"),
					resource.TestCheckResourceAttr(resourceName, "stage.2.on_failure.0.result", "RETRY"),
					resource.TestCheckResourceAttr(resourceName, "stage.2.on_failure.0.retry_configuration.0.retry_mode", "FAILED_ACTIONS"),
					resource.TestCheckResourceAttr(resourceName, "stage.3.name", "Build_with_rollback_and_before_entry"),
					resource.TestCheckResourceAttr(resourceName, "stage.3.action.#", "1"),
					resource.TestCheckResourceAttr(resourceName, "stage.3.on_failure.0.result", "ROLLBACK"),
					resource.TestCheckResourceAttr(resourceName, "stage.3.on_success.0.condition.0.rule.0.commands.0", "exit 0"),
					resource.TestCheckResourceAttr(resourceName, "stage.3.on_success.0.condition.0.rule.0.name", "SuccessCheckByCommandsRule"),
					resource.TestCheckResourceAttr(resourceName, "stage.3.on_success.0.condition.0.rule.0.rule_type_id.0.category", "Rule"),
					resource.TestCheckResourceAttr(resourceName, "stage.3.on_success.0.condition.0.rule.0.rule_type_id.0.owner", "AWS"),
					resource.TestCheckResourceAttr(resourceName, "stage.3.on_success.0.condition.0.rule.0.rule_type_id.0.provider", "Commands"),
					resource.TestCheckResourceAttr(resourceName, "stage.3.on_success.0.condition.0.rule.0.rule_type_id.0.version", "1"),
					resource.TestCheckResourceAttr(resourceName, "stage.3.before_entry.0.condition.0.result", "SKIP"),
					resource.TestCheckResourceAttr(resourceName, "stage.3.before_entry.0.condition.0.rule.0.configuration.Operator", "EQ"),
					resource.TestCheckResourceAttr(resourceName, "stage.3.before_entry.0.condition.0.rule.0.configuration.Value", "test"),
					resource.TestCheckResourceAttr(resourceName, "stage.3.before_entry.0.condition.0.rule.0.configuration.Variable", "#{SourceVariables.RepositoryName}"),
					resource.TestCheckResourceAttr(resourceName, "stage.3.before_entry.0.condition.0.rule.0.name", "CheckRepositoryNameRule"),
					resource.TestCheckResourceAttr(resourceName, "stage.3.before_entry.0.condition.0.rule.0.rule_type_id.0.category", "Rule"),
					resource.TestCheckResourceAttr(resourceName, "stage.3.before_entry.0.condition.0.rule.0.rule_type_id.0.owner", "AWS"),
					resource.TestCheckResourceAttr(resourceName, "stage.3.before_entry.0.condition.0.rule.0.rule_type_id.0.provider", "VariableCheck"),
					resource.TestCheckResourceAttr(resourceName, "stage.3.before_entry.0.condition.0.rule.0.rule_type_id.0.version", "1"),
					resource.TestCheckResourceAttr(resourceName, "stage.4.name", "Build_with_before_entry_multiple_rules"),
					resource.TestCheckResourceAttr(resourceName, "stage.4.action.#", "1"),
					resource.TestCheckResourceAttr(resourceName, "stage.4.before_entry.0.condition.0.result", "SKIP"),
					resource.TestCheckResourceAttr(resourceName, "stage.4.before_entry.0.condition.0.rule.0.configuration.Operator", "EQ"),
					resource.TestCheckResourceAttr(resourceName, "stage.4.before_entry.0.condition.0.rule.0.configuration.Value", "test"),
					resource.TestCheckResourceAttr(resourceName, "stage.4.before_entry.0.condition.0.rule.0.configuration.Variable", "#{SourceVariables.RepositoryName}"),
					resource.TestCheckResourceAttr(resourceName, "stage.4.before_entry.0.condition.0.rule.0.name", "CheckRepositoryNameRule"),
					resource.TestCheckResourceAttr(resourceName, "stage.4.before_entry.0.condition.0.rule.0.rule_type_id.0.category", "Rule"),
					resource.TestCheckResourceAttr(resourceName, "stage.4.before_entry.0.condition.0.rule.0.rule_type_id.0.owner", "AWS"),
					resource.TestCheckResourceAttr(resourceName, "stage.4.before_entry.0.condition.0.rule.0.rule_type_id.0.provider", "VariableCheck"),
					resource.TestCheckResourceAttr(resourceName, "stage.4.before_entry.0.condition.0.rule.0.rule_type_id.0.version", "1"),
					resource.TestCheckResourceAttr(resourceName, "stage.4.before_entry.0.condition.0.rule.1.configuration.Operator", "CONTAINS"),
					resource.TestCheckResourceAttr(resourceName, "stage.4.before_entry.0.condition.0.rule.1.configuration.Value", "update"),
					resource.TestCheckResourceAttr(resourceName, "stage.4.before_entry.0.condition.0.rule.1.configuration.Variable", "#{SourceVariables.CommitMessage}"),
					resource.TestCheckResourceAttr(resourceName, "stage.4.before_entry.0.condition.0.rule.1.name", "CheckCommitMessageRule"),
					resource.TestCheckResourceAttr(resourceName, "stage.4.before_entry.0.condition.0.rule.1.rule_type_id.0.category", "Rule"),
					resource.TestCheckResourceAttr(resourceName, "stage.4.before_entry.0.condition.0.rule.1.rule_type_id.0.owner", "AWS"),
					resource.TestCheckResourceAttr(resourceName, "stage.4.before_entry.0.condition.0.rule.1.rule_type_id.0.provider", "VariableCheck"),
					resource.TestCheckResourceAttr(resourceName, "stage.4.before_entry.0.condition.0.rule.1.rule_type_id.0.version", "1"),
					resource.TestCheckResourceAttr(resourceName, "stage.5.name", "Build_with_before_entry_commands_rule"),
					resource.TestCheckResourceAttr(resourceName, "stage.5.action.#", "1"),
					resource.TestCheckResourceAttr(resourceName, "stage.5.before_entry.0.condition.0.result", "FAIL"),
					resource.TestCheckResourceAttr(resourceName, "stage.5.before_entry.0.condition.0.rule.0.commands.0", "exit 0"),
					resource.TestCheckResourceAttr(resourceName, "stage.5.before_entry.0.condition.0.rule.0.input_artifacts.0", "test"),
					resource.TestCheckResourceAttrPair(resourceName, "stage.5.before_entry.0.condition.0.rule.0.region", "data.aws_region.current", names.AttrName),
					resource.TestCheckResourceAttr(resourceName, "stage.5.before_entry.0.condition.0.rule.0.name", "CheckByCommandsRule"),
					resource.TestCheckResourceAttr(resourceName, "stage.5.before_entry.0.condition.0.rule.0.rule_type_id.0.category", "Rule"),
					resource.TestCheckResourceAttr(resourceName, "stage.5.before_entry.0.condition.0.rule.0.rule_type_id.0.owner", "AWS"),
					resource.TestCheckResourceAttr(resourceName, "stage.5.before_entry.0.condition.0.rule.0.rule_type_id.0.provider", "Commands"),
					resource.TestCheckResourceAttr(resourceName, "stage.5.before_entry.0.condition.0.rule.0.rule_type_id.0.version", "1"),
					resource.TestCheckResourceAttrPair(resourceName, "stage.5.before_entry.0.condition.0.rule.0.role_arn", "aws_iam_role.codepipeline_role", names.AttrARN),
				),
			},
			{
				ResourceName:      resourceName,
				ImportState:       true,
				ImportStateVerify: true,
			},
			{
				Config: testAccCodePipelineConfig_conditionsUpdated(rName),
				Check: resource.ComposeAggregateTestCheckFunc(
					testAccCheckPipelineExists(ctx, resourceName, &p),
					resource.TestCheckResourceAttrPair(resourceName, names.AttrRoleARN, "aws_iam_role.codepipeline_role", names.AttrARN),
					acctest.MatchResourceAttrRegionalARN(ctx, resourceName, names.AttrARN, "codepipeline", regexache.MustCompile(fmt.Sprintf("test-pipeline-%s", rName))),
					resource.TestCheckResourceAttr(resourceName, "artifact_store.#", "1"),
					resource.TestCheckResourceAttr(resourceName, "stage.#", "6"),
					resource.TestCheckResourceAttr(resourceName, "stage.0.name", "Source"),
					resource.TestCheckResourceAttr(resourceName, "stage.0.action.#", "1"),
					resource.TestCheckResourceAttr(resourceName, "stage.0.action.0.timeout_in_minutes", "0"),
					resource.TestCheckResourceAttr(resourceName, "stage.1.name", "Build_with_retry_all_actions"),
					resource.TestCheckResourceAttr(resourceName, "stage.1.action.#", "2"),
					resource.TestCheckResourceAttr(resourceName, "stage.1.on_failure.0.result", "RETRY"),
					resource.TestCheckResourceAttr(resourceName, "stage.1.on_failure.0.retry_configuration.0.retry_mode", "ALL_ACTIONS"),
					resource.TestCheckResourceAttr(resourceName, "stage.2.name", "Build_with_retry_failed_actions"),
					resource.TestCheckResourceAttr(resourceName, "stage.2.action.#", "2"),
					resource.TestCheckResourceAttr(resourceName, "stage.2.on_failure.0.result", "ROLLBACK"),
					resource.TestCheckResourceAttr(resourceName, "stage.3.name", "Build_with_rollback_and_before_entry"),
					resource.TestCheckResourceAttr(resourceName, "stage.3.action.#", "1"),
					resource.TestCheckResourceAttr(resourceName, "stage.3.on_failure.0.result", "RETRY"),
					resource.TestCheckResourceAttr(resourceName, "stage.3.on_failure.0.retry_configuration.0.retry_mode", "ALL_ACTIONS"),
					resource.TestCheckResourceAttr(resourceName, "stage.3.on_success.0.condition.0.rule.0.commands.0", "exit 1"),
					resource.TestCheckResourceAttr(resourceName, "stage.3.on_success.0.condition.0.rule.0.name", "SuccessCheckByCommandsRule"),
					resource.TestCheckResourceAttr(resourceName, "stage.3.on_success.0.condition.0.rule.0.rule_type_id.0.category", "Rule"),
					resource.TestCheckResourceAttr(resourceName, "stage.3.on_success.0.condition.0.rule.0.rule_type_id.0.owner", "AWS"),
					resource.TestCheckResourceAttr(resourceName, "stage.3.on_success.0.condition.0.rule.0.rule_type_id.0.provider", "Commands"),
					resource.TestCheckResourceAttr(resourceName, "stage.3.on_success.0.condition.0.rule.0.rule_type_id.0.version", "1"),
					resource.TestCheckResourceAttr(resourceName, "stage.3.before_entry.0.condition.0.result", "SKIP"),
					resource.TestCheckResourceAttr(resourceName, "stage.3.before_entry.0.condition.0.rule.0.configuration.Operator", "NE"),
					resource.TestCheckResourceAttr(resourceName, "stage.3.before_entry.0.condition.0.rule.0.configuration.Value", "test"),
					resource.TestCheckResourceAttr(resourceName, "stage.3.before_entry.0.condition.0.rule.0.configuration.Variable", "#{SourceVariables.RepositoryName}"),
					resource.TestCheckResourceAttr(resourceName, "stage.3.before_entry.0.condition.0.rule.0.name", "CheckRepositoryNameRule"),
					resource.TestCheckResourceAttr(resourceName, "stage.3.before_entry.0.condition.0.rule.0.rule_type_id.0.category", "Rule"),
					resource.TestCheckResourceAttr(resourceName, "stage.3.before_entry.0.condition.0.rule.0.rule_type_id.0.owner", "AWS"),
					resource.TestCheckResourceAttr(resourceName, "stage.3.before_entry.0.condition.0.rule.0.rule_type_id.0.provider", "VariableCheck"),
					resource.TestCheckResourceAttr(resourceName, "stage.3.before_entry.0.condition.0.rule.0.rule_type_id.0.version", "1"),
					resource.TestCheckResourceAttr(resourceName, "stage.4.name", "Build_with_before_entry_multiple_rules"),
					resource.TestCheckResourceAttr(resourceName, "stage.4.action.#", "1"),
					resource.TestCheckResourceAttr(resourceName, "stage.4.before_entry.0.condition.0.result", "SKIP"),
					resource.TestCheckResourceAttr(resourceName, "stage.4.before_entry.0.condition.0.rule.0.configuration.Operator", "EQ"),
					resource.TestCheckResourceAttr(resourceName, "stage.4.before_entry.0.condition.0.rule.0.configuration.Value", "test"),
					resource.TestCheckResourceAttr(resourceName, "stage.4.before_entry.0.condition.0.rule.0.configuration.Variable", "#{SourceVariables.RepositoryName}"),
					resource.TestCheckResourceAttr(resourceName, "stage.4.before_entry.0.condition.0.rule.0.name", "CheckRepositoryNameRule"),
					resource.TestCheckResourceAttr(resourceName, "stage.4.before_entry.0.condition.0.rule.0.rule_type_id.0.category", "Rule"),
					resource.TestCheckResourceAttr(resourceName, "stage.4.before_entry.0.condition.0.rule.0.rule_type_id.0.owner", "AWS"),
					resource.TestCheckResourceAttr(resourceName, "stage.4.before_entry.0.condition.0.rule.0.rule_type_id.0.provider", "VariableCheck"),
					resource.TestCheckResourceAttr(resourceName, "stage.4.before_entry.0.condition.0.rule.0.rule_type_id.0.version", "1"),
					resource.TestCheckResourceAttr(resourceName, "stage.4.before_entry.0.condition.0.rule.1.configuration.Operator", "MATCHES"),
					resource.TestCheckResourceAttr(resourceName, "stage.4.before_entry.0.condition.0.rule.1.configuration.Value", "update"),
					resource.TestCheckResourceAttr(resourceName, "stage.4.before_entry.0.condition.0.rule.1.configuration.Variable", "#{SourceVariables.CommitMessage}"),
					resource.TestCheckResourceAttr(resourceName, "stage.4.before_entry.0.condition.0.rule.1.name", "CheckCommitMessageRule"),
					resource.TestCheckResourceAttr(resourceName, "stage.4.before_entry.0.condition.0.rule.1.rule_type_id.0.category", "Rule"),
					resource.TestCheckResourceAttr(resourceName, "stage.4.before_entry.0.condition.0.rule.1.rule_type_id.0.owner", "AWS"),
					resource.TestCheckResourceAttr(resourceName, "stage.4.before_entry.0.condition.0.rule.1.rule_type_id.0.provider", "VariableCheck"),
					resource.TestCheckResourceAttr(resourceName, "stage.4.before_entry.0.condition.0.rule.1.rule_type_id.0.version", "1"),
					resource.TestCheckResourceAttr(resourceName, "stage.5.name", "Build_with_before_entry_commands_rule"),
					resource.TestCheckResourceAttr(resourceName, "stage.5.action.#", "1"),
					resource.TestCheckResourceAttr(resourceName, "stage.5.before_entry.0.condition.0.result", "FAIL"),
					resource.TestCheckResourceAttr(resourceName, "stage.5.before_entry.0.condition.0.rule.0.commands.0", "exit 1"),
					resource.TestCheckResourceAttr(resourceName, "stage.5.before_entry.0.condition.0.rule.0.input_artifacts.0", "test"),
					resource.TestCheckResourceAttrPair(resourceName, "stage.5.before_entry.0.condition.0.rule.0.region", "data.aws_region.current", names.AttrName),
					resource.TestCheckResourceAttr(resourceName, "stage.5.before_entry.0.condition.0.rule.0.name", "CheckByCommandsRule"),
					resource.TestCheckResourceAttr(resourceName, "stage.5.before_entry.0.condition.0.rule.0.rule_type_id.0.category", "Rule"),
					resource.TestCheckResourceAttr(resourceName, "stage.5.before_entry.0.condition.0.rule.0.rule_type_id.0.owner", "AWS"),
					resource.TestCheckResourceAttr(resourceName, "stage.5.before_entry.0.condition.0.rule.0.rule_type_id.0.provider", "Commands"),
					resource.TestCheckResourceAttr(resourceName, "stage.5.before_entry.0.condition.0.rule.0.rule_type_id.0.version", "1"),
					resource.TestCheckResourceAttrPair(resourceName, "stage.5.before_entry.0.condition.0.rule.0.role_arn", "aws_iam_role.codepipeline_role", names.AttrARN),
>>>>>>> 793bac2f
				),
			},
			{
				ResourceName:      resourceName,
				ImportState:       true,
				ImportStateVerify: true,
			},
		},
	})
}

func testAccCheckPipelineExists(ctx context.Context, n string, v *types.PipelineDeclaration) resource.TestCheckFunc {
	return func(s *terraform.State) error {
		rs, ok := s.RootModule().Resources[n]
		if !ok {
			return fmt.Errorf("Not found: %s", n)
		}

		conn := acctest.Provider.Meta().(*conns.AWSClient).CodePipelineClient(ctx)

		output, err := tfcodepipeline.FindPipelineByName(ctx, conn, rs.Primary.ID)

		if err != nil {
			return err
		}

		*v = *output.Pipeline

		return nil
	}
}

func testAccCheckPipelineDestroy(ctx context.Context) resource.TestCheckFunc {
	return func(s *terraform.State) error {
		conn := acctest.Provider.Meta().(*conns.AWSClient).CodePipelineClient(ctx)

		for _, rs := range s.RootModule().Resources {
			if rs.Type != "aws_codepipeline" {
				continue
			}

			_, err := tfcodepipeline.FindPipelineByName(ctx, conn, rs.Primary.ID)

			if tfresource.NotFound(err) {
				continue
			}

			if err != nil {
				return err
			}

			return fmt.Errorf("CodePipeline Pipeline %s still exists", rs.Primary.ID)
		}

		return nil
	}
}

func testAccPreCheck(ctx context.Context, t *testing.T, regions ...string) {
	regions = append(regions, acctest.Region())
	for _, region := range regions {
		c := &conns.Config{
			Region: region,
		}
		client, diags := c.ConfigureProvider(ctx, acctest.Provider.Meta().(*conns.AWSClient))
		if diags.HasError() {
			t.Fatalf("error getting AWS client for region %s", region)
		}
		conn := client.CodePipelineClient(ctx)

		input := codepipeline.ListPipelinesInput{}
		_, err := conn.ListPipelines(ctx, &input)

		if acctest.PreCheckSkipError(err) {
			t.Skipf("skipping acceptance testing: %s", err)
		}

		if err != nil {
			t.Fatalf("unexpected PreCheck error: %s", err)
		}
	}
}

func testAccCodePipelineConfig_baseServiceIAMRole(rName string) string {
	return fmt.Sprintf(`
resource "aws_iam_role" "codepipeline_role" {
  name = "codepipeline-role-%[1]s"

  assume_role_policy = <<EOF
{
  "Version": "2012-10-17",
  "Statement": [
    {
      "Effect": "Allow",
      "Principal": {
        "Service": "codepipeline.amazonaws.com"
      },
      "Action": "sts:AssumeRole"
    }
  ]
}
EOF
}

resource "aws_iam_role_policy" "codepipeline_policy" {
  name = "codepipeline_policy"
  role = aws_iam_role.codepipeline_role.id

  policy = <<EOF
{
  "Version": "2012-10-17",
  "Statement": [
    {
      "Effect": "Allow",
      "Action": [
        "s3:GetObject",
        "s3:GetObjectVersion",
        "s3:GetBucketVersioning"
      ],
      "Resource": [
        "${aws_s3_bucket.test.arn}",
        "${aws_s3_bucket.test.arn}/*"
      ]
    },
    {
      "Effect": "Allow",
      "Action": [
        "codebuild:BatchGetBuilds",
        "codebuild:StartBuild"
      ],
      "Resource": "*"
    }
  ]
}
EOF
}
`, rName)
}

func testAccCodePipelineConfig_baseServiceIAMRoleWithAssumeRole(rName string) string {
	return fmt.Sprintf(`
resource "aws_iam_role" "codepipeline_role" {
  name = "codepipeline-role-%[1]s"

  assume_role_policy = <<EOF
{
  "Version": "2012-10-17",
  "Statement": [
    {
      "Effect": "Allow",
      "Principal": {
        "Service": "codepipeline.amazonaws.com"
      },
      "Action": "sts:AssumeRole"
    }
  ]
}
EOF
}

resource "aws_iam_role_policy" "codepipeline_policy" {
  name = "codepipeline_policy"
  role = aws_iam_role.codepipeline_role.id

  policy = <<EOF
{
  "Version": "2012-10-17",
  "Statement": [
    {
      "Effect":"Allow",
      "Action": [
        "s3:GetObject",
        "s3:GetObjectVersion",
        "s3:GetBucketVersioning"
      ],
      "Resource": [
        "${aws_s3_bucket.test.arn}",
        "${aws_s3_bucket.test.arn}/*"
      ]
    },
    {
      "Effect": "Allow",
      "Action": [
        "codebuild:BatchGetBuilds",
        "codebuild:StartBuild"
      ],
      "Resource": "*"
    },
    {
      "Effect": "Allow",
      "Action": [
        "sts:AssumeRole"
      ],
      "Resource": "${aws_iam_role.codepipeline_action_role.arn}"
    }
  ]
}
EOF
}
`, rName)
}

func testAccCodePipelineConfig_basic(rName string) string { // nosemgrep:ci.codepipeline-in-func-name
	return acctest.ConfigCompose(
		testAccCodePipelineConfig_baseS3DefaultBucket(rName),
		testAccCodePipelineConfig_baseServiceIAMRole(rName),
		fmt.Sprintf(`
resource "aws_codepipeline" "test" {
  name     = "test-pipeline-%[1]s"
  role_arn = aws_iam_role.codepipeline_role.arn

  artifact_store {
    location = aws_s3_bucket.test.bucket
    type     = "S3"

    encryption_key {
      id   = "1234"
      type = "KMS"
    }
  }

  stage {
    name = "Source"

    action {
      name             = "Source"
      category         = "Source"
      owner            = "AWS"
      provider         = "CodeStarSourceConnection"
      version          = "1"
      output_artifacts = ["test"]

      configuration = {
        ConnectionArn    = aws_codestarconnections_connection.test.arn
        FullRepositoryId = "lifesum-terraform/test"
        BranchName       = "main"
      }
    }
  }

  stage {
    name = "Build"

    action {
      name            = "Build"
      category        = "Build"
      owner           = "AWS"
      provider        = "CodeBuild"
      input_artifacts = ["test"]
      version         = "1"

      configuration = {
        ProjectName = "test"
      }
    }
  }
}

resource "aws_codestarconnections_connection" "test" {
  name          = %[1]q
  provider_type = "GitHub"
}
`, rName))
}

func testAccCodePipelineConfig_basicUpdated(rName string) string { // nosemgrep:ci.codepipeline-in-func-name
	return acctest.ConfigCompose(
		testAccCodePipelineConfig_baseS3DefaultBucket(rName),
		testAccCodePipelineConfig_baseS3Bucket("updated", rName),
		testAccCodePipelineConfig_baseServiceIAMRole(rName),
		fmt.Sprintf(`
resource "aws_codepipeline" "test" {
  name     = "test-pipeline-%[1]s"
  role_arn = aws_iam_role.codepipeline_role.arn

  artifact_store {
    location = aws_s3_bucket.updated.bucket
    type     = "S3"

    encryption_key {
      id   = "4567"
      type = "KMS"
    }
  }

  stage {
    name = "Source"

    action {
      name             = "Source"
      category         = "Source"
      owner            = "AWS"
      provider         = "CodeStarSourceConnection"
      version          = "1"
      output_artifacts = ["artifacts"]

      configuration = {
        ConnectionArn    = aws_codestarconnections_connection.test.arn
        FullRepositoryId = "test-terraform/test-repo"
        BranchName       = "stable"
      }
    }
  }

  stage {
    name = "Build"

    action {
      name            = "Build"
      category        = "Build"
      owner           = "AWS"
      provider        = "CodeBuild"
      input_artifacts = ["artifacts"]
      version         = "1"

      configuration = {
        ProjectName = "test"
      }
    }
  }
}

resource "aws_codestarconnections_connection" "test" {
  name          = %[1]q
  provider_type = "GitHub"
}
`, rName))
}

func testAccCodePipelineConfig_pipelineType(rName, pipelineType string) string { // nosemgrep:ci.codepipeline-in-func-name
	return acctest.ConfigCompose(
		testAccCodePipelineConfig_baseS3DefaultBucket(rName),
		testAccCodePipelineConfig_baseServiceIAMRole(rName),
		fmt.Sprintf(`
resource "aws_codepipeline" "test" {
  name     = "test-pipeline-%[1]s"
  role_arn = aws_iam_role.codepipeline_role.arn

  artifact_store {
    location = aws_s3_bucket.test.bucket
    type     = "S3"

    encryption_key {
      id   = "1234"
      type = "KMS"
    }
  }

  stage {
    name = "Source"

    action {
      name             = "Source"
      category         = "Source"
      owner            = "AWS"
      provider         = "CodeStarSourceConnection"
      version          = "1"
      output_artifacts = ["test"]

      configuration = {
        ConnectionArn    = aws_codestarconnections_connection.test.arn
        FullRepositoryId = "lifesum-terraform/test"
        BranchName       = "main"
      }
    }
  }

  stage {
    name = "Build"

    action {
      name            = "Build"
      category        = "Build"
      owner           = "AWS"
      provider        = "CodeBuild"
      input_artifacts = ["test"]
      version         = "1"

      configuration = {
        ProjectName = "test"
      }
    }
  }

  pipeline_type = %[2]q
}

resource "aws_codestarconnections_connection" "test" {
  name          = %[1]q
  provider_type = "GitHub"
}
`, rName, pipelineType))
}

func testAccCodePipelineConfig_pipelineTypeUpdated1(rName string) string { // nosemgrep:ci.codepipeline-in-func-name
	return acctest.ConfigCompose(
		testAccCodePipelineConfig_baseS3DefaultBucket(rName),
		testAccCodePipelineConfig_baseS3Bucket("updated", rName),
		testAccCodePipelineConfig_baseServiceIAMRole(rName),
		fmt.Sprintf(`
resource "aws_codepipeline" "test" {
  name     = "test-pipeline-%[1]s"
  role_arn = aws_iam_role.codepipeline_role.arn

  artifact_store {
    location = aws_s3_bucket.updated.bucket
    type     = "S3"

    encryption_key {
      id   = "4567"
      type = "KMS"
    }
  }

  stage {
    name = "Source"

    action {
      name             = "Source"
      category         = "Source"
      owner            = "AWS"
      provider         = "CodeStarSourceConnection"
      version          = "1"
      output_artifacts = ["artifacts"]

      configuration = {
        ConnectionArn    = aws_codestarconnections_connection.test.arn
        FullRepositoryId = "test-terraform/test-repo"
        BranchName       = "stable"
      }
    }
  }

  stage {
    name = "Build"

    action {
      name            = "Build"
      category        = "Build"
      owner           = "AWS"
      provider        = "CodeBuild"
      input_artifacts = ["artifacts"]
      version         = "1"

      configuration = {
        ProjectName = "test"
      }
    }
  }

  execution_mode = "QUEUED"

  pipeline_type = "V2"

  variable {
    name          = "test_var1"
    description   = "This is test pipeline variable 1."
    default_value = "value1"
  }

  variable {
    name          = "test_var2"
    description   = "This is test pipeline variable 2."
    default_value = "value2"
  }

  trigger {
    provider_type = "CodeStarSourceConnection"
    git_configuration {
      source_action_name = "Source"
      push {
        branches {
          includes = ["main", "sub1", "sub2", "sub3", "sub4", "sub5", "sub6", "sub7"]
          excludes = ["feature/test1", "feature/test2", "feature/test3", "feature/test4", "feature/test5", "feature/test6", "feature/test7", "feature/wildcard*"]
        }
        file_paths {
          includes = ["src/production1", "src/production2", "src/production3", "src/production4", "src/production5", "src/production6", "src/production7", "src/production8"]
          excludes = ["test/production1", "test/production2", "test/production3", "test/production4", "test/production5", "test/production6", "test/production7", "test/production8"]
        }
        tags {
          includes = ["tag1", "tag2", "tag3", "tag4", "tag5", "tag6", "tag7", "tag8"]
          excludes = ["tag11", "tag12", "tag13", "tag14", "tag15", "tag16", "tag17", "tag18"]
        }
      }
      pull_request {
        events = ["OPEN", "UPDATED", "CLOSED"]
        branches {
          includes = ["main1", "sub11", "sub12", "sub13", "sub14", "sub15", "sub16", "sub17"]
          excludes = ["feature/test11", "feature/test12", "feature/test13", "feature/test14", "feature/test15", "feature/test16", "feature/test17", "feature/wildcard1*"]
        }
        file_paths {
          includes = ["src/production11", "src/production12", "src/production13", "src/production14", "src/production15", "src/production16", "src/production17", "src/production18"]
          excludes = ["test/production11", "test/production12", "test/production13", "test/production14", "test/production15", "test/production16", "test/production17", "test/production18"]
        }
      }
    }
  }
}

resource "aws_codestarconnections_connection" "test" {
  name          = %[1]q
  provider_type = "GitHub"
}
`, rName))
}

func testAccCodePipelineConfig_pipelineTypeUpdated2(rName string) string { // nosemgrep:ci.codepipeline-in-func-name
	return acctest.ConfigCompose(
		testAccCodePipelineConfig_baseS3DefaultBucket(rName),
		testAccCodePipelineConfig_baseS3Bucket("updated", rName),
		testAccCodePipelineConfig_baseServiceIAMRole(rName),
		fmt.Sprintf(`
resource "aws_codepipeline" "test" {
  name     = "test-pipeline-%[1]s"
  role_arn = aws_iam_role.codepipeline_role.arn

  artifact_store {
    location = aws_s3_bucket.updated.bucket
    type     = "S3"

    encryption_key {
      id   = "4567"
      type = "KMS"
    }
  }

  stage {
    name = "Source"

    action {
      name             = "Source"
      category         = "Source"
      owner            = "AWS"
      provider         = "CodeStarSourceConnection"
      version          = "1"
      output_artifacts = ["artifacts"]

      configuration = {
        ConnectionArn    = aws_codestarconnections_connection.test.arn
        FullRepositoryId = "test-terraform/test-repo"
        BranchName       = "stable"
      }
    }
  }

  stage {
    name = "Build"

    action {
      name            = "Build"
      category        = "Build"
      owner           = "AWS"
      provider        = "CodeBuild"
      input_artifacts = ["artifacts"]
      version         = "1"

      configuration = {
        ProjectName = "test"
      }
    }
  }

  execution_mode = "QUEUED"

  pipeline_type = "V2"

  variable {
    name          = "test_var1"
    description   = "This is test pipeline variable 1."
    default_value = "value1"
  }

  variable {
    name          = "test_var2"
    description   = "This is test pipeline variable 2."
    default_value = "value2"
  }

  trigger {
    provider_type = "CodeStarSourceConnection"
    git_configuration {
      source_action_name = "Source"
      push {
        branches {
          includes = ["main"]
          excludes = ["feature/test*"]
        }
        file_paths {
          includes = ["src/production1"]
          excludes = ["test/production1"]
        }
        tags {
          includes = ["tag1"]
          excludes = ["tag11"]
        }
      }
      pull_request {
        events = ["OPEN"]
        branches {
          includes = ["main1"]
          excludes = ["feature/test1*"]
        }
        file_paths {
          includes = ["src/production11"]
          excludes = ["test/production11"]
        }
      }
    }
  }
}

resource "aws_codestarconnections_connection" "test" {
  name          = %[1]q
  provider_type = "GitHub"
}
`, rName))
}

func testAccCodePipelineConfig_pipelineTypeUpdated3(rName string) string { // nosemgrep:ci.codepipeline-in-func-name
	return acctest.ConfigCompose(
		testAccCodePipelineConfig_baseS3DefaultBucket(rName),
		testAccCodePipelineConfig_baseS3Bucket("updated", rName),
		testAccCodePipelineConfig_baseServiceIAMRole(rName),
		fmt.Sprintf(`
resource "aws_codepipeline" "test" {
  name     = "test-pipeline-%[1]s"
  role_arn = aws_iam_role.codepipeline_role.arn

  artifact_store {
    location = aws_s3_bucket.updated.bucket
    type     = "S3"

    encryption_key {
      id   = "4567"
      type = "KMS"
    }
  }

  stage {
    name = "Source"

    action {
      name             = "Source"
      category         = "Source"
      owner            = "AWS"
      provider         = "CodeStarSourceConnection"
      version          = "1"
      output_artifacts = ["artifacts"]

      configuration = {
        ConnectionArn    = aws_codestarconnections_connection.test.arn
        FullRepositoryId = "test-terraform/test-repo"
        BranchName       = "stable"
      }
    }
  }

  stage {
    name = "Build"

    action {
      name            = "Build"
      category        = "Build"
      owner           = "AWS"
      provider        = "CodeBuild"
      input_artifacts = ["artifacts"]
      version         = "1"

      configuration = {
        ProjectName = "test"
      }
    }
  }

  execution_mode = "QUEUED"

  pipeline_type = "V2"

  variable {
    name          = "test_var1"
    description   = "This is test pipeline variable 1."
    default_value = "value1"
  }

  variable {
    name          = "test_var2"
    description   = "This is test pipeline variable 2."
    default_value = "value2"
  }
}

resource "aws_codestarconnections_connection" "test" {
  name          = %[1]q
  provider_type = "GitHub"
}
`, rName))
}

func testAccCodePipelineConfig_emptyStageArtifacts(rName string) string { // nosemgrep:ci.codepipeline-in-func-name
	return acctest.ConfigCompose(
		testAccCodePipelineConfig_baseS3DefaultBucket(rName),
		testAccCodePipelineConfig_baseServiceIAMRole(rName),
		fmt.Sprintf(`
resource "aws_codepipeline" "test" {
  name     = "test-pipeline-%[1]s"
  role_arn = aws_iam_role.codepipeline_role.arn

  artifact_store {
    location = aws_s3_bucket.test.bucket
    type     = "S3"
  }

  stage {
    name = "Source"

    action {
      name             = "Source"
      category         = "Source"
      owner            = "AWS"
      provider         = "CodeStarSourceConnection"
      version          = "1"
      output_artifacts = ["test"]

      configuration = {
        ConnectionArn    = aws_codestarconnections_connection.test.arn
        FullRepositoryId = "lifesum-terraform/test"
        BranchName       = "main"
      }
    }
  }

  stage {
    name = "Build"

    action {
      name             = "Build"
      category         = "Build"
      owner            = "AWS"
      provider         = "CodeBuild"
      input_artifacts  = ["test", ""]
      output_artifacts = [""]
      version          = "1"

      configuration = {
        ProjectName = "test"
      }
    }
  }
}

resource "aws_codestarconnections_connection" "test" {
  name          = %[1]q
  provider_type = "GitHub"
}
`, rName))
}

func testAccDeployActionIAMRole(rName string) string {
	return fmt.Sprintf(`
data "aws_caller_identity" "current" {}
data "aws_partition" "current" {}

resource "aws_iam_role" "codepipeline_action_role" {
  name = "codepipeline-action-role-%[1]s"

  assume_role_policy = <<EOF
{
  "Version": "2012-10-17",
  "Statement": [
    {
      "Effect": "Allow",
      "Principal": {
        "AWS": "arn:${data.aws_partition.current.partition}:iam::${data.aws_caller_identity.current.account_id}:root"
      },
      "Action": "sts:AssumeRole"
    }
  ]
}
EOF
}

resource "aws_iam_role_policy" "codepipeline_action_policy" {
  name = "codepipeline_action_policy"
  role = aws_iam_role.codepipeline_action_role.id

  policy = <<EOF
{
  "Version": "2012-10-17",
  "Statement": [
    {
      "Effect": "Allow",
      "Action": [
        "s3:GetObject",
        "s3:GetObjectVersion",
        "s3:GetBucketVersioning"
      ],
      "Resource": [
        "${aws_s3_bucket.test.arn}",
        "${aws_s3_bucket.test.arn}/*"
      ]
    }
  ]
}
EOF
}
`, rName)
}

func testAccCodePipelineConfig_deployServiceRole(rName string) string { // nosemgrep:ci.codepipeline-in-func-name
	return acctest.ConfigCompose(
		testAccCodePipelineConfig_baseS3DefaultBucket(rName),
		testAccCodePipelineConfig_baseServiceIAMRoleWithAssumeRole(rName),
		testAccDeployActionIAMRole(rName),
		fmt.Sprintf(`
resource "aws_codepipeline" "test" {
  name     = "test-pipeline-%[1]s"
  role_arn = aws_iam_role.codepipeline_role.arn

  artifact_store {
    location = aws_s3_bucket.test.bucket
    type     = "S3"

    encryption_key {
      id   = "4567"
      type = "KMS"
    }
  }

  stage {
    name = "Source"

    action {
      name             = "Source"
      category         = "Source"
      owner            = "AWS"
      provider         = "CodeStarSourceConnection"
      version          = "1"
      output_artifacts = ["artifacts"]

      configuration = {
        ConnectionArn    = aws_codestarconnections_connection.test.arn
        FullRepositoryId = "lifesum-terraform/test"
        BranchName       = "main"
      }
    }
  }

  stage {
    name = "Build"

    action {
      name             = "Build"
      category         = "Build"
      owner            = "AWS"
      provider         = "CodeBuild"
      input_artifacts  = ["artifacts"]
      output_artifacts = ["artifacts2"]
      version          = "1"

      configuration = {
        ProjectName = "test"
      }
    }
  }

  stage {
    name = "Deploy"

    action {
      name            = "CreateChangeSet"
      category        = "Deploy"
      owner           = "AWS"
      provider        = "CloudFormation"
      input_artifacts = ["artifacts2"]
      role_arn        = aws_iam_role.codepipeline_action_role.arn
      version         = "1"

      configuration = {
        ActionMode    = "CHANGE_SET_REPLACE"
        ChangeSetName = "changeset"
        StackName     = "stack"
        TemplatePath  = "artifacts2::template.yaml"
      }
    }
  }
}

resource "aws_codestarconnections_connection" "test" {
  name          = %[1]q
  provider_type = "GitHub"
}
`, rName))
}

func testAccCodePipelineConfig_tags1(rName, tagKey1, tagValue1 string) string { // nosemgrep:ci.codepipeline-in-func-name
	return acctest.ConfigCompose(
		testAccCodePipelineConfig_baseS3DefaultBucket(rName),
		testAccCodePipelineConfig_baseServiceIAMRole(rName),
		fmt.Sprintf(`
resource "aws_codepipeline" "test" {
  name     = "test-pipeline-%[1]s"
  role_arn = aws_iam_role.codepipeline_role.arn

  artifact_store {
    location = aws_s3_bucket.test.bucket
    type     = "S3"

    encryption_key {
      id   = "1234"
      type = "KMS"
    }
  }

  stage {
    name = "Source"

    action {
      name             = "Source"
      category         = "Source"
      owner            = "AWS"
      provider         = "CodeStarSourceConnection"
      version          = "1"
      output_artifacts = ["test"]

      configuration = {
        ConnectionArn    = aws_codestarconnections_connection.test.arn
        FullRepositoryId = "lifesum-terraform/test"
        BranchName       = "main"
      }
    }
  }

  stage {
    name = "Build"

    action {
      name            = "Build"
      category        = "Build"
      owner           = "AWS"
      provider        = "CodeBuild"
      input_artifacts = ["test"]
      version         = "1"

      configuration = {
        ProjectName = "test"
      }
    }
  }

  tags = {
    %[2]q = %[3]q
  }
}

resource "aws_codestarconnections_connection" "test" {
  name          = %[1]q
  provider_type = "GitHub"
}
`, rName, tagKey1, tagValue1))
}

func testAccCodePipelineConfig_tags2(rName, tagKey1, tagValue1, tagKey2, tagValue2 string) string { // nosemgrep:ci.codepipeline-in-func-name
	return acctest.ConfigCompose(
		testAccCodePipelineConfig_baseS3DefaultBucket(rName),
		testAccCodePipelineConfig_baseServiceIAMRole(rName),
		fmt.Sprintf(`
resource "aws_codepipeline" "test" {
  name     = "test-pipeline-%[1]s"
  role_arn = aws_iam_role.codepipeline_role.arn

  artifact_store {
    location = aws_s3_bucket.test.bucket
    type     = "S3"

    encryption_key {
      id   = "1234"
      type = "KMS"
    }
  }

  stage {
    name = "Source"

    action {
      name             = "Source"
      category         = "Source"
      owner            = "AWS"
      provider         = "CodeStarSourceConnection"
      version          = "1"
      output_artifacts = ["test"]

      configuration = {
        ConnectionArn    = aws_codestarconnections_connection.test.arn
        FullRepositoryId = "lifesum-terraform/test"
        BranchName       = "main"
      }
    }
  }

  stage {
    name = "Build"

    action {
      name            = "Build"
      category        = "Build"
      owner           = "AWS"
      provider        = "CodeBuild"
      input_artifacts = ["test"]
      version         = "1"

      configuration = {
        ProjectName = "test"
      }
    }
  }

  tags = {
    %[2]q = %[3]q
    %[4]q = %[5]q
  }
}

resource "aws_codestarconnections_connection" "test" {
  name          = %[1]q
  provider_type = "GitHub"
}
`, rName, tagKey1, tagValue1, tagKey2, tagValue2))
}

func testAccCodePipelineConfig_multiregion(rName string) string { // nosemgrep:ci.codepipeline-in-func-name
	return acctest.ConfigCompose(
		acctest.ConfigAlternateRegionProvider(),
		testAccCodePipelineConfig_baseS3DefaultBucket(rName),
		testAccCodePipelineConfig_baseServiceIAMRole(rName),
		testAccCodePipelineConfig_baseS3BucketWithProvider("alternate", rName, "awsalternate"),
		fmt.Sprintf(`
resource "aws_codepipeline" "test" {
  name     = "test-pipeline-%[1]s"
  role_arn = aws_iam_role.codepipeline_role.arn

  artifact_store {
    location = aws_s3_bucket.test.bucket
    type     = "S3"

    encryption_key {
      id   = "1234"
      type = "KMS"
    }

    region = %[2]q
  }

  artifact_store {
    location = aws_s3_bucket.alternate.bucket
    type     = "S3"

    encryption_key {
      id   = "5678"
      type = "KMS"
    }

    region = %[3]q
  }

  stage {
    name = "Source"

    action {
      name             = "Source"
      category         = "Source"
      owner            = "AWS"
      provider         = "CodeStarSourceConnection"
      version          = "1"
      output_artifacts = ["test"]

      configuration = {
        ConnectionArn    = aws_codestarconnections_connection.test.arn
        FullRepositoryId = "lifesum-terraform/test"
        BranchName       = "main"
      }
    }
  }

  stage {
    name = "Build"

    action {
      region          = %[2]q
      name            = "Build"
      category        = "Build"
      owner           = "AWS"
      provider        = "CodeBuild"
      input_artifacts = ["test"]
      version         = "1"

      configuration = {
        ProjectName = "Test"
      }
    }

    action {
      region          = %[3]q
      name            = "%[3]s-Build"
      category        = "Build"
      owner           = "AWS"
      provider        = "CodeBuild"
      input_artifacts = ["test"]
      version         = "1"

      configuration = {
        ProjectName = "%[3]s-Test"
      }
    }
  }
}

resource "aws_codestarconnections_connection" "test" {
  name          = %[1]q
  provider_type = "GitHub"
}
`, rName, acctest.Region(), acctest.AlternateRegion()))
}

func testAccCodePipelineConfig_multiregionUpdated(rName string) string { // nosemgrep:ci.codepipeline-in-func-name
	return acctest.ConfigCompose(
		acctest.ConfigAlternateRegionProvider(),
		testAccCodePipelineConfig_baseS3DefaultBucket(rName),
		testAccCodePipelineConfig_baseServiceIAMRole(rName),
		testAccCodePipelineConfig_baseS3BucketWithProvider("alternate", rName, "awsalternate"),
		fmt.Sprintf(`
resource "aws_codepipeline" "test" {
  name     = "test-pipeline-%[1]s"
  role_arn = aws_iam_role.codepipeline_role.arn

  artifact_store {
    location = aws_s3_bucket.test.bucket
    type     = "S3"

    encryption_key {
      id   = "4321"
      type = "KMS"
    }

    region = %[2]q
  }

  artifact_store {
    location = aws_s3_bucket.alternate.bucket
    type     = "S3"

    encryption_key {
      id   = "8765"
      type = "KMS"
    }

    region = %[3]q
  }

  stage {
    name = "Source"

    action {
      name             = "Source"
      category         = "Source"
      owner            = "AWS"
      provider         = "CodeStarSourceConnection"
      version          = "1"
      output_artifacts = ["test"]

      configuration = {
        ConnectionArn    = aws_codestarconnections_connection.test.arn
        FullRepositoryId = "lifesum-terraform/test"
        BranchName       = "main"
      }
    }
  }

  stage {
    name = "Build"

    action {
      region          = %[2]q
      name            = "BuildUpdated"
      category        = "Build"
      owner           = "AWS"
      provider        = "CodeBuild"
      input_artifacts = ["test"]
      version         = "1"

      configuration = {
        ProjectName = "Test"
      }
    }

    action {
      region          = %[3]q
      name            = "%[3]s-BuildUpdated"
      category        = "Build"
      owner           = "AWS"
      provider        = "CodeBuild"
      input_artifacts = ["test"]
      version         = "1"

      configuration = {
        ProjectName = "%[3]s-Test"
      }
    }
  }
}

resource "aws_codestarconnections_connection" "test" {
  name          = %[1]q
  provider_type = "GitHub"
}
`, rName, acctest.Region(), acctest.AlternateRegion()))
}

func testAccCodePipelineConfig_backToBasic(rName string) string { // nosemgrep:ci.codepipeline-in-func-name
	return acctest.ConfigCompose(
		acctest.ConfigAlternateRegionProvider(),
		testAccCodePipelineConfig_basic(rName),
	)
}

func testAccCodePipelineConfig_baseS3DefaultBucket(rName string) string {
	return testAccCodePipelineConfig_baseS3Bucket("test", rName)
}

func testAccCodePipelineConfig_baseS3Bucket(bucket, rName string) string {
	return fmt.Sprintf(`
resource "aws_s3_bucket" "%[1]s" {
  bucket = "tf-test-pipeline-%[1]s-%[2]s"
}
`, bucket, rName)
}

func testAccCodePipelineConfig_baseS3BucketWithProvider(bucket, rName, provider string) string {
	return fmt.Sprintf(`
resource "aws_s3_bucket" "%[1]s" {
  bucket   = "tf-test-pipeline-%[1]s-%[2]s"
  provider = %[3]s
}
`, bucket, rName, provider)
}

func testAccCodePipelineConfig_namespace(rName string) string { // nosemgrep:ci.codepipeline-in-func-name
	return acctest.ConfigCompose(
		testAccCodePipelineConfig_baseS3DefaultBucket(rName),
		testAccCodePipelineConfig_baseServiceIAMRole(rName),
		fmt.Sprintf(`
resource "aws_codepipeline" "test" {
  name     = "test-pipeline-%[1]s"
  role_arn = aws_iam_role.codepipeline_role.arn

  artifact_store {
    location = aws_s3_bucket.foo.bucket
    type     = "S3"

    encryption_key {
      id   = "1234"
      type = "KMS"
    }
  }

  stage {
    name = "Source"

    action {
      name             = "Source"
      category         = "Source"
      owner            = "AWS"
      provider         = "CodeStarSourceConnection"
      version          = "1"
      output_artifacts = ["test"]
      namespace        = "SourceVariables"

      configuration = {
        ConnectionArn    = aws_codestarconnections_connection.test.arn
        FullRepositoryId = "lifesum-terraform/test"
        BranchName       = "main"
      }
    }
  }

  stage {
    name = "Build"

    action {
      name            = "Build"
      category        = "Build"
      owner           = "AWS"
      provider        = "CodeBuild"
      input_artifacts = ["test"]
      version         = "1"

      configuration = {
        ProjectName = "test"
      }
    }
  }
}

resource "aws_codestarconnections_connection" "test" {
  name          = %[1]q
  provider_type = "GitHub"
}

resource "aws_s3_bucket" "foo" {
  bucket = "tf-test-pipeline-%[1]s"
}
`, rName))
}

func testAccCodePipelineConfig_gitHubv1SourceAction(rName, githubToken string) string { // nosemgrep:ci.codepipeline-in-func-name
	return acctest.ConfigCompose(
		testAccCodePipelineConfig_baseS3DefaultBucket(rName),
		testAccCodePipelineConfig_baseServiceIAMRole(rName),
		fmt.Sprintf(`
resource "aws_codepipeline" "test" {
  name     = "test-pipeline-%[1]s"
  role_arn = aws_iam_role.codepipeline_role.arn

  artifact_store {
    location = aws_s3_bucket.test.bucket
    type     = "S3"

    encryption_key {
      id   = "1234"
      type = "KMS"
    }
  }

  stage {
    name = "Source"

    action {
      name             = "Source"
      category         = "Source"
      owner            = "ThirdParty"
      provider         = "GitHub"
      version          = "1"
      output_artifacts = ["test"]

      configuration = {
        Owner      = "lifesum-terraform"
        Repo       = "test"
        Branch     = "main"
        OAuthToken = %[2]q
      }
    }
  }

  stage {
    name = "Build"

    action {
      name            = "Build"
      category        = "Build"
      owner           = "AWS"
      provider        = "CodeBuild"
      input_artifacts = ["test"]
      version         = "1"

      configuration = {
        ProjectName = "test"
      }
    }
  }
}
`, rName, githubToken))
}

func testAccCodePipelineConfig_gitHubv1SourceActionUpdated(rName, githubToken string) string { // nosemgrep:ci.codepipeline-in-func-name
	return acctest.ConfigCompose(
		testAccCodePipelineConfig_baseS3DefaultBucket(rName),
		testAccCodePipelineConfig_baseServiceIAMRole(rName),
		fmt.Sprintf(`
resource "aws_codepipeline" "test" {
  name     = "test-pipeline-%[1]s"
  role_arn = aws_iam_role.codepipeline_role.arn

  artifact_store {
    location = aws_s3_bucket.test.bucket
    type     = "S3"

    encryption_key {
      id   = "1234"
      type = "KMS"
    }
  }

  stage {
    name = "Source"

    action {
      name             = "Source"
      category         = "Source"
      owner            = "ThirdParty"
      provider         = "GitHub"
      version          = "1"
      output_artifacts = ["artifacts"]

      configuration = {
        Owner      = "test-terraform"
        Repo       = "test-repo"
        Branch     = "stable"
        OAuthToken = %[2]q
      }
    }
  }

  stage {
    name = "Build"

    action {
      name            = "Build"
      category        = "Build"
      owner           = "AWS"
      provider        = "CodeBuild"
      input_artifacts = ["artifacts"]
      version         = "1"

      configuration = {
        ProjectName = "test"
      }
    }
  }
}
`, rName, githubToken))
}

func testAccCodePipelineConfig_ecr(rName string) string { // nosemgrep:ci.codepipeline-in-func-name
	return acctest.ConfigCompose(
		testAccCodePipelineConfig_baseS3DefaultBucket(rName),
		testAccCodePipelineConfig_baseServiceIAMRole(rName),
		fmt.Sprintf(`
resource "aws_codepipeline" "test" {
  name     = "test-pipeline-%[1]s"
  role_arn = aws_iam_role.codepipeline_role.arn

  artifact_store {
    location = aws_s3_bucket.test.bucket
    type     = "S3"

    encryption_key {
      id   = "1234"
      type = "KMS"
    }
  }

  stage {
    name = "Source"

    action {
      name             = "Source"
      category         = "Source"
      owner            = "AWS"
      provider         = "ECR"
      version          = "1"
      output_artifacts = ["test"]

      configuration = {
        RepositoryName = "my-image-repo"
        ImageTag       = "latest"
      }
    }
  }

  stage {
    name = "Build"

    action {
      name            = "Build"
      category        = "Build"
      owner           = "AWS"
      provider        = "CodeBuild"
      input_artifacts = ["test"]
      version         = "1"

      configuration = {
        ProjectName = "test"
      }
    }
  }
}
`, rName))
}

func testAccCodePipelineConfig_manualApprovalTimeoutInMinutes(rName string, timeoutInMinutes int) string { // nosemgrep:ci.codepipeline-in-func-name
	return acctest.ConfigCompose(
		testAccCodePipelineConfig_baseS3DefaultBucket(rName),
		testAccCodePipelineConfig_baseServiceIAMRole(rName),
		fmt.Sprintf(`
resource "aws_codepipeline" "test" {
  name     = "test-pipeline-%[1]s"
  role_arn = aws_iam_role.codepipeline_role.arn

  artifact_store {
    location = aws_s3_bucket.test.bucket
    type     = "S3"

    encryption_key {
      id   = "1234"
      type = "KMS"
    }
  }

  stage {
    name = "Source"

    action {
      name             = "Source"
      category         = "Source"
      owner            = "AWS"
      provider         = "CodeStarSourceConnection"
      version          = "1"
      output_artifacts = ["test"]

      configuration = {
        ConnectionArn    = aws_codestarconnections_connection.test.arn
        FullRepositoryId = "lifesum-terraform/test"
        BranchName       = "main"
      }
    }
  }

  stage {
    name = "Approval"

    action {
      name               = "Approval"
      category           = "Approval"
      owner              = "AWS"
      provider           = "Manual"
      version            = "1"
      timeout_in_minutes = %[2]d
    }
  }

  stage {
    name = "Build"

    action {
      name            = "Build"
      category        = "Build"
      owner           = "AWS"
      provider        = "CodeBuild"
      input_artifacts = ["test"]
      version         = "1"

      configuration = {
        ProjectName = "test"
      }
    }
  }
}

resource "aws_codestarconnections_connection" "test" {
  name          = %[1]q
  provider_type = "GitHub"
}
`, rName, timeoutInMinutes))
}

func testAccCodePipelineConfig_manualApprovalNoTimeoutInMinutes(rName string) string { // nosemgrep:ci.codepipeline-in-func-name
	return acctest.ConfigCompose(
		testAccCodePipelineConfig_baseS3DefaultBucket(rName),
		testAccCodePipelineConfig_baseServiceIAMRole(rName),
		fmt.Sprintf(`
resource "aws_codepipeline" "test" {
  name     = "test-pipeline-%[1]s"
  role_arn = aws_iam_role.codepipeline_role.arn

  artifact_store {
    location = aws_s3_bucket.test.bucket
    type     = "S3"

    encryption_key {
      id   = "1234"
      type = "KMS"
    }
  }

  stage {
    name = "Source"

    action {
      name             = "Source"
      category         = "Source"
      owner            = "AWS"
      provider         = "CodeStarSourceConnection"
      version          = "1"
      output_artifacts = ["test"]

      configuration = {
        ConnectionArn    = aws_codestarconnections_connection.test.arn
        FullRepositoryId = "lifesum-terraform/test"
        BranchName       = "main"
      }
    }
  }

  stage {
    name = "Approval"

    action {
      name     = "Approval"
      category = "Approval"
      owner    = "AWS"
      provider = "Manual"
      version  = "1"
    }
  }

  stage {
    name = "Build"

    action {
      name            = "Build"
      category        = "Build"
      owner           = "AWS"
      provider        = "CodeBuild"
      input_artifacts = ["test"]
      version         = "1"

      configuration = {
        ProjectName = "test"
      }
    }
  }
}

resource "aws_codestarconnections_connection" "test" {
  name          = %[1]q
  provider_type = "GitHub"
}
`, rName))
}

<<<<<<< HEAD
func testAccCodePipelineConfig_commands(rName string) string { // nosemgrep:ci.codepipeline-in-func-name
	return acctest.ConfigCompose(
		testAccCodePipelineConfig_baseS3DefaultBucket(rName),
		testAccCodePipelineConfig_baseServiceIAMRole(rName),
		fmt.Sprintf(`
resource "aws_codepipeline" "test" {
  name     = "test-pipeline-%[1]s"
  role_arn = aws_iam_role.codepipeline_role.arn
=======
func testAccCodePipelineConfig_conditions(rName string) string { // nosemgrep:ci.codepipeline-in-func-name
	return acctest.ConfigCompose(
		testAccS3DefaultBucket(rName),
		testAccServiceIAMRole(rName),
		fmt.Sprintf(`
resource "aws_codepipeline" "test" {
  name          = "test-pipeline-%[1]s"
  role_arn      = aws_iam_role.codepipeline_role.arn
  pipeline_type = "V2"
>>>>>>> 793bac2f

  artifact_store {
    location = aws_s3_bucket.test.bucket
    type     = "S3"

    encryption_key {
      id   = "1234"
      type = "KMS"
    }
  }

  stage {
<<<<<<< HEAD
    name = "Approval"

    action {
      name     = "Approval"
      category = "Approval"
      owner    = "AWS"
      provider = "Manual"
      version  = "1"
=======
    name = "Source"

    action {
      name             = "Source"
      category         = "Source"
      owner            = "AWS"
      provider         = "CodeStarSourceConnection"
      version          = "1"
      output_artifacts = ["test"]
      namespace        = "SourceVariables"

      configuration = {
        ConnectionArn    = aws_codestarconnections_connection.test.arn
        FullRepositoryId = "lifesum-terraform/test"
        BranchName       = "main"
      }
    }
  }

  stage {
    name = "Build_with_retry_all_actions"

    action {
      name            = "Build1"
      category        = "Build"
      owner           = "AWS"
      provider        = "CodeBuild"
      input_artifacts = ["test"]
      version         = "1"

      configuration = {
        ProjectName = "test"
      }
    }

    action {
      name            = "Build2"
      category        = "Build"
      owner           = "AWS"
      provider        = "CodeBuild"
      input_artifacts = ["test"]
      version         = "1"

      configuration = {
        ProjectName = "test"
      }
    }

    on_failure {
      result = "RETRY"
      retry_configuration {
        retry_mode = "ALL_ACTIONS"
      }
    }
  }

  stage {
    name = "Build_with_retry_failed_actions"

    action {
      name            = "Build1"
      category        = "Build"
      owner           = "AWS"
      provider        = "CodeBuild"
      input_artifacts = ["test"]
      version         = "1"

      configuration = {
        ProjectName = "test"
      }
    }

    action {
      name            = "Build2"
      category        = "Build"
      owner           = "AWS"
      provider        = "CodeBuild"
      input_artifacts = ["test"]
      version         = "1"

      configuration = {
        ProjectName = "test"
      }
    }

    on_failure {
      result = "RETRY"
      retry_configuration {
        retry_mode = "FAILED_ACTIONS"
      }
    }
  }

  stage {
    name = "Build_with_rollback_and_before_entry"

    action {
      name            = "Build"
      category        = "Build"
      owner           = "AWS"
      provider        = "CodeBuild"
      input_artifacts = ["test"]
      version         = "1"

      configuration = {
        ProjectName = "test"
      }
    }

    on_failure {
      result = "ROLLBACK"
    }

    on_success {
      condition {
        result = "ROLLBACK"

        rule {
          configuration = {}
          commands      = ["exit 0"]
          role_arn      = aws_iam_role.codepipeline_role.arn
          name          = "SuccessCheckByCommandsRule"

          rule_type_id {
            category = "Rule"
            owner    = "AWS"
            provider = "Commands"
            version  = "1"
          }
        }
      }
    }

    before_entry {
      condition {
        result = "SKIP"

        rule {
          configuration = {
            Operator = "EQ"
            Value    = "test"
            Variable = "#{SourceVariables.RepositoryName}"
          }

          name = "CheckRepositoryNameRule"

          rule_type_id {
            category = "Rule"
            owner    = "AWS"
            provider = "VariableCheck"
            version  = "1"
          }
        }
      }
    }
  }

  stage {
    name = "Build_with_before_entry_multiple_rules"

    action {
      name            = "Build"
      category        = "Build"
      owner           = "AWS"
      provider        = "CodeBuild"
      input_artifacts = ["test"]
      version         = "1"

      configuration = {
        ProjectName = "test"
      }
    }

    before_entry {
      condition {
        result = "SKIP"
        rule {
          configuration = {
            Operator = "EQ"
            Value    = "test"
            Variable = "#{SourceVariables.RepositoryName}"
          }

          name = "CheckRepositoryNameRule"

          rule_type_id {
            category = "Rule"
            owner    = "AWS"
            provider = "VariableCheck"
            version  = "1"
          }
        }

        rule {
          configuration = {
            Operator = "CONTAINS"
            Value    = "update"
            Variable = "#{SourceVariables.CommitMessage}"
          }

          name = "CheckCommitMessageRule"

          rule_type_id {
            category = "Rule"
            owner    = "AWS"
            provider = "VariableCheck"
            version  = "1"
          }
        }
      }
    }
  }

  stage {
    name = "Build_with_before_entry_commands_rule"

    action {
      name            = "Build"
      category        = "Build"
      owner           = "AWS"
      provider        = "CodeBuild"
      input_artifacts = ["test"]
      version         = "1"

      configuration = {
        ProjectName = "test"
      }
    }

    before_entry {
      condition {
        result = "FAIL"

        rule {
          configuration   = {}
          commands        = ["exit 0"]
          input_artifacts = ["test"]
          region          = data.aws_region.current.name
          role_arn        = aws_iam_role.codepipeline_role.arn
          name            = "CheckByCommandsRule"

          rule_type_id {
            category = "Rule"
            owner    = "AWS"
            provider = "Commands"
            version  = "1"
          }
        }
      }
    }
  }
}

resource "aws_codestarconnections_connection" "test" {
  name          = %[1]q
  provider_type = "GitHub"
}
data "aws_region" "current" {}
`, rName))
}

func testAccCodePipelineConfig_conditionsUpdated(rName string) string { // nosemgrep:ci.codepipeline-in-func-name
	return acctest.ConfigCompose(
		testAccS3DefaultBucket(rName),
		testAccServiceIAMRole(rName),
		fmt.Sprintf(`
resource "aws_codepipeline" "test" {
  name          = "test-pipeline-%[1]s"
  role_arn      = aws_iam_role.codepipeline_role.arn
  pipeline_type = "V2"

  artifact_store {
    location = aws_s3_bucket.test.bucket
    type     = "S3"

    encryption_key {
      id   = "1234"
      type = "KMS"
>>>>>>> 793bac2f
    }
  }

  stage {
<<<<<<< HEAD
    name = "Compute"

    action {
      name             = "Compute"
      category         = "Compute"
      owner            = "AWS"
      provider         = "Commands"
      version          = "1"
      output_artifacts = ["test"]
      commands         = ["ls", "echo hello"]
    }
  }
}
=======
    name = "Source"

    action {
      name             = "Source"
      category         = "Source"
      owner            = "AWS"
      provider         = "CodeStarSourceConnection"
      version          = "1"
      output_artifacts = ["test"]
      namespace        = "SourceVariables"

      configuration = {
        ConnectionArn    = aws_codestarconnections_connection.test.arn
        FullRepositoryId = "lifesum-terraform/test"
        BranchName       = "main"
      }
    }
  }

  stage {
    name = "Build_with_retry_all_actions"

    action {
      name            = "Build1"
      category        = "Build"
      owner           = "AWS"
      provider        = "CodeBuild"
      input_artifacts = ["test"]
      version         = "1"

      configuration = {
        ProjectName = "test"
      }
    }

    action {
      name            = "Build2"
      category        = "Build"
      owner           = "AWS"
      provider        = "CodeBuild"
      input_artifacts = ["test"]
      version         = "1"

      configuration = {
        ProjectName = "test"
      }
    }

    on_failure {
      result = "RETRY"
      retry_configuration {
        retry_mode = "ALL_ACTIONS"
      }
    }
  }

  stage {
    name = "Build_with_retry_failed_actions"

    action {
      name            = "Build1"
      category        = "Build"
      owner           = "AWS"
      provider        = "CodeBuild"
      input_artifacts = ["test"]
      version         = "1"

      configuration = {
        ProjectName = "test"
      }
    }

    action {
      name            = "Build2"
      category        = "Build"
      owner           = "AWS"
      provider        = "CodeBuild"
      input_artifacts = ["test"]
      version         = "1"

      configuration = {
        ProjectName = "test"
      }
    }

    on_failure {
      result = "ROLLBACK"
    }
  }

  stage {
    name = "Build_with_rollback_and_before_entry"

    action {
      name            = "Build"
      category        = "Build"
      owner           = "AWS"
      provider        = "CodeBuild"
      input_artifacts = ["test"]
      version         = "1"

      configuration = {
        ProjectName = "test"
      }
    }

    on_failure {
      result = "RETRY"
      retry_configuration {
        retry_mode = "ALL_ACTIONS"
      }
    }

    on_success {
      condition {
        result = "ROLLBACK"
        rule {
          configuration = {}
          commands      = ["exit 1"]
          role_arn      = aws_iam_role.codepipeline_role.arn
          name          = "SuccessCheckByCommandsRule"

          rule_type_id {
            category = "Rule"
            owner    = "AWS"
            provider = "Commands"
            version  = "1"
          }
        }
      }
    }

    before_entry {
      condition {
        result = "SKIP"
        rule {
          configuration = {
            Operator = "NE"
            Value    = "test"
            Variable = "#{SourceVariables.RepositoryName}"
          }

          name = "CheckRepositoryNameRule"

          rule_type_id {
            category = "Rule"
            owner    = "AWS"
            provider = "VariableCheck"
            version  = "1"
          }
        }
      }
    }
  }

  stage {
    name = "Build_with_before_entry_multiple_rules"

    action {
      name            = "Build"
      category        = "Build"
      owner           = "AWS"
      provider        = "CodeBuild"
      input_artifacts = ["test"]
      version         = "1"

      configuration = {
        ProjectName = "test"
      }
    }

    before_entry {
      condition {
        result = "SKIP"
        rule {
          configuration = {
            Operator = "EQ"
            Value    = "test"
            Variable = "#{SourceVariables.RepositoryName}"
          }

          name = "CheckRepositoryNameRule"

          rule_type_id {
            category = "Rule"
            owner    = "AWS"
            provider = "VariableCheck"
            version  = "1"
          }
        }

        rule {
          configuration = {
            Operator = "MATCHES"
            Value    = "update"
            Variable = "#{SourceVariables.CommitMessage}"
          }

          name = "CheckCommitMessageRule"

          rule_type_id {
            category = "Rule"
            owner    = "AWS"
            provider = "VariableCheck"
            version  = "1"
          }
        }
      }
    }
  }

  stage {
    name = "Build_with_before_entry_commands_rule"

    action {
      name            = "Build"
      category        = "Build"
      owner           = "AWS"
      provider        = "CodeBuild"
      input_artifacts = ["test"]
      version         = "1"

      configuration = {
        ProjectName = "test"
      }
    }

    before_entry {
      condition {
        result = "FAIL"
        rule {
          configuration   = {}
          commands        = ["exit 1"]
          input_artifacts = ["test"]
          region          = data.aws_region.current.name
          role_arn        = aws_iam_role.codepipeline_role.arn
          name            = "CheckByCommandsRule"

          rule_type_id {
            category = "Rule"
            owner    = "AWS"
            provider = "Commands"
            version  = "1"
          }
        }
      }
    }
  }
}

resource "aws_codestarconnections_connection" "test" {
  name          = %[1]q
  provider_type = "GitHub"
}

data "aws_region" "current" {}
>>>>>>> 793bac2f
`, rName))
}<|MERGE_RESOLUTION|>--- conflicted
+++ resolved
@@ -95,7 +95,6 @@
 					resource.TestCheckResourceAttr(resourceName, "stage.0.name", "Source"),
 					resource.TestCheckResourceAttr(resourceName, "stage.0.action.#", "1"),
 					resource.TestCheckResourceAttr(resourceName, "stage.0.action.0.name", "Source"),
-					resource.TestCheckResourceAttr(resourceName, "stage.0.action.0.commands.#", "0"),
 					resource.TestCheckResourceAttr(resourceName, "stage.0.action.0.input_artifacts.#", "0"),
 					resource.TestCheckResourceAttr(resourceName, "stage.0.action.0.output_artifacts.#", "1"),
 					resource.TestCheckResourceAttr(resourceName, "stage.0.action.0.output_artifacts.0", "artifacts"),
@@ -106,7 +105,6 @@
 					resource.TestCheckResourceAttr(resourceName, "stage.1.name", "Build"),
 					resource.TestCheckResourceAttr(resourceName, "stage.1.action.#", "1"),
 					resource.TestCheckResourceAttr(resourceName, "stage.1.action.0.name", "Build"),
-					resource.TestCheckResourceAttr(resourceName, "stage.1.action.0.commands.#", "0"),
 					resource.TestCheckResourceAttr(resourceName, "stage.1.action.0.input_artifacts.#", "1"),
 					resource.TestCheckResourceAttr(resourceName, "stage.1.action.0.input_artifacts.0", "artifacts"),
 					resource.TestCheckResourceAttr(resourceName, "stage.1.action.0.configuration.%", "1"),
@@ -1045,52 +1043,22 @@
 	})
 }
 
-<<<<<<< HEAD
-func TestAccCodePipeline_commands(t *testing.T) {
-=======
 func TestAccCodePipeline_conditions(t *testing.T) {
->>>>>>> 793bac2f
 	ctx := acctest.Context(t)
 	var p types.PipelineDeclaration
 	rName := sdkacctest.RandString(10)
 	resourceName := "aws_codepipeline.test"
 
-<<<<<<< HEAD
-	// InvalidActionDeclarationException: Compute action Compute must always specify files in OutputArtifacts.
-	acctest.Skip(t, "Need to add Files to OutputArtifacts")
-
-=======
->>>>>>> 793bac2f
 	resource.ParallelTest(t, resource.TestCase{
 		PreCheck: func() {
 			acctest.PreCheck(ctx, t)
 			testAccPreCheck(ctx, t)
-<<<<<<< HEAD
-			acctest.PreCheckPartitionHasService(t, names.CodeStarConnectionsEndpointID)
-=======
->>>>>>> 793bac2f
 		},
 		ErrorCheck:               acctest.ErrorCheck(t, names.CodePipelineServiceID),
 		ProtoV5ProviderFactories: acctest.ProtoV5ProviderFactories,
 		CheckDestroy:             testAccCheckPipelineDestroy(ctx),
 		Steps: []resource.TestStep{
 			{
-<<<<<<< HEAD
-				Config: testAccCodePipelineConfig_commands(rName),
-				Check: resource.ComposeAggregateTestCheckFunc(
-					testAccCheckPipelineExists(ctx, resourceName, &p),
-					resource.TestCheckResourceAttr(resourceName, "stage.#", "2"),
-					resource.TestCheckResourceAttr(resourceName, "stage.1.name", "Compute"),
-					resource.TestCheckResourceAttr(resourceName, "stage.1.action.#", "1"),
-					resource.TestCheckResourceAttr(resourceName, "stage.1.action.0.name", "Compute"),
-					resource.TestCheckResourceAttr(resourceName, "stage.1.action.0.category", "Compute"),
-					resource.TestCheckResourceAttr(resourceName, "stage.1.action.0.owner", "AWS"),
-					resource.TestCheckResourceAttr(resourceName, "stage.1.action.0.provider", "Commands"),
-					resource.TestCheckResourceAttr(resourceName, "stage.1.action.0.version", "1"),
-					resource.TestCheckResourceAttr(resourceName, "stage.1.action.0.commands.#", "2"),
-					resource.TestCheckResourceAttr(resourceName, "stage.1.action.0.commands.0", "ls"),
-					resource.TestCheckResourceAttr(resourceName, "stage.1.action.0.commands.1", "echo hello"),
-=======
 				Config: testAccCodePipelineConfig_conditions(rName),
 				Check: resource.ComposeAggregateTestCheckFunc(
 					testAccCheckPipelineExists(ctx, resourceName, &p),
@@ -1233,7 +1201,51 @@
 					resource.TestCheckResourceAttr(resourceName, "stage.5.before_entry.0.condition.0.rule.0.rule_type_id.0.provider", "Commands"),
 					resource.TestCheckResourceAttr(resourceName, "stage.5.before_entry.0.condition.0.rule.0.rule_type_id.0.version", "1"),
 					resource.TestCheckResourceAttrPair(resourceName, "stage.5.before_entry.0.condition.0.rule.0.role_arn", "aws_iam_role.codepipeline_role", names.AttrARN),
->>>>>>> 793bac2f
+				),
+			},
+			{
+				ResourceName:      resourceName,
+				ImportState:       true,
+				ImportStateVerify: true,
+			},
+		},
+	})
+}
+
+func TestAccCodePipeline_commands(t *testing.T) {
+	ctx := acctest.Context(t)
+	var p types.PipelineDeclaration
+	rName := sdkacctest.RandString(10)
+	resourceName := "aws_codepipeline.test"
+
+	// InvalidActionDeclarationException: Compute action Compute must always specify files in OutputArtifacts.
+	acctest.Skip(t, "Need to add Files to OutputArtifacts")
+
+	resource.ParallelTest(t, resource.TestCase{
+		PreCheck: func() {
+			acctest.PreCheck(ctx, t)
+			testAccPreCheck(ctx, t)
+			acctest.PreCheckPartitionHasService(t, names.CodeStarConnectionsEndpointID)
+		},
+		ErrorCheck:               acctest.ErrorCheck(t, names.CodePipelineServiceID),
+		ProtoV5ProviderFactories: acctest.ProtoV5ProviderFactories,
+		CheckDestroy:             testAccCheckPipelineDestroy(ctx),
+		Steps: []resource.TestStep{
+			{
+				Config: testAccCodePipelineConfig_commands(rName),
+				Check: resource.ComposeAggregateTestCheckFunc(
+					testAccCheckPipelineExists(ctx, resourceName, &p),
+					resource.TestCheckResourceAttr(resourceName, "stage.#", "2"),
+					resource.TestCheckResourceAttr(resourceName, "stage.1.name", "Compute"),
+					resource.TestCheckResourceAttr(resourceName, "stage.1.action.#", "1"),
+					resource.TestCheckResourceAttr(resourceName, "stage.1.action.0.name", "Compute"),
+					resource.TestCheckResourceAttr(resourceName, "stage.1.action.0.category", "Compute"),
+					resource.TestCheckResourceAttr(resourceName, "stage.1.action.0.owner", "AWS"),
+					resource.TestCheckResourceAttr(resourceName, "stage.1.action.0.provider", "Commands"),
+					resource.TestCheckResourceAttr(resourceName, "stage.1.action.0.version", "1"),
+					resource.TestCheckResourceAttr(resourceName, "stage.1.action.0.commands.#", "2"),
+					resource.TestCheckResourceAttr(resourceName, "stage.1.action.0.commands.0", "ls"),
+					resource.TestCheckResourceAttr(resourceName, "stage.1.action.0.commands.1", "echo hello"),
 				),
 			},
 			{
@@ -1502,7 +1514,7 @@
 func testAccCodePipelineConfig_basicUpdated(rName string) string { // nosemgrep:ci.codepipeline-in-func-name
 	return acctest.ConfigCompose(
 		testAccCodePipelineConfig_baseS3DefaultBucket(rName),
-		testAccCodePipelineConfig_baseS3Bucket("updated", rName),
+		testAccS3Bucket("updated", rName),
 		testAccCodePipelineConfig_baseServiceIAMRole(rName),
 		fmt.Sprintf(`
 resource "aws_codepipeline" "test" {
@@ -1631,7 +1643,7 @@
 func testAccCodePipelineConfig_pipelineTypeUpdated1(rName string) string { // nosemgrep:ci.codepipeline-in-func-name
 	return acctest.ConfigCompose(
 		testAccCodePipelineConfig_baseS3DefaultBucket(rName),
-		testAccCodePipelineConfig_baseS3Bucket("updated", rName),
+		testAccS3Bucket("updated", rName),
 		testAccCodePipelineConfig_baseServiceIAMRole(rName),
 		fmt.Sprintf(`
 resource "aws_codepipeline" "test" {
@@ -1743,7 +1755,7 @@
 func testAccCodePipelineConfig_pipelineTypeUpdated2(rName string) string { // nosemgrep:ci.codepipeline-in-func-name
 	return acctest.ConfigCompose(
 		testAccCodePipelineConfig_baseS3DefaultBucket(rName),
-		testAccCodePipelineConfig_baseS3Bucket("updated", rName),
+		testAccS3Bucket("updated", rName),
 		testAccCodePipelineConfig_baseServiceIAMRole(rName),
 		fmt.Sprintf(`
 resource "aws_codepipeline" "test" {
@@ -1855,7 +1867,7 @@
 func testAccCodePipelineConfig_pipelineTypeUpdated3(rName string) string { // nosemgrep:ci.codepipeline-in-func-name
 	return acctest.ConfigCompose(
 		testAccCodePipelineConfig_baseS3DefaultBucket(rName),
-		testAccCodePipelineConfig_baseS3Bucket("updated", rName),
+		testAccS3Bucket("updated", rName),
 		testAccCodePipelineConfig_baseServiceIAMRole(rName),
 		fmt.Sprintf(`
 resource "aws_codepipeline" "test" {
@@ -2459,10 +2471,10 @@
 }
 
 func testAccCodePipelineConfig_baseS3DefaultBucket(rName string) string {
-	return testAccCodePipelineConfig_baseS3Bucket("test", rName)
-}
-
-func testAccCodePipelineConfig_baseS3Bucket(bucket, rName string) string {
+	return testAccS3Bucket("test", rName)
+}
+
+func testAccS3Bucket(bucket, rName string) string {
 	return fmt.Sprintf(`
 resource "aws_s3_bucket" "%[1]s" {
   bucket = "tf-test-pipeline-%[1]s-%[2]s"
@@ -2873,26 +2885,15 @@
 `, rName))
 }
 
-<<<<<<< HEAD
-func testAccCodePipelineConfig_commands(rName string) string { // nosemgrep:ci.codepipeline-in-func-name
+func testAccCodePipelineConfig_conditions(rName string) string { // nosemgrep:ci.codepipeline-in-func-name
 	return acctest.ConfigCompose(
 		testAccCodePipelineConfig_baseS3DefaultBucket(rName),
 		testAccCodePipelineConfig_baseServiceIAMRole(rName),
 		fmt.Sprintf(`
 resource "aws_codepipeline" "test" {
-  name     = "test-pipeline-%[1]s"
-  role_arn = aws_iam_role.codepipeline_role.arn
-=======
-func testAccCodePipelineConfig_conditions(rName string) string { // nosemgrep:ci.codepipeline-in-func-name
-	return acctest.ConfigCompose(
-		testAccS3DefaultBucket(rName),
-		testAccServiceIAMRole(rName),
-		fmt.Sprintf(`
-resource "aws_codepipeline" "test" {
   name          = "test-pipeline-%[1]s"
   role_arn      = aws_iam_role.codepipeline_role.arn
   pipeline_type = "V2"
->>>>>>> 793bac2f
 
   artifact_store {
     location = aws_s3_bucket.test.bucket
@@ -2905,16 +2906,6 @@
   }
 
   stage {
-<<<<<<< HEAD
-    name = "Approval"
-
-    action {
-      name     = "Approval"
-      category = "Approval"
-      owner    = "AWS"
-      provider = "Manual"
-      version  = "1"
-=======
     name = "Source"
 
     action {
@@ -3178,8 +3169,8 @@
 
 func testAccCodePipelineConfig_conditionsUpdated(rName string) string { // nosemgrep:ci.codepipeline-in-func-name
 	return acctest.ConfigCompose(
-		testAccS3DefaultBucket(rName),
-		testAccServiceIAMRole(rName),
+		testAccCodePipelineConfig_baseS3DefaultBucket(rName),
+		testAccCodePipelineConfig_baseServiceIAMRole(rName),
 		fmt.Sprintf(`
 resource "aws_codepipeline" "test" {
   name          = "test-pipeline-%[1]s"
@@ -3193,26 +3184,10 @@
     encryption_key {
       id   = "1234"
       type = "KMS"
->>>>>>> 793bac2f
-    }
-  }
-
-  stage {
-<<<<<<< HEAD
-    name = "Compute"
-
-    action {
-      name             = "Compute"
-      category         = "Compute"
-      owner            = "AWS"
-      provider         = "Commands"
-      version          = "1"
-      output_artifacts = ["test"]
-      commands         = ["ls", "echo hello"]
-    }
-  }
-}
-=======
+    }
+  }
+
+  stage {
     name = "Source"
 
     action {
@@ -3469,6 +3444,53 @@
 }
 
 data "aws_region" "current" {}
->>>>>>> 793bac2f
+`, rName))
+}
+
+func testAccCodePipelineConfig_commands(rName string) string { // nosemgrep:ci.codepipeline-in-func-name
+	return acctest.ConfigCompose(
+		testAccCodePipelineConfig_baseS3DefaultBucket(rName),
+		testAccCodePipelineConfig_baseServiceIAMRole(rName),
+		fmt.Sprintf(`
+resource "aws_codepipeline" "test" {
+  name     = "test-pipeline-%[1]s"
+  role_arn = aws_iam_role.codepipeline_role.arn
+
+  artifact_store {
+    location = aws_s3_bucket.test.bucket
+    type     = "S3"
+
+    encryption_key {
+      id   = "1234"
+      type = "KMS"
+    }
+  }
+
+  stage {
+    name = "Approval"
+
+    action {
+      name     = "Approval"
+      category = "Approval"
+      owner    = "AWS"
+      provider = "Manual"
+      version  = "1"
+    }
+  }
+
+  stage {
+    name = "Compute"
+
+    action {
+      name             = "Compute"
+      category         = "Compute"
+      owner            = "AWS"
+      provider         = "Commands"
+      version          = "1"
+      output_artifacts = ["test"]
+      commands         = ["ls", "echo hello"]
+    }
+  }
+}
 `, rName))
 }