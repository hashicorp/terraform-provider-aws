// Code generated by internal/generate/servicepackage/main.go; DO NOT EDIT.

package acmpca

import (
	"context"
	"unique"

	"github.com/aws/aws-sdk-go-v2/aws"
	"github.com/aws/aws-sdk-go-v2/service/acmpca"
	"github.com/hashicorp/terraform-plugin-log/tflog"
	"github.com/hashicorp/terraform-provider-aws/internal/conns"
	inttypes "github.com/hashicorp/terraform-provider-aws/internal/types"
	"github.com/hashicorp/terraform-provider-aws/names"
)

type servicePackage struct{}

func (p *servicePackage) FrameworkDataSources(ctx context.Context) []*inttypes.ServicePackageFrameworkDataSource {
	return []*inttypes.ServicePackageFrameworkDataSource{}
}

func (p *servicePackage) FrameworkResources(ctx context.Context) []*inttypes.ServicePackageFrameworkResource {
	return []*inttypes.ServicePackageFrameworkResource{}
}

func (p *servicePackage) SDKDataSources(ctx context.Context) []*inttypes.ServicePackageSDKDataSource {
	return []*inttypes.ServicePackageSDKDataSource{
		{
			Factory:  dataSourceCertificate,
			TypeName: "aws_acmpca_certificate",
			Name:     "Certificate",
			Region: &inttypes.ServicePackageResourceRegion{
				IsGlobal:                      false,
				IsOverrideEnabled:             true,
				IsValidateOverrideInPartition: true,
			},
		},
		{
			Factory:  dataSourceCertificateAuthority,
			TypeName: "aws_acmpca_certificate_authority",
			Name:     "Certificate Authority",
<<<<<<< HEAD
			Tags: &inttypes.ServicePackageResourceTags{
				IdentifierAttribute: names.AttrARN,
			},
			Region: &inttypes.ServicePackageResourceRegion{
				IsGlobal:                      false,
				IsOverrideEnabled:             true,
				IsValidateOverrideInPartition: true,
			},
=======
			Tags: unique.Make(types.ServicePackageResourceTags{
				IdentifierAttribute: names.AttrARN,
			}),
>>>>>>> 45438b17
		},
	}
}

func (p *servicePackage) SDKResources(ctx context.Context) []*inttypes.ServicePackageSDKResource {
	return []*inttypes.ServicePackageSDKResource{
		{
			Factory:  resourceCertificate,
			TypeName: "aws_acmpca_certificate",
			Name:     "Certificate",
			Region: &inttypes.ServicePackageResourceRegion{
				IsGlobal:                      false,
				IsOverrideEnabled:             true,
				IsValidateOverrideInPartition: true,
			},
		},
		{
			Factory:  resourceCertificateAuthority,
			TypeName: "aws_acmpca_certificate_authority",
			Name:     "Certificate Authority",
<<<<<<< HEAD
			Tags: &inttypes.ServicePackageResourceTags{
				IdentifierAttribute: names.AttrID,
			},
			Region: &inttypes.ServicePackageResourceRegion{
				IsGlobal:                      false,
				IsOverrideEnabled:             true,
				IsValidateOverrideInPartition: true,
			},
=======
			Tags: unique.Make(types.ServicePackageResourceTags{
				IdentifierAttribute: names.AttrID,
			}),
>>>>>>> 45438b17
		},
		{
			Factory:  resourceCertificateAuthorityCertificate,
			TypeName: "aws_acmpca_certificate_authority_certificate",
			Name:     "Certificate Authority Certificate",
			Region: &inttypes.ServicePackageResourceRegion{
				IsGlobal:                      false,
				IsOverrideEnabled:             true,
				IsValidateOverrideInPartition: true,
			},
		},
		{
			Factory:  resourcePermission,
			TypeName: "aws_acmpca_permission",
			Name:     "Permission",
			Region: &inttypes.ServicePackageResourceRegion{
				IsGlobal:                      false,
				IsOverrideEnabled:             true,
				IsValidateOverrideInPartition: true,
			},
		},
		{
			Factory:  resourcePolicy,
			TypeName: "aws_acmpca_policy",
			Name:     "Policy",
			Region: &inttypes.ServicePackageResourceRegion{
				IsGlobal:                      false,
				IsOverrideEnabled:             true,
				IsValidateOverrideInPartition: true,
			},
		},
	}
}

func (p *servicePackage) ServicePackageName() string {
	return names.ACMPCA
}

// NewClient returns a new AWS SDK for Go v2 client for this service package's AWS API.
func (p *servicePackage) NewClient(ctx context.Context, config map[string]any) (*acmpca.Client, error) {
	cfg := *(config["aws_sdkv2_config"].(*aws.Config))
	optFns := []func(*acmpca.Options){
		acmpca.WithEndpointResolverV2(newEndpointResolverV2()),
		withBaseEndpoint(config[names.AttrEndpoint].(string)),
		func(o *acmpca.Options) {
			if region := config[names.AttrRegion].(string); o.Region != region {
				tflog.Info(ctx, "overriding provider-configured AWS API region", map[string]any{
					"service":         p.ServicePackageName(),
					"original_region": o.Region,
					"override_region": region,
				})
				o.Region = region
			}
		},
		withExtraOptions(ctx, p, config),
	}

	return acmpca.NewFromConfig(cfg, optFns...), nil
}

// withExtraOptions returns a functional option that allows this service package to specify extra API client options.
// This option is always called after any generated options.
func withExtraOptions(ctx context.Context, sp conns.ServicePackage, config map[string]any) func(*acmpca.Options) {
	if v, ok := sp.(interface {
		withExtraOptions(context.Context, map[string]any) []func(*acmpca.Options)
	}); ok {
		optFns := v.withExtraOptions(ctx, config)

		return func(o *acmpca.Options) {
			for _, optFn := range optFns {
				optFn(o)
			}
		}
	}

	return func(*acmpca.Options) {}
}

func ServicePackage(ctx context.Context) conns.ServicePackage {
	return &servicePackage{}
}<|MERGE_RESOLUTION|>--- conflicted
+++ resolved
@@ -40,20 +40,14 @@
 			Factory:  dataSourceCertificateAuthority,
 			TypeName: "aws_acmpca_certificate_authority",
 			Name:     "Certificate Authority",
-<<<<<<< HEAD
-			Tags: &inttypes.ServicePackageResourceTags{
+			Tags: unique.Make(inttypes.ServicePackageResourceTags{
 				IdentifierAttribute: names.AttrARN,
-			},
+			}),
 			Region: &inttypes.ServicePackageResourceRegion{
 				IsGlobal:                      false,
 				IsOverrideEnabled:             true,
 				IsValidateOverrideInPartition: true,
 			},
-=======
-			Tags: unique.Make(types.ServicePackageResourceTags{
-				IdentifierAttribute: names.AttrARN,
-			}),
->>>>>>> 45438b17
 		},
 	}
 }
@@ -74,20 +68,14 @@
 			Factory:  resourceCertificateAuthority,
 			TypeName: "aws_acmpca_certificate_authority",
 			Name:     "Certificate Authority",
-<<<<<<< HEAD
-			Tags: &inttypes.ServicePackageResourceTags{
+			Tags: unique.Make(inttypes.ServicePackageResourceTags{
 				IdentifierAttribute: names.AttrID,
-			},
+			}),
 			Region: &inttypes.ServicePackageResourceRegion{
 				IsGlobal:                      false,
 				IsOverrideEnabled:             true,
 				IsValidateOverrideInPartition: true,
 			},
-=======
-			Tags: unique.Make(types.ServicePackageResourceTags{
-				IdentifierAttribute: names.AttrID,
-			}),
->>>>>>> 45438b17
 		},
 		{
 			Factory:  resourceCertificateAuthorityCertificate,
