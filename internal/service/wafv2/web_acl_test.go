--- conflicted
+++ resolved
@@ -6,7 +6,6 @@
 import (
 	"context"
 	"fmt"
-	"os"
 	"regexp"
 	"testing"
 	"time"
@@ -20,7 +19,6 @@
 	"github.com/hashicorp/terraform-plugin-testing/terraform"
 	"github.com/hashicorp/terraform-provider-aws/internal/acctest"
 	"github.com/hashicorp/terraform-provider-aws/internal/conns"
-	"github.com/hashicorp/terraform-provider-aws/internal/envvar"
 	tfwafv2 "github.com/hashicorp/terraform-provider-aws/internal/service/wafv2"
 	"github.com/hashicorp/terraform-provider-aws/internal/tfresource"
 )
@@ -2394,24 +2392,18 @@
 	})
 }
 
-<<<<<<< HEAD
 func TestAccWAFV2WebACL_associationConfig(t *testing.T) {
-	// All wafv2 requests with scope CLOUDFRONT should be sent to the us-east-1 api.
-	originalDefaultRegionEnvVarValue := os.Getenv(envvar.DefaultRegion)
-	defer func() { os.Setenv(envvar.DefaultRegion, originalDefaultRegionEnvVarValue) }()
-	os.Setenv(envvar.DefaultRegion, endpoints.UsEast1RegionID) //nolint:tenv // Can't use t.Setenv() because we are running the tests in parallel.
-
-=======
-func TestAccWAFV2WebACL_CloudFrontScope(t *testing.T) {
->>>>>>> 8d957b18
 	ctx := acctest.Context(t)
 	var v wafv2.WebACL
 	webACLName := sdkacctest.RandomWithPrefix(acctest.ResourcePrefix)
 	resourceName := "aws_wafv2_web_acl.test"
 
-<<<<<<< HEAD
 	resource.ParallelTest(t, resource.TestCase{
-		PreCheck:                 func() { acctest.PreCheck(ctx, t); testAccPreCheckScopeCloudFront(ctx, t) },
+		PreCheck: func() {
+			acctest.PreCheck(ctx, t)
+			acctest.PreCheckRegion(t, testAccCloudFrontScopeRegion())
+			testAccPreCheckScopeCloudFront(ctx, t)
+		},
 		ErrorCheck:               acctest.ErrorCheck(t, wafv2.EndpointsID),
 		ProtoV5ProviderFactories: acctest.ProtoV5ProviderFactories,
 		CheckDestroy:             testAccCheckWebACLDestroy(ctx),
@@ -2435,19 +2427,38 @@
 					resource.TestCheckResourceAttr(resourceName, "visibility_config.0.cloudwatch_metrics_enabled", "false"),
 					resource.TestCheckResourceAttr(resourceName, "visibility_config.0.metric_name", "friendly-metric-name"),
 					resource.TestCheckResourceAttr(resourceName, "visibility_config.0.sampled_requests_enabled", "false"),
-=======
-	providers := make(map[string]*schema.Provider)
+				),
+			},
+			{
+				ResourceName:      resourceName,
+				ImportState:       true,
+				ImportStateVerify: true,
+				ImportStateIdFunc: testAccWebACLImportStateIdFunc(resourceName),
+			},
+		},
+	})
+}
+
+func TestAccWAFV2WebACL_CloudFrontScope(t *testing.T) {
+	ctx := acctest.Context(t)
+	var v wafv2.WebACL
+	webACLName := sdkacctest.RandomWithPrefix(acctest.ResourcePrefix)
+	resourceName := "aws_wafv2_web_acl.test"
 
 	resource.ParallelTest(t, resource.TestCase{
-		PreCheck:                 func() { acctest.PreCheck(ctx, t) },
+		PreCheck: func() {
+			acctest.PreCheck(ctx, t)
+			acctest.PreCheckRegion(t, testAccCloudFrontScopeRegion())
+			testAccPreCheckScopeCloudFront(ctx, t)
+		},
 		ErrorCheck:               acctest.ErrorCheck(t, wafv2.EndpointsID),
-		ProtoV5ProviderFactories: acctest.ProtoV5FactoriesNamed(ctx, t, providers, acctest.ProviderName),
-		CheckDestroy:             acctest.CheckWithNamedProviders(testAccCheckWebACLDestroyWithProvider(ctx), providers),
+		ProtoV5ProviderFactories: acctest.ProtoV5ProviderFactories,
+		CheckDestroy:             testAccCheckWebACLDestroy(ctx),
 		Steps: []resource.TestStep{
 			{
 				Config: testAccWebACLConfig_CloudFrontScope(webACLName),
 				Check: resource.ComposeAggregateTestCheckFunc(
-					testAccCheckWebACLExistsWithProvider(ctx, resourceName, &v, acctest.NamedProviderFunc(acctest.ProviderName, providers)),
+					testAccCheckWebACLExists(ctx, resourceName, &v),
 					acctest.MatchResourceAttrRegionalARNRegion(resourceName, "arn", "wafv2", testAccCloudFrontScopeRegion(), regexp.MustCompile(`global/webacl/.+$`)),
 					resource.TestCheckResourceAttr(resourceName, "name", webACLName),
 					resource.TestCheckResourceAttr(resourceName, "scope", wafv2.ScopeCloudfront),
@@ -2471,7 +2482,6 @@
 						"statement.0.managed_rule_group_statement.0.managed_rule_group_configs.0.aws_managed_rules_atp_rule_set.0.response_inspection.0.body_contains.0.failure_strings.#": "1",
 						"statement.0.managed_rule_group_statement.0.managed_rule_group_configs.0.aws_managed_rules_atp_rule_set.0.response_inspection.0.body_contains.0.failure_strings.0": "Login failed",
 					}),
->>>>>>> 8d957b18
 				),
 			},
 			{
@@ -2482,6 +2492,35 @@
 			},
 		},
 	})
+}
+
+func testAccCloudFrontScopeRegion() string {
+	switch acctest.Partition() {
+	case endpoints.AwsPartitionID:
+		return endpoints.UsEast1RegionID
+	case endpoints.AwsCnPartitionID:
+		return endpoints.CnNorthwest1RegionID
+	default:
+		return acctest.Region()
+	}
+}
+
+func testAccPreCheckScopeCloudFront(ctx context.Context, t *testing.T) {
+	conn := acctest.Provider.Meta().(*conns.AWSClient).WAFV2Conn(ctx)
+
+	input := &wafv2.ListWebACLsInput{
+		Scope: aws.String(wafv2.ScopeCloudfront),
+	}
+
+	_, err := conn.ListWebACLsWithContext(ctx, input)
+
+	if acctest.PreCheckSkipError(err) {
+		t.Skipf("skipping acceptance testing: %s", err)
+	}
+
+	if err != nil {
+		t.Fatalf("unexpected PreCheck error: %s", err)
+	}
 }
 
 func testAccCheckWebACLDestroy(ctx context.Context) resource.TestCheckFunc {
@@ -4760,30 +4799,8 @@
 `, name, domain1, domain2)
 }
 
-<<<<<<< HEAD
-func testAccWebACLConfig_associationConfig(name string) string {
+func testAccWebACLConfig_CloudFrontScope(name string) string {
 	return fmt.Sprintf(`
-=======
-func testAccCloudFrontScopeRegion() string {
-	switch acctest.Partition() {
-	case endpoints.AwsPartitionID:
-		return endpoints.UsEast1RegionID
-	case endpoints.AwsCnPartitionID:
-		return endpoints.CnNorthwest1RegionID
-	default:
-		return acctest.Region()
-	}
-}
-
-func testAccCloudFrontScopeProviderConfig() string {
-	return acctest.ConfigRegionalProvider(testAccCloudFrontScopeRegion())
-}
-
-func testAccWebACLConfig_CloudFrontScope(name string) string {
-	return acctest.ConfigCompose(
-		testAccCloudFrontScopeProviderConfig(),
-		fmt.Sprintf(`
->>>>>>> 8d957b18
 resource "aws_wafv2_web_acl" "test" {
   name        = %[1]q
   description = %[1]q
@@ -4793,14 +4810,6 @@
     allow {}
   }
 
-<<<<<<< HEAD
-  association_config {
-    request_body {
-      cloudfront {
-        default_size_inspection_limit = "KB_64"
-      }
-    }
-=======
   rule {
     name     = "rule-1"
     priority = 1
@@ -4841,7 +4850,6 @@
       metric_name                = "AWSManagedRulesATPRuleSet_json"
       sampled_requests_enabled   = true
     }
->>>>>>> 8d957b18
   }
 
   visibility_config {
@@ -4850,27 +4858,33 @@
     sampled_requests_enabled   = false
   }
 }
-<<<<<<< HEAD
 `, name)
 }
 
-func testAccPreCheckScopeCloudFront(ctx context.Context, t *testing.T) {
-	conn := acctest.Provider.Meta().(*conns.AWSClient).WAFV2Conn(ctx)
-
-	input := &wafv2.ListWebACLsInput{
-		Scope: aws.String(wafv2.ScopeCloudfront),
-	}
-
-	_, err := conn.ListWebACLsWithContext(ctx, input)
-
-	if acctest.PreCheckSkipError(err) {
-		t.Skipf("skipping acceptance testing: %s", err)
-	}
-
-	if err != nil {
-		t.Fatalf("unexpected PreCheck error: %s", err)
-	}
-=======
-`, name))
->>>>>>> 8d957b18
+func testAccWebACLConfig_associationConfig(name string) string {
+	return fmt.Sprintf(`
+resource "aws_wafv2_web_acl" "test" {
+  name        = %[1]q
+  description = %[1]q
+  scope       = "CLOUDFRONT"
+
+  default_action {
+    allow {}
+  }
+
+  association_config {
+    request_body {
+      cloudfront {
+        default_size_inspection_limit = "KB_64"
+      }
+    }
+  }
+
+  visibility_config {
+    cloudwatch_metrics_enabled = false
+    metric_name                = "friendly-metric-name"
+    sampled_requests_enabled   = false
+  }
+}
+`, name)
 }