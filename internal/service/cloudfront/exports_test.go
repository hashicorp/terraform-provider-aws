// Copyright (c) HashiCorp, Inc.
// SPDX-License-Identifier: MPL-2.0

package cloudfront

// Exports for use in tests only.
var (
	ResourceCachePolicy                 = resourceCachePolicy
<<<<<<< HEAD
	ResourceConnectionGroup             = resourceConnectionGroup
=======
	ResourceConnectionGroup             = newConnectionGroupResource
>>>>>>> 247114b4
	ResourceContinuousDeploymentPolicy  = newContinuousDeploymentPolicyResource
	ResourceDistribution                = resourceDistribution
	ResourceFieldLevelEncryptionConfig  = resourceFieldLevelEncryptionConfig
	ResourceFieldLevelEncryptionProfile = resourceFieldLevelEncryptionProfile
	ResourceFunction                    = resourceFunction
	ResourceKeyGroup                    = resourceKeyGroup
	ResourceMonitoringSubscription      = resourceMonitoringSubscription
	ResourceOriginAccessControl         = resourceOriginAccessControl
	ResourceOriginAccessIdentity        = resourceOriginAccessIdentity
	ResourceOriginRequestPolicy         = resourceOriginRequestPolicy
	ResourcePublicKey                   = resourcePublicKey
	ResourceRealtimeLogConfig           = resourceRealtimeLogConfig
	ResourceResponseHeadersPolicy       = resourceResponseHeadersPolicy
	ResourceVPCOrigin                   = newVPCOriginResource

	FindCachePolicyByID                        = findCachePolicyByID
	FindConnectionGroupById                    = findConnectionGroupByID
<<<<<<< HEAD
=======
	FindConnectionGroupByRoutingEndpoint       = findConnectionGroupByRoutingEndpoint
>>>>>>> 247114b4
	FindContinuousDeploymentPolicyByID         = findContinuousDeploymentPolicyByID
	FindFieldLevelEncryptionConfigByID         = findFieldLevelEncryptionConfigByID
	FindFieldLevelEncryptionProfileByID        = findFieldLevelEncryptionProfileByID
	FindFunctionByTwoPartKey                   = findFunctionByTwoPartKey
	FindKeyGroupByID                           = findKeyGroupByID
	FindKeyValueStoreByName                    = findKeyValueStoreByName
	FindMonitoringSubscriptionByDistributionID = findMonitoringSubscriptionByDistributionID
	FindOriginAccessControlByID                = findOriginAccessControlByID
	FindOriginAccessIdentityByID               = findOriginAccessIdentityByID
	FindOriginRequestPolicyByID                = findOriginRequestPolicyByID
	FindPublicKeyByID                          = findPublicKeyByID
	FindRealtimeLogConfigByARN                 = findRealtimeLogConfigByARN
	FindResponseHeadersPolicyByID              = findResponseHeadersPolicyByID
	FindVPCOriginByID                          = findVPCOriginByID
	WaitDistributionDeployed                   = waitDistributionDeployed
)<|MERGE_RESOLUTION|>--- conflicted
+++ resolved
@@ -6,11 +6,7 @@
 // Exports for use in tests only.
 var (
 	ResourceCachePolicy                 = resourceCachePolicy
-<<<<<<< HEAD
-	ResourceConnectionGroup             = resourceConnectionGroup
-=======
 	ResourceConnectionGroup             = newConnectionGroupResource
->>>>>>> 247114b4
 	ResourceContinuousDeploymentPolicy  = newContinuousDeploymentPolicyResource
 	ResourceDistribution                = resourceDistribution
 	ResourceFieldLevelEncryptionConfig  = resourceFieldLevelEncryptionConfig
@@ -28,10 +24,7 @@
 
 	FindCachePolicyByID                        = findCachePolicyByID
 	FindConnectionGroupById                    = findConnectionGroupByID
-<<<<<<< HEAD
-=======
 	FindConnectionGroupByRoutingEndpoint       = findConnectionGroupByRoutingEndpoint
->>>>>>> 247114b4
 	FindContinuousDeploymentPolicyByID         = findContinuousDeploymentPolicyByID
 	FindFieldLevelEncryptionConfigByID         = findFieldLevelEncryptionConfigByID
 	FindFieldLevelEncryptionProfileByID        = findFieldLevelEncryptionProfileByID
