// Code generated by internal/generate/serviceendpointtests/main.go; DO NOT EDIT.

package cloudfront_test

import (
	"context"
	"errors"
	"fmt"
	"maps"
	"os"
	"path/filepath"
	"reflect"
	"strings"
	"testing"

	aws_sdkv2 "github.com/aws/aws-sdk-go-v2/aws"
	cloudfront_sdkv2 "github.com/aws/aws-sdk-go-v2/service/cloudfront"
	cloudfront_sdkv1 "github.com/aws/aws-sdk-go/service/cloudfront"
	"github.com/aws/smithy-go/middleware"
	smithyhttp "github.com/aws/smithy-go/transport/http"
	"github.com/google/go-cmp/cmp"
	"github.com/hashicorp/aws-sdk-go-base/v2/servicemocks"
	"github.com/hashicorp/terraform-plugin-sdk/v2/diag"
	terraformsdk "github.com/hashicorp/terraform-plugin-sdk/v2/terraform"
	"github.com/hashicorp/terraform-provider-aws/internal/conns"
	"github.com/hashicorp/terraform-provider-aws/internal/errs"
	"github.com/hashicorp/terraform-provider-aws/internal/errs/sdkdiag"
	"github.com/hashicorp/terraform-provider-aws/internal/provider"
)

type endpointTestCase struct {
	with     []setupFunc
	expected caseExpectations
}

type caseSetup struct {
	config               map[string]any
	configFile           configFile
	environmentVariables map[string]string
}

type configFile struct {
	baseUrl    string
	serviceUrl string
}

type caseExpectations struct {
	diags    diag.Diagnostics
	endpoint string
}

type setupFunc func(setup *caseSetup)

type callFunc func(ctx context.Context, t *testing.T, meta *conns.AWSClient) string

const (
	packageNameConfigEndpoint = "https://packagename-config.endpoint.test/"
	awsServiceEnvvarEndpoint  = "https://service-envvar.endpoint.test/"
	baseEnvvarEndpoint        = "https://base-envvar.endpoint.test/"
	serviceConfigFileEndpoint = "https://service-configfile.endpoint.test/"
	baseConfigFileEndpoint    = "https://base-configfile.endpoint.test/"
)

const (
	packageName = "cloudfront"
	awsEnvVar   = "AWS_ENDPOINT_URL_CLOUDFRONT"
	baseEnvVar  = "AWS_ENDPOINT_URL"
	configParam = "cloudfront"
)

func TestEndpointConfiguration(t *testing.T) { //nolint:paralleltest // uses t.Setenv
	const region = "us-west-2" //lintignore:AWSAT003

	testcases := map[string]endpointTestCase{
		"no config": {
			with:     []setupFunc{withNoConfig},
			expected: expectDefaultEndpoint(region),
		},

		// Package name endpoint on Config

		"package name endpoint config": {
			with: []setupFunc{
				withPackageNameEndpointInConfig,
			},
			expected: expectPackageNameConfigEndpoint(),
		},

		"package name endpoint config overrides aws service envvar": {
			with: []setupFunc{
				withPackageNameEndpointInConfig,
				withAwsEnvVar,
			},
			expected: expectPackageNameConfigEndpoint(),
		},

		"package name endpoint config overrides base envvar": {
			with: []setupFunc{
				withPackageNameEndpointInConfig,
				withBaseEnvVar,
			},
			expected: expectPackageNameConfigEndpoint(),
		},

		"package name endpoint config overrides service config file": {
			with: []setupFunc{
				withPackageNameEndpointInConfig,
				withServiceEndpointInConfigFile,
			},
			expected: expectPackageNameConfigEndpoint(),
		},

		"package name endpoint config overrides base config file": {
			with: []setupFunc{
				withPackageNameEndpointInConfig,
				withBaseEndpointInConfigFile,
			},
			expected: expectPackageNameConfigEndpoint(),
		},

		// Service endpoint in AWS envvar

		"service aws envvar": {
			with: []setupFunc{
				withAwsEnvVar,
			},
			expected: expectAwsEnvVarEndpoint(),
		},

		"service aws envvar overrides base envvar": {
			with: []setupFunc{
				withAwsEnvVar,
				withBaseEnvVar,
			},
			expected: expectAwsEnvVarEndpoint(),
		},

		"service aws envvar overrides service config file": {
			with: []setupFunc{
				withAwsEnvVar,
				withServiceEndpointInConfigFile,
			},
			expected: expectAwsEnvVarEndpoint(),
		},

		"service aws envvar overrides base config file": {
			with: []setupFunc{
				withAwsEnvVar,
				withBaseEndpointInConfigFile,
			},
			expected: expectAwsEnvVarEndpoint(),
		},

		// Base endpoint in envvar

		"base endpoint envvar": {
			with: []setupFunc{
				withBaseEnvVar,
			},
			expected: expectBaseEnvVarEndpoint(),
		},

		"base endpoint envvar overrides service config file": {
			with: []setupFunc{
				withBaseEnvVar,
				withServiceEndpointInConfigFile,
			},
			expected: expectBaseEnvVarEndpoint(),
		},

		"base endpoint envvar overrides base config file": {
			with: []setupFunc{
				withBaseEnvVar,
				withBaseEndpointInConfigFile,
			},
			expected: expectBaseEnvVarEndpoint(),
		},

		// Service endpoint in config file

		"service config file": {
			with: []setupFunc{
				withServiceEndpointInConfigFile,
			},
			expected: expectServiceConfigFileEndpoint(),
		},

		"service config file overrides base config file": {
			with: []setupFunc{
				withServiceEndpointInConfigFile,
				withBaseEndpointInConfigFile,
			},
			expected: expectServiceConfigFileEndpoint(),
		},

		// Base endpoint in config file

		"base endpoint config file": {
			with: []setupFunc{
				withBaseEndpointInConfigFile,
			},
			expected: expectBaseConfigFileEndpoint(),
		},
	}

	for name, testcase := range testcases { //nolint:paralleltest // uses t.Setenv
		testcase := testcase

<<<<<<< HEAD
			t.Run(name, func(t *testing.T) {
				testEndpointCase(t, region, testcase, callServiceV1)
			})
		}
	})

	t.Run("v2", func(t *testing.T) {
		for name, testcase := range testcases { //nolint:paralleltest // uses t.Setenv
			testcase := testcase

			t.Run(name, func(t *testing.T) {
				testEndpointCase(t, region, testcase, callServiceV2)
			})
		}
	})
=======
		t.Run(name, func(t *testing.T) {
			testEndpointCase(t, region, testcase, callService)
		})
	}
>>>>>>> eb4056bb
}

func defaultEndpoint(region string) string {
	r := cloudfront_sdkv2.NewDefaultEndpointResolverV2()

	ep, err := r.ResolveEndpoint(context.Background(), cloudfront_sdkv2.EndpointParameters{
		Region: aws_sdkv2.String(region),
	})
	if err != nil {
		return err.Error()
	}

	if ep.URI.Path == "" {
		ep.URI.Path = "/"
	}

	return ep.URI.String()
}

func callService(ctx context.Context, t *testing.T, meta *conns.AWSClient) string {
	t.Helper()

	var endpoint string

	client := meta.CloudFrontClient(ctx)

	_, err := client.ListDistributions(ctx, &cloudfront_sdkv2.ListDistributionsInput{},
		func(opts *cloudfront_sdkv2.Options) {
			opts.APIOptions = append(opts.APIOptions,
				addRetrieveEndpointURLMiddleware(t, &endpoint),
				addCancelRequestMiddleware(),
			)
		},
	)
	if err == nil {
		t.Fatal("Expected an error, got none")
	} else if !errors.Is(err, errCancelOperation) {
		t.Fatalf("Unexpected error: %s", err)
	}

	return endpoint
}

func callServiceV1(ctx context.Context, t *testing.T, meta *conns.AWSClient) string {
	t.Helper()

	client := meta.CloudFrontConn(ctx)

	req, _ := client.ListDistributionsRequest(&cloudfront_sdkv1.ListDistributionsInput{})

	req.HTTPRequest.URL.Path = "/"

	endpoint := req.HTTPRequest.URL.String()

	return endpoint
}

func withNoConfig(_ *caseSetup) {
	// no-op
}

func withPackageNameEndpointInConfig(setup *caseSetup) {
	if _, ok := setup.config["endpoints"]; !ok {
		setup.config["endpoints"] = []any{
			map[string]any{},
		}
	}
	endpoints := setup.config["endpoints"].([]any)[0].(map[string]any)
	endpoints[packageName] = packageNameConfigEndpoint
}

func withAwsEnvVar(setup *caseSetup) {
	setup.environmentVariables[awsEnvVar] = awsServiceEnvvarEndpoint
}

func withBaseEnvVar(setup *caseSetup) {
	setup.environmentVariables[baseEnvVar] = baseEnvvarEndpoint
}

func withServiceEndpointInConfigFile(setup *caseSetup) {
	setup.configFile.serviceUrl = serviceConfigFileEndpoint
}

func withBaseEndpointInConfigFile(setup *caseSetup) {
	setup.configFile.baseUrl = baseConfigFileEndpoint
}

func expectDefaultEndpoint(region string) caseExpectations {
	return caseExpectations{
		endpoint: defaultEndpoint(region),
	}
}

func expectPackageNameConfigEndpoint() caseExpectations {
	return caseExpectations{
		endpoint: packageNameConfigEndpoint,
	}
}

func expectAwsEnvVarEndpoint() caseExpectations {
	return caseExpectations{
		endpoint: awsServiceEnvvarEndpoint,
	}
}

func expectBaseEnvVarEndpoint() caseExpectations {
	return caseExpectations{
		endpoint: baseEnvvarEndpoint,
	}
}

func expectServiceConfigFileEndpoint() caseExpectations {
	return caseExpectations{
		endpoint: serviceConfigFileEndpoint,
	}
}

func expectBaseConfigFileEndpoint() caseExpectations {
	return caseExpectations{
		endpoint: baseConfigFileEndpoint,
	}
}

func testEndpointCase(t *testing.T, region string, testcase endpointTestCase, callF callFunc) {
	t.Helper()

	ctx := context.Background()

	setup := caseSetup{
		config:               map[string]any{},
		environmentVariables: map[string]string{},
	}

	for _, f := range testcase.with {
		f(&setup)
	}

	config := map[string]any{
		"access_key":                  servicemocks.MockStaticAccessKey,
		"secret_key":                  servicemocks.MockStaticSecretKey,
		"region":                      region,
		"skip_credentials_validation": true,
		"skip_requesting_account_id":  true,
	}

	maps.Copy(config, setup.config)

	if setup.configFile.baseUrl != "" || setup.configFile.serviceUrl != "" {
		config["profile"] = "default"
		tempDir := t.TempDir()
		writeSharedConfigFile(t, &config, tempDir, generateSharedConfigFile(setup.configFile))
	}

	for k, v := range setup.environmentVariables {
		t.Setenv(k, v)
	}

	p, err := provider.New(ctx)
	if err != nil {
		t.Fatal(err)
	}

	expectedDiags := testcase.expected.diags
	expectedDiags = append(
		expectedDiags,
		errs.NewWarningDiagnostic(
			"AWS account ID not found for provider",
			"See https://registry.terraform.io/providers/hashicorp/aws/latest/docs#skip_requesting_account_id for implications.",
		),
	)

	diags := p.Configure(ctx, terraformsdk.NewResourceConfigRaw(config))

	if diff := cmp.Diff(diags, expectedDiags, cmp.Comparer(sdkdiag.Comparer)); diff != "" {
		t.Errorf("unexpected diagnostics difference: %s", diff)
	}

	if diags.HasError() {
		return
	}

	meta := p.Meta().(*conns.AWSClient)

	endpoint := callF(ctx, t, meta)

	if endpoint != testcase.expected.endpoint {
		t.Errorf("expected endpoint %q, got %q", testcase.expected.endpoint, endpoint)
	}
}

func addRetrieveEndpointURLMiddleware(t *testing.T, endpoint *string) func(*middleware.Stack) error {
	return func(stack *middleware.Stack) error {
		return stack.Finalize.Add(
			retrieveEndpointURLMiddleware(t, endpoint),
			middleware.After,
		)
	}
}

func retrieveEndpointURLMiddleware(t *testing.T, endpoint *string) middleware.FinalizeMiddleware {
	return middleware.FinalizeMiddlewareFunc(
		"Test: Retrieve Endpoint",
		func(ctx context.Context, in middleware.FinalizeInput, next middleware.FinalizeHandler) (middleware.FinalizeOutput, middleware.Metadata, error) {
			t.Helper()

			request, ok := in.Request.(*smithyhttp.Request)
			if !ok {
				t.Fatalf("Expected *github.com/aws/smithy-go/transport/http.Request, got %s", fullTypeName(in.Request))
			}

			url := request.URL
			url.RawQuery = ""
			url.Path = "/"

			*endpoint = url.String()

			return next.HandleFinalize(ctx, in)
		})
}

var errCancelOperation = fmt.Errorf("Test: Cancelling request")

func addCancelRequestMiddleware() func(*middleware.Stack) error {
	return func(stack *middleware.Stack) error {
		return stack.Finalize.Add(
			cancelRequestMiddleware(),
			middleware.After,
		)
	}
}

// cancelRequestMiddleware creates a Smithy middleware that intercepts the request before sending and cancels it
func cancelRequestMiddleware() middleware.FinalizeMiddleware {
	return middleware.FinalizeMiddlewareFunc(
		"Test: Cancel Requests",
		func(_ context.Context, in middleware.FinalizeInput, next middleware.FinalizeHandler) (middleware.FinalizeOutput, middleware.Metadata, error) {
			return middleware.FinalizeOutput{}, middleware.Metadata{}, errCancelOperation
		})
}

func fullTypeName(i interface{}) string {
	return fullValueTypeName(reflect.ValueOf(i))
}

func fullValueTypeName(v reflect.Value) string {
	if v.Kind() == reflect.Ptr {
		return "*" + fullValueTypeName(reflect.Indirect(v))
	}

	requestType := v.Type()
	return fmt.Sprintf("%s.%s", requestType.PkgPath(), requestType.Name())
}

func generateSharedConfigFile(config configFile) string {
	var buf strings.Builder

	buf.WriteString(`
[default]
aws_access_key_id = DefaultSharedCredentialsAccessKey
aws_secret_access_key = DefaultSharedCredentialsSecretKey
`)
	if config.baseUrl != "" {
		buf.WriteString(fmt.Sprintf("endpoint_url = %s\n", config.baseUrl))
	}

	if config.serviceUrl != "" {
		buf.WriteString(fmt.Sprintf(`
services = endpoint-test

[services endpoint-test]
%[1]s =
  endpoint_url = %[2]s
`, configParam, serviceConfigFileEndpoint))
	}

	return buf.String()
}

func writeSharedConfigFile(t *testing.T, config *map[string]any, tempDir, content string) string {
	t.Helper()

	file, err := os.Create(filepath.Join(tempDir, "aws-sdk-go-base-shared-configuration-file"))
	if err != nil {
		t.Fatalf("creating shared configuration file: %s", err)
	}

	_, err = file.WriteString(content)
	if err != nil {
		t.Fatalf(" writing shared configuration file: %s", err)
	}

	if v, ok := (*config)["shared_config_files"]; !ok {
		(*config)["shared_config_files"] = []any{file.Name()}
	} else {
		(*config)["shared_config_files"] = append(v.([]any), file.Name())
	}

	return file.Name()
}<|MERGE_RESOLUTION|>--- conflicted
+++ resolved
@@ -15,7 +15,6 @@
 
 	aws_sdkv2 "github.com/aws/aws-sdk-go-v2/aws"
 	cloudfront_sdkv2 "github.com/aws/aws-sdk-go-v2/service/cloudfront"
-	cloudfront_sdkv1 "github.com/aws/aws-sdk-go/service/cloudfront"
 	"github.com/aws/smithy-go/middleware"
 	smithyhttp "github.com/aws/smithy-go/transport/http"
 	"github.com/google/go-cmp/cmp"
@@ -206,28 +205,10 @@
 	for name, testcase := range testcases { //nolint:paralleltest // uses t.Setenv
 		testcase := testcase
 
-<<<<<<< HEAD
-			t.Run(name, func(t *testing.T) {
-				testEndpointCase(t, region, testcase, callServiceV1)
-			})
-		}
-	})
-
-	t.Run("v2", func(t *testing.T) {
-		for name, testcase := range testcases { //nolint:paralleltest // uses t.Setenv
-			testcase := testcase
-
-			t.Run(name, func(t *testing.T) {
-				testEndpointCase(t, region, testcase, callServiceV2)
-			})
-		}
-	})
-=======
 		t.Run(name, func(t *testing.T) {
 			testEndpointCase(t, region, testcase, callService)
 		})
 	}
->>>>>>> eb4056bb
 }
 
 func defaultEndpoint(region string) string {
@@ -267,20 +248,6 @@
 	} else if !errors.Is(err, errCancelOperation) {
 		t.Fatalf("Unexpected error: %s", err)
 	}
-
-	return endpoint
-}
-
-func callServiceV1(ctx context.Context, t *testing.T, meta *conns.AWSClient) string {
-	t.Helper()
-
-	client := meta.CloudFrontConn(ctx)
-
-	req, _ := client.ListDistributionsRequest(&cloudfront_sdkv1.ListDistributionsInput{})
-
-	req.HTTPRequest.URL.Path = "/"
-
-	endpoint := req.HTTPRequest.URL.String()
 
 	return endpoint
 }
