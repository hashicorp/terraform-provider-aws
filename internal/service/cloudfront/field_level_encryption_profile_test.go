--- conflicted
+++ resolved
@@ -26,11 +26,7 @@
 	rName := sdkacctest.RandomWithPrefix(acctest.ResourcePrefix)
 
 	resource.ParallelTest(t, resource.TestCase{
-<<<<<<< HEAD
-		PreCheck:                 func() { acctest.PreCheck(ctx, t); acctest.PreCheckPartitionHasService(t, names.CloudFront) },
-=======
 		PreCheck:                 func() { acctest.PreCheck(ctx, t); acctest.PreCheckPartitionHasService(t, names.CloudFrontEndpointID) },
->>>>>>> eb4056bb
 		ProtoV5ProviderFactories: acctest.ProtoV5ProviderFactories,
 		ErrorCheck:               acctest.ErrorCheck(t, names.CloudFrontServiceID),
 		CheckDestroy:             testAccCheckFieldLevelEncryptionProfileDestroy(ctx),
@@ -86,11 +82,7 @@
 	rName := sdkacctest.RandomWithPrefix(acctest.ResourcePrefix)
 
 	resource.ParallelTest(t, resource.TestCase{
-<<<<<<< HEAD
-		PreCheck:                 func() { acctest.PreCheck(ctx, t); acctest.PreCheckPartitionHasService(t, names.CloudFront) },
-=======
 		PreCheck:                 func() { acctest.PreCheck(ctx, t); acctest.PreCheckPartitionHasService(t, names.CloudFrontEndpointID) },
->>>>>>> eb4056bb
 		ProtoV5ProviderFactories: acctest.ProtoV5ProviderFactories,
 		ErrorCheck:               acctest.ErrorCheck(t, names.CloudFrontServiceID),
 		CheckDestroy:             testAccCheckFieldLevelEncryptionProfileDestroy(ctx),
