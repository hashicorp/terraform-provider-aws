--- conflicted
+++ resolved
@@ -217,35 +217,10 @@
 	})
 }
 
-<<<<<<< HEAD
-=======
-func TestAccAWSBatchComputeEnvironment_updateState(t *testing.T) {
-	rInt := acctest.RandInt()
-
-	resource.Test(t, resource.TestCase{
-		PreCheck:     func() { testAccPreCheck(t) },
-		Providers:    testAccProviders,
-		CheckDestroy: testAccCheckBatchComputeEnvironmentDestroy,
-		Steps: []resource.TestStep{
-			{
 				Config: testAccAWSBatchComputeEnvironmentConfigEC2UpdateState(rInt, batch.CEStateEnabled),
-				Check: resource.ComposeTestCheckFunc(
-					testAccCheckAwsBatchComputeEnvironmentExists(),
 					resource.TestCheckResourceAttr("aws_batch_compute_environment.ec2", "state", batch.CEStateEnabled),
-				),
-			},
-			{
 				Config: testAccAWSBatchComputeEnvironmentConfigEC2UpdateState(rInt, batch.CEStateDisabled),
-				Check: resource.ComposeTestCheckFunc(
-					testAccCheckAwsBatchComputeEnvironmentExists(),
 					resource.TestCheckResourceAttr("aws_batch_compute_environment.ec2", "state", batch.CEStateDisabled),
-				),
-			},
-		},
-	})
-}
-
->>>>>>> ff3fb6aa
 func testAccCheckBatchComputeEnvironmentDestroy(s *terraform.State) error {
 	conn := testAccProvider.Meta().(*AWSClient).batchconn
 
@@ -556,36 +531,10 @@
 `, rInt)
 }
 
-<<<<<<< HEAD
-=======
 func testAccAWSBatchComputeEnvironmentConfigEC2UpdateState(rInt int, state string) string {
-	return testAccAWSBatchComputeEnvironmentConfigBase(rInt) + fmt.Sprintf(`
-resource "aws_batch_compute_environment" "ec2" {
-  compute_environment_name = "tf_acc_test_%d"
-  compute_resources {
-    instance_role = "${aws_iam_instance_profile.ecs_instance_role.arn}"
-    instance_type = [
-      "c4.large",
-    ]
-    max_vcpus = 16
-    min_vcpus = 0
-    security_group_ids = [
-      "${aws_security_group.test_acc.id}"
-    ]
-    subnets = [
-      "${aws_subnet.test_acc.id}"
-    ]
-    type = "EC2"
-  }
-  service_role = "${aws_iam_role.aws_batch_service_role.arn}"
   type = "MANAGED"
   state = "%s"
-  depends_on = ["aws_iam_role_policy_attachment.aws_batch_service_role"]
-}
 `, rInt, state)
-}
-
->>>>>>> ff3fb6aa
 func testAccAWSBatchComputeEnvironmentConfigEC2UpdateComputeEnvironmentName(rInt int) string {
 	return testAccAWSBatchComputeEnvironmentConfigBase(rInt) + fmt.Sprintf(`
 resource "aws_batch_compute_environment" "ec2" {
