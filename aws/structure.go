--- conflicted
+++ resolved
@@ -1950,11 +1950,7 @@
 	if ts[0].DefaultValue == nil {
 		m["default_value"] = ""
 	} else {
-<<<<<<< HEAD
 		m["default_value"] = fmt.Sprintf("%v", *ts[0].DefaultValue)
-=======
-		m["default_value"] = strconv.FormatFloat(aws.Float64Value(ts[0].DefaultValue), 'f', -1, 64)
->>>>>>> 2f23a596
 	}
 
 	mts = append(mts, m)
