--- conflicted
+++ resolved
@@ -81,49 +81,61 @@
 	return nil
 }
 
-<<<<<<< HEAD
 // IamInstanceProfileUpdateTags updates IAM Instance Profile tags.
 // The identifier is the Instance Profile name.
 func IamInstanceProfileUpdateTags(conn *iam.IAM, identifier string, oldTagsMap interface{}, newTagsMap interface{}) error {
-=======
+	oldTags := New(oldTagsMap)
+	newTags := New(newTagsMap)
+
+	if removedTags := oldTags.Removed(newTags); len(removedTags) > 0 {
+		input := &iam.UntagInstanceProfileInput{
+			InstanceProfileName: aws.String(identifier),
+			TagKeys:             aws.StringSlice(removedTags.Keys()),
+		}
+
+		_, err := conn.UntagInstanceProfile(input)
+
+		if err != nil {
+			return fmt.Errorf("error untagging resource (%s): %w", identifier, err)
+		}
+	}
+
+	if updatedTags := oldTags.Updated(newTags); len(updatedTags) > 0 {
+		input := &iam.TagInstanceProfileInput{
+			InstanceProfileName: aws.String(identifier),
+			Tags:                updatedTags.IgnoreAws().IamTags(),
+		}
+
+		_, err := conn.TagInstanceProfile(input)
+
+		if err != nil {
+			return fmt.Errorf("error tagging resource (%s): %w", identifier, err)
+		}
+	}
+
+	return nil
+}
+
 // IamOpenIDConnectProviderUpdateTags updates IAM OpenID Connect Provider tags.
 // The identifier is the OpenID Connect Provider ARN.
 func IamOpenIDConnectProviderUpdateTags(conn *iam.IAM, identifier string, oldTagsMap interface{}, newTagsMap interface{}) error {
->>>>>>> 9bdfe01b
-	oldTags := New(oldTagsMap)
-	newTags := New(newTagsMap)
-
-	if removedTags := oldTags.Removed(newTags); len(removedTags) > 0 {
-<<<<<<< HEAD
-		input := &iam.UntagInstanceProfileInput{
-			InstanceProfileName: aws.String(identifier),
-			TagKeys:             aws.StringSlice(removedTags.Keys()),
-		}
-
-		_, err := conn.UntagInstanceProfile(input)
-=======
+	oldTags := New(oldTagsMap)
+	newTags := New(newTagsMap)
+
+	if removedTags := oldTags.Removed(newTags); len(removedTags) > 0 {
 		input := &iam.UntagOpenIDConnectProviderInput{
 			OpenIDConnectProviderArn: aws.String(identifier),
 			TagKeys:                  aws.StringSlice(removedTags.Keys()),
 		}
 
 		_, err := conn.UntagOpenIDConnectProvider(input)
->>>>>>> 9bdfe01b
-
-		if err != nil {
-			return fmt.Errorf("error untagging resource (%s): %w", identifier, err)
-		}
-	}
-
-	if updatedTags := oldTags.Updated(newTags); len(updatedTags) > 0 {
-<<<<<<< HEAD
-		input := &iam.TagInstanceProfileInput{
-			InstanceProfileName: aws.String(identifier),
-			Tags:                updatedTags.IgnoreAws().IamTags(),
-		}
-
-		_, err := conn.TagInstanceProfile(input)
-=======
+
+		if err != nil {
+			return fmt.Errorf("error untagging resource (%s): %w", identifier, err)
+		}
+	}
+
+	if updatedTags := oldTags.Updated(newTags); len(updatedTags) > 0 {
 		input := &iam.TagOpenIDConnectProviderInput{
 			OpenIDConnectProviderArn: aws.String(identifier),
 			Tags:                     updatedTags.IgnoreAws().IamTags(),
@@ -200,7 +212,6 @@
 		}
 
 		_, err := conn.TagServerCertificate(input)
->>>>>>> 9bdfe01b
 
 		if err != nil {
 			return fmt.Errorf("error tagging resource (%s): %w", identifier, err)
