package aws

import (
	"fmt"
	"io/ioutil"
	"log"
	"time"

	"github.com/aws/aws-sdk-go/aws"
	"github.com/aws/aws-sdk-go/aws/arn"
	"github.com/aws/aws-sdk-go/aws/awserr"
	"github.com/aws/aws-sdk-go/service/lambda"
	homedir "github.com/mitchellh/go-homedir"

	"errors"

	"github.com/hashicorp/terraform-plugin-sdk/helper/resource"
	"github.com/hashicorp/terraform-plugin-sdk/helper/schema"
	"github.com/hashicorp/terraform-plugin-sdk/helper/validation"
)

const awsMutexLambdaKey = `aws_lambda_function`

var validLambdaRuntimes = []string{
	// lambda.RuntimeNodejs has reached end of life since October 2016 so not included here
	lambda.RuntimeDotnetcore10,
	lambda.RuntimeDotnetcore20,
	lambda.RuntimeDotnetcore21,
	lambda.RuntimeGo1X,
	lambda.RuntimeJava8,
	lambda.RuntimeJava11,
	lambda.RuntimeNodejs43,
	lambda.RuntimeNodejs43Edge,
	lambda.RuntimeNodejs610,
	lambda.RuntimeNodejs810,
	lambda.RuntimeNodejs10X,
	lambda.RuntimeNodejs12X,
	lambda.RuntimeProvided,
	lambda.RuntimePython27,
	lambda.RuntimePython36,
	lambda.RuntimePython37,
	lambda.RuntimePython38,
	lambda.RuntimeRuby25,
}

func resourceAwsLambdaFunction() *schema.Resource {
	return &schema.Resource{
		Create: resourceAwsLambdaFunctionCreate,
		Read:   resourceAwsLambdaFunctionRead,
		Update: resourceAwsLambdaFunctionUpdate,
		Delete: resourceAwsLambdaFunctionDelete,
		Timeouts: &schema.ResourceTimeout{
			Create: schema.DefaultTimeout(10 * time.Minute),
		},

		Importer: &schema.ResourceImporter{
			State: func(d *schema.ResourceData, meta interface{}) ([]*schema.ResourceData, error) {
				d.Set("function_name", d.Id())
				return []*schema.ResourceData{d}, nil
			},
		},

		Schema: map[string]*schema.Schema{
			// "filename": {
			// 	Type:          schema.TypeString,
			// 	Optional:      true,
			// 	ConflictsWith: []string{"s3_bucket", "s3_key", "s3_object_version"},
			// },
			// "s3_bucket": {
			// 	Type:          schema.TypeString,
			// 	Optional:      true,
			// 	ConflictsWith: []string{"filename"},
			// },
			// "s3_key": {
			// 	Type:          schema.TypeString,
			// 	Optional:      true,
			// 	ConflictsWith: []string{"filename"},
			// },
			// "s3_object_version": {
			// 	Type:          schema.TypeString,
			// 	Optional:      true,
			// 	ConflictsWith: []string{"filename"},
			// },
			"description": {
				Type:     schema.TypeString,
				Optional: true,
			},
			"dead_letter_config": {
				Type:     schema.TypeList,
				Optional: true,
				MinItems: 0,
				MaxItems: 1,
				Elem: &schema.Resource{
					Schema: map[string]*schema.Schema{
						"target_arn": {
							Type:         schema.TypeString,
							Required:     true,
							ValidateFunc: validateArn,
						},
					},
				},
			},
			"function_name": {
				Type:     schema.TypeString,
				Required: true,
				ForceNew: true,
			},
			"handler": {
				Type:     schema.TypeString,
				Required: true,
			},
			"layers": {
				Type:     schema.TypeList,
				Optional: true,
				MaxItems: 5,
				Elem: &schema.Schema{
					Type:         schema.TypeString,
					ValidateFunc: validateArn,
				},
			},
			"memory_size": {
				Type:     schema.TypeInt,
				Optional: true,
				Default:  128,
			},
			"reserved_concurrent_executions": {
				Type:         schema.TypeInt,
				Optional:     true,
				Default:      -1,
				ValidateFunc: validation.IntAtLeast(-1),
			},
			"role": {
				Type:     schema.TypeString,
				Required: true,
			},
			"runtime": {
<<<<<<< HEAD
				Type:     schema.TypeString,
				Required: true,
				// ValidateFunc: validation.StringInSlice([]string{
				// 	// lambda.RuntimeNodejs has reached end of life since October 2016 so not included here
				// 	lambda.RuntimeDotnetcore10,
				// 	lambda.RuntimeDotnetcore20,
				// 	lambda.RuntimeDotnetcore21,
				// 	lambda.RuntimeGo1X,
				// 	lambda.RuntimeJava8,
				// 	lambda.RuntimeNodejs43,
				// 	lambda.RuntimeNodejs43Edge,
				// 	lambda.RuntimeNodejs610,
				// 	lambda.RuntimeNodejs810,
				// 	lambda.RuntimePython27,
				// 	lambda.RuntimePython36,
				// }, false),
=======
				Type:         schema.TypeString,
				Required:     true,
				ValidateFunc: validation.StringInSlice(validLambdaRuntimes, false),
>>>>>>> 2cd7beee
			},
			"timeout": {
				Type:     schema.TypeInt,
				Optional: true,
				Default:  3,
			},
			"publish": {
				Type:     schema.TypeBool,
				Optional: true,
				Default:  false,
			},
			"version": {
				Type:     schema.TypeString,
				Computed: true,
			},
			"vpc_config": {
				Type:     schema.TypeList,
				Optional: true,
				MaxItems: 1,
				Elem: &schema.Resource{
					Schema: map[string]*schema.Schema{
						"subnet_ids": {
							Type:     schema.TypeSet,
							Required: true,
							Elem:     &schema.Schema{Type: schema.TypeString},
							Set:      schema.HashString,
						},
						"security_group_ids": {
							Type:     schema.TypeSet,
							Required: true,
							Elem:     &schema.Schema{Type: schema.TypeString},
							Set:      schema.HashString,
						},
						"vpc_id": {
							Type:     schema.TypeString,
							Computed: true,
						},
					},
				},

				// Suppress diffs if the VPC configuration is provided, but empty
				// which is a valid Lambda function configuration. e.g.
				//   vpc_config {
				//     security_group_ids = []
				//     subnet_ids         = []
				//   }
				DiffSuppressFunc: func(k, old, new string, d *schema.ResourceData) bool {
					if d.Id() == "" || old == "1" || new == "0" {
						return false
					}

					if d.HasChange("vpc_config.0.security_group_ids") || d.HasChange("vpc_config.0.subnet_ids") {
						return false
					}

					return true
				},
			},
			"arn": {
				Type:     schema.TypeString,
				Computed: true,
			},
			"qualified_arn": {
				Type:     schema.TypeString,
				Computed: true,
			},
			"invoke_arn": {
				Type:     schema.TypeString,
				Computed: true,
			},
			"last_modified": {
				Type:     schema.TypeString,
				Computed: true,
			},
			"source_code_hash": {
				Type: schema.TypeString,
				// Optional: true,
				Computed: true,
			},
			"source_code_size": {
				Type:     schema.TypeInt,
				Computed: true,
			},
			"environment": {
				Type:     schema.TypeList,
				Optional: true,
				MaxItems: 1,
				Elem: &schema.Resource{
					Schema: map[string]*schema.Schema{
						"variables": {
							Type:     schema.TypeMap,
							Optional: true,
							Elem:     &schema.Schema{Type: schema.TypeString},
						},
					},
				},
				DiffSuppressFunc: func(k, old, neww string, d *schema.ResourceData) bool {
					if old == "1" && neww == "0" {
						_, ok := d.GetOk("environment.0.variables.%")
						if !ok {
							return true
						}
					}
					return old == neww
				},
			},
			"tracing_config": {
				Type:     schema.TypeList,
				MaxItems: 1,
				Optional: true,
				Computed: true,
				Elem: &schema.Resource{
					Schema: map[string]*schema.Schema{
						"mode": {
							Type:         schema.TypeString,
							Required:     true,
							ValidateFunc: validation.StringInSlice([]string{"Active", "PassThrough"}, true),
						},
					},
				},
			},
			"kms_key_arn": {
				Type:         schema.TypeString,
				Optional:     true,
				ValidateFunc: validateArn,
			},
			"tags": tagsSchema(),
		},

		CustomizeDiff: updateComputedAttributesOnPublish,
	}
}

func updateComputedAttributesOnPublish(d *schema.ResourceDiff, meta interface{}) error {
	if needsFunctionCodeUpdate(d) {
		d.SetNewComputed("last_modified")
		publish := d.Get("publish").(bool)
		if publish {
			d.SetNewComputed("version")
			d.SetNewComputed("qualified_arn")
		}
	}
	return nil
}

// resourceAwsLambdaFunction maps to:
// CreateFunction in the API / SDK
func resourceAwsLambdaFunctionCreate(d *schema.ResourceData, meta interface{}) error {
	conn := meta.(*AWSClient).lambdaconn

	functionName := d.Get("function_name").(string)
	reservedConcurrentExecutions := d.Get("reserved_concurrent_executions").(int)
	iamRole := d.Get("role").(string)

	log.Printf("[DEBUG] Creating Lambda Function %s with role %s", functionName, iamRole)

	filename, hasFilename := d.GetOk("filename")
	s3Bucket, bucketOk := d.GetOk("s3_bucket")
	s3Key, keyOk := d.GetOk("s3_key")
	s3ObjectVersion, versionOk := d.GetOk("s3_object_version")

	if !hasFilename && !bucketOk && !keyOk && !versionOk {
		return errors.New("filename or s3_* attributes must be set")
	}

	var functionCode *lambda.FunctionCode
	if hasFilename {
		// Grab an exclusive lock so that we're only reading one function into
		// memory at a time.
		// See https://github.com/hashicorp/terraform/issues/9364
		awsMutexKV.Lock(awsMutexLambdaKey)
		defer awsMutexKV.Unlock(awsMutexLambdaKey)
		file, err := loadFileContent(filename.(string))
		if err != nil {
			return fmt.Errorf("Unable to load %q: %s", filename.(string), err)
		}
		functionCode = &lambda.FunctionCode{
			ZipFile: file,
		}
	} else {
		if !bucketOk || !keyOk {
			return errors.New("s3_bucket and s3_key must all be set while using S3 code source")
		}
		functionCode = &lambda.FunctionCode{
			S3Bucket: aws.String(s3Bucket.(string)),
			S3Key:    aws.String(s3Key.(string)),
		}
		if versionOk {
			functionCode.S3ObjectVersion = aws.String(s3ObjectVersion.(string))
		}
	}

	params := &lambda.CreateFunctionInput{
		Code:         functionCode,
		Description:  aws.String(d.Get("description").(string)),
		FunctionName: aws.String(functionName),
		Handler:      aws.String(d.Get("handler").(string)),
		MemorySize:   aws.Int64(int64(d.Get("memory_size").(int))),
		Role:         aws.String(iamRole),
		Runtime:      aws.String(d.Get("runtime").(string)),
		Timeout:      aws.Int64(int64(d.Get("timeout").(int))),
		Publish:      aws.Bool(d.Get("publish").(bool)),
	}

	if v, ok := d.GetOk("layers"); ok && len(v.([]interface{})) > 0 {
		params.Layers = expandStringList(v.([]interface{}))
	}

	if v, ok := d.GetOk("dead_letter_config"); ok {
		dlcMaps := v.([]interface{})
		if len(dlcMaps) == 1 { // Schema guarantees either 0 or 1
			// Prevent panic on nil dead_letter_config. See GH-14961
			if dlcMaps[0] == nil {
				return fmt.Errorf("Nil dead_letter_config supplied for function: %s", functionName)
			}
			dlcMap := dlcMaps[0].(map[string]interface{})
			params.DeadLetterConfig = &lambda.DeadLetterConfig{
				TargetArn: aws.String(dlcMap["target_arn"].(string)),
			}
		}
	}

	if v, ok := d.GetOk("vpc_config"); ok && len(v.([]interface{})) > 0 {
		config := v.([]interface{})[0].(map[string]interface{})

		params.VpcConfig = &lambda.VpcConfig{
			SecurityGroupIds: expandStringSet(config["security_group_ids"].(*schema.Set)),
			SubnetIds:        expandStringSet(config["subnet_ids"].(*schema.Set)),
		}
	}

	if v, ok := d.GetOk("tracing_config"); ok {
		tracingConfig := v.([]interface{})
		tracing := tracingConfig[0].(map[string]interface{})
		params.TracingConfig = &lambda.TracingConfig{
			Mode: aws.String(tracing["mode"].(string)),
		}
	}

	if v, ok := d.GetOk("environment"); ok {
		environments := v.([]interface{})
		environment, ok := environments[0].(map[string]interface{})
		if !ok {
			return errors.New("At least one field is expected inside environment")
		}

		if environmentVariables, ok := environment["variables"]; ok {
			variables := readEnvironmentVariables(environmentVariables.(map[string]interface{}))

			params.Environment = &lambda.Environment{
				Variables: aws.StringMap(variables),
			}
		}
	}

	if v, ok := d.GetOk("kms_key_arn"); ok {
		params.KMSKeyArn = aws.String(v.(string))
	}

	if v, exists := d.GetOk("tags"); exists {
		params.Tags = tagsFromMapGeneric(v.(map[string]interface{}))
	}

	// IAM changes can take 1 minute to propagate in AWS
	err := resource.Retry(1*time.Minute, func() *resource.RetryError {
		_, err := conn.CreateFunction(params)
		if err != nil {
			log.Printf("[DEBUG] Error creating Lambda Function: %s", err)

			if isAWSErr(err, "InvalidParameterValueException", "The role defined for the function cannot be assumed by Lambda") {
				log.Printf("[DEBUG] Received %s, retrying CreateFunction", err)
				return resource.RetryableError(err)
			}
			if isAWSErr(err, "InvalidParameterValueException", "The provided execution role does not have permissions") {
				log.Printf("[DEBUG] Received %s, retrying CreateFunction", err)
				return resource.RetryableError(err)
			}
			if isAWSErr(err, "InvalidParameterValueException", "Your request has been throttled by EC2") {
				log.Printf("[DEBUG] Received %s, retrying CreateFunction", err)
				return resource.RetryableError(err)
			}
			if isAWSErr(err, "InvalidParameterValueException", "Lambda was unable to configure access to your environment variables because the KMS key is invalid for CreateGrant") {
				log.Printf("[DEBUG] Received %s, retrying CreateFunction", err)
				return resource.RetryableError(err)
			}

			return resource.NonRetryableError(err)
		}
		return nil
	})
	if err != nil {
		if !isResourceTimeoutError(err) && !isAWSErr(err, "InvalidParameterValueException", "Your request has been throttled by EC2") {
			return fmt.Errorf("Error creating Lambda function: %s", err)
		}
		// Allow additional time for slower uploads or EC2 throttling
		err := resource.Retry(d.Timeout(schema.TimeoutCreate), func() *resource.RetryError {
			_, err := conn.CreateFunction(params)
			if err != nil {
				log.Printf("[DEBUG] Error creating Lambda Function: %s", err)

				if isAWSErr(err, "InvalidParameterValueException", "Your request has been throttled by EC2") {
					log.Printf("[DEBUG] Received %s, retrying CreateFunction", err)
					return resource.RetryableError(err)
				}

				return resource.NonRetryableError(err)
			}
			return nil
		})
		if isResourceTimeoutError(err) {
			_, err = conn.CreateFunction(params)
		}
		if err != nil {
			return fmt.Errorf("Error creating Lambda function: %s", err)
		}
	}

	d.SetId(d.Get("function_name").(string))

	if err := waitForLambdaFunctionCreation(conn, d.Id(), d.Timeout(schema.TimeoutCreate)); err != nil {
		return fmt.Errorf("error waiting for Lambda Function (%s) creation: %s", d.Id(), err)
	}

	if reservedConcurrentExecutions >= 0 {

		log.Printf("[DEBUG] Setting Concurrency to %d for the Lambda Function %s", reservedConcurrentExecutions, functionName)

		concurrencyParams := &lambda.PutFunctionConcurrencyInput{
			FunctionName:                 aws.String(functionName),
			ReservedConcurrentExecutions: aws.Int64(int64(reservedConcurrentExecutions)),
		}

		err := resource.Retry(1*time.Minute, func() *resource.RetryError {
			_, err := conn.PutFunctionConcurrency(concurrencyParams)
			if err != nil {
				if isAWSErr(err, lambda.ErrCodeResourceNotFoundException, "") {
					return resource.RetryableError(err)
				}
				return resource.NonRetryableError(err)
			}
			return nil
		})
		if isResourceTimeoutError(err) {
			_, err = conn.PutFunctionConcurrency(concurrencyParams)
		}
		if err != nil {
			return fmt.Errorf("Error setting concurrency for Lambda %s: %s", functionName, err)
		}
	}

	return resourceAwsLambdaFunctionRead(d, meta)
}

// resourceAwsLambdaFunctionRead maps to:
// GetFunction in the API / SDK
func resourceAwsLambdaFunctionRead(d *schema.ResourceData, meta interface{}) error {
	conn := meta.(*AWSClient).lambdaconn

	params := &lambda.GetFunctionInput{
		FunctionName: aws.String(d.Get("function_name").(string)),
	}

	// qualifier for lambda function data source
	qualifier, qualifierExistance := d.GetOk("qualifier")
	if qualifierExistance {
		params.Qualifier = aws.String(qualifier.(string))
		log.Printf("[DEBUG] Fetching Lambda Function: %s:%s", d.Id(), qualifier.(string))
	} else {
		log.Printf("[DEBUG] Fetching Lambda Function: %s", d.Id())
	}

	getFunctionOutput, err := conn.GetFunction(params)
	if err != nil {
		if awsErr, ok := err.(awserr.Error); ok && awsErr.Code() == "ResourceNotFoundException" && !d.IsNewResource() {
			d.SetId("")
			return nil
		}
		return err
	}

	if getFunctionOutput.Concurrency != nil {
		d.Set("reserved_concurrent_executions", getFunctionOutput.Concurrency.ReservedConcurrentExecutions)
	} else {
		d.Set("reserved_concurrent_executions", -1)
	}

	// Tagging operations are permitted on Lambda functions only.
	// Tags on aliases and versions are not supported.
	if !qualifierExistance {
		d.Set("tags", tagsToMapGeneric(getFunctionOutput.Tags))
	}

	// getFunctionOutput.Code.Location is a pre-signed URL pointing at the zip
	// file that we uploaded when we created the resource. You can use it to
	// download the code from AWS. The other part is
	// getFunctionOutput.Configuration which holds metadata.

	function := getFunctionOutput.Configuration
	// TODO error checking / handling on the Set() calls.
	d.Set("arn", function.FunctionArn)
	d.Set("description", function.Description)
	d.Set("handler", function.Handler)
	d.Set("memory_size", function.MemorySize)
	d.Set("last_modified", function.LastModified)
	d.Set("role", function.Role)
	d.Set("runtime", function.Runtime)
	d.Set("timeout", function.Timeout)
	d.Set("kms_key_arn", function.KMSKeyArn)
	d.Set("source_code_hash", function.CodeSha256)
	d.Set("source_code_size", function.CodeSize)

	layers := flattenLambdaLayers(function.Layers)
	log.Printf("[INFO] Setting Lambda %s Layers %#v from API", d.Id(), layers)
	if err := d.Set("layers", layers); err != nil {
		return fmt.Errorf("Error setting layers for Lambda Function (%s): %s", d.Id(), err)
	}

	config := flattenLambdaVpcConfigResponse(function.VpcConfig)
	log.Printf("[INFO] Setting Lambda %s VPC config %#v from API", d.Id(), config)
	if err := d.Set("vpc_config", config); err != nil {
		return fmt.Errorf("Error setting vpc_config for Lambda Function (%s): %s", d.Id(), err)
	}

	environment := flattenLambdaEnvironment(function.Environment)
	log.Printf("[INFO] Setting Lambda %s environment %#v from API", d.Id(), environment)
	if err := d.Set("environment", environment); err != nil {
		log.Printf("[ERR] Error setting environment for Lambda Function (%s): %s", d.Id(), err)
	}

	if function.DeadLetterConfig != nil && function.DeadLetterConfig.TargetArn != nil {
		d.Set("dead_letter_config", []interface{}{
			map[string]interface{}{
				"target_arn": *function.DeadLetterConfig.TargetArn,
			},
		})
	} else {
		d.Set("dead_letter_config", []interface{}{})
	}

	// Assume `PassThrough` on partitions that don't support tracing config
	tracingConfigMode := "PassThrough"
	if function.TracingConfig != nil {
		tracingConfigMode = *function.TracingConfig.Mode
	}
	d.Set("tracing_config", []interface{}{
		map[string]interface{}{
			"mode": tracingConfigMode,
		},
	})

	// Get latest version and ARN unless qualifier is specified via data source
	if qualifierExistance {
		d.Set("version", function.Version)
		d.Set("qualified_arn", function.FunctionArn)
	} else {

		// List is sorted from oldest to latest
		// so this may get costly over time :'(
		var lastVersion, lastQualifiedArn string
		err = listVersionsByFunctionPages(conn, &lambda.ListVersionsByFunctionInput{
			FunctionName: function.FunctionName,
			MaxItems:     aws.Int64(10000),
		}, func(p *lambda.ListVersionsByFunctionOutput, lastPage bool) bool {
			if lastPage {
				last := p.Versions[len(p.Versions)-1]
				lastVersion = *last.Version
				lastQualifiedArn = *last.FunctionArn
				return false
			}
			return true
		})
		if err != nil {
			return err
		}

		d.Set("version", lastVersion)
		d.Set("qualified_arn", lastQualifiedArn)
	}

	invokeArn := lambdaFunctionInvokeArn(*function.FunctionArn, meta)
	d.Set("invoke_arn", invokeArn)

	return nil
}

func listVersionsByFunctionPages(c *lambda.Lambda, input *lambda.ListVersionsByFunctionInput,
	fn func(p *lambda.ListVersionsByFunctionOutput, lastPage bool) bool) error {
	for {
		page, err := c.ListVersionsByFunction(input)
		if err != nil {
			return err
		}
		lastPage := page.NextMarker == nil

		shouldContinue := fn(page, lastPage)
		if !shouldContinue || lastPage {
			break
		}
		input.Marker = page.NextMarker
	}
	return nil
}

// resourceAwsLambdaFunction maps to:
// DeleteFunction in the API / SDK
func resourceAwsLambdaFunctionDelete(d *schema.ResourceData, meta interface{}) error {
	conn := meta.(*AWSClient).lambdaconn

	log.Printf("[INFO] Deleting Lambda Function: %s", d.Id())

	params := &lambda.DeleteFunctionInput{
		FunctionName: aws.String(d.Get("function_name").(string)),
	}

	_, err := conn.DeleteFunction(params)
	if err != nil {
		return fmt.Errorf("Error deleting Lambda Function: %s", err)
	}

	return nil
}

type resourceDiffer interface {
	HasChange(string) bool
}

func needsFunctionCodeUpdate(d resourceDiffer) bool {
	return false
	// return d.HasChange("filename") || d.HasChange("source_code_hash") || d.HasChange("s3_bucket") || d.HasChange("s3_key") || d.HasChange("s3_object_version")
}

// resourceAwsLambdaFunctionUpdate maps to:
// UpdateFunctionCode in the API / SDK
func resourceAwsLambdaFunctionUpdate(d *schema.ResourceData, meta interface{}) error {
	conn := meta.(*AWSClient).lambdaconn

	d.Partial(true)

	arn := d.Get("arn").(string)
	if tagErr := setTagsLambda(conn, d, arn); tagErr != nil {
		return tagErr
	}
	d.SetPartial("tags")

	configReq := &lambda.UpdateFunctionConfigurationInput{
		FunctionName: aws.String(d.Id()),
	}

	configUpdate := false
	if d.HasChange("description") {
		configReq.Description = aws.String(d.Get("description").(string))
		configUpdate = true
	}
	if d.HasChange("handler") {
		configReq.Handler = aws.String(d.Get("handler").(string))
		configUpdate = true
	}
	if d.HasChange("memory_size") {
		configReq.MemorySize = aws.Int64(int64(d.Get("memory_size").(int)))
		configUpdate = true
	}
	if d.HasChange("role") {
		configReq.Role = aws.String(d.Get("role").(string))
		configUpdate = true
	}
	if d.HasChange("timeout") {
		configReq.Timeout = aws.Int64(int64(d.Get("timeout").(int)))
		configUpdate = true
	}
	if d.HasChange("kms_key_arn") {
		configReq.KMSKeyArn = aws.String(d.Get("kms_key_arn").(string))
		configUpdate = true
	}
	if d.HasChange("layers") {
		layers := d.Get("layers").([]interface{})
		configReq.Layers = expandStringList(layers)
		configUpdate = true
	}
	if d.HasChange("dead_letter_config") {
		dlcMaps := d.Get("dead_letter_config").([]interface{})
		configReq.DeadLetterConfig = &lambda.DeadLetterConfig{
			TargetArn: aws.String(""),
		}
		if len(dlcMaps) == 1 { // Schema guarantees either 0 or 1
			dlcMap := dlcMaps[0].(map[string]interface{})
			configReq.DeadLetterConfig.TargetArn = aws.String(dlcMap["target_arn"].(string))
		}
		configUpdate = true
	}
	if d.HasChange("tracing_config") {
		tracingConfig := d.Get("tracing_config").([]interface{})
		if len(tracingConfig) == 1 { // Schema guarantees either 0 or 1
			config := tracingConfig[0].(map[string]interface{})
			configReq.TracingConfig = &lambda.TracingConfig{
				Mode: aws.String(config["mode"].(string)),
			}
			configUpdate = true
		}
	}
	if d.HasChange("vpc_config") {
		configReq.VpcConfig = &lambda.VpcConfig{
			SecurityGroupIds: []*string{},
			SubnetIds:        []*string{},
		}
		if v, ok := d.GetOk("vpc_config"); ok && len(v.([]interface{})) > 0 {
			vpcConfig := v.([]interface{})[0].(map[string]interface{})
			configReq.VpcConfig.SecurityGroupIds = expandStringSet(vpcConfig["security_group_ids"].(*schema.Set))
			configReq.VpcConfig.SubnetIds = expandStringSet(vpcConfig["subnet_ids"].(*schema.Set))
		}
		configUpdate = true
	}

	if d.HasChange("runtime") {
		configReq.Runtime = aws.String(d.Get("runtime").(string))
		configUpdate = true
	}
	if d.HasChange("environment") {
		if v, ok := d.GetOk("environment"); ok {
			environments := v.([]interface{})
			environment, ok := environments[0].(map[string]interface{})
			if !ok {
				return errors.New("At least one field is expected inside environment")
			}

			if environmentVariables, ok := environment["variables"]; ok {
				variables := readEnvironmentVariables(environmentVariables.(map[string]interface{}))

				configReq.Environment = &lambda.Environment{
					Variables: aws.StringMap(variables),
				}
				configUpdate = true
			}
		} else {
			configReq.Environment = &lambda.Environment{
				Variables: aws.StringMap(map[string]string{}),
			}
			configUpdate = true
		}
	}

	if configUpdate {
		log.Printf("[DEBUG] Send Update Lambda Function Configuration request: %#v", configReq)

		// IAM changes can take 1 minute to propagate in AWS
		err := resource.Retry(1*time.Minute, func() *resource.RetryError {
			_, err := conn.UpdateFunctionConfiguration(configReq)
			if err != nil {
				log.Printf("[DEBUG] Received error modifying Lambda Function Configuration %s: %s", d.Id(), err)

				if isAWSErr(err, "InvalidParameterValueException", "The role defined for the function cannot be assumed by Lambda") {
					log.Printf("[DEBUG] Received %s, retrying UpdateFunctionConfiguration", err)
					return resource.RetryableError(err)
				}
				if isAWSErr(err, "InvalidParameterValueException", "The provided execution role does not have permissions") {
					log.Printf("[DEBUG] Received %s, retrying UpdateFunctionConfiguration", err)
					return resource.RetryableError(err)
				}
				if isAWSErr(err, "InvalidParameterValueException", "Your request has been throttled by EC2, please make sure you have enough API rate limit.") {
					log.Printf("[DEBUG] Received %s, retrying UpdateFunctionConfiguration", err)
					return resource.RetryableError(err)
				}
				if isAWSErr(err, "InvalidParameterValueException", "Lambda was unable to configure access to your environment variables because the KMS key is invalid for CreateGrant") {
					log.Printf("[DEBUG] Received %s, retrying CreateFunction", err)
					return resource.RetryableError(err)
				}

				return resource.NonRetryableError(err)
			}
			return nil
		})
		if err != nil {
			if !isAWSErr(err, "InvalidParameterValueException", "Your request has been throttled by EC2, please make sure you have enough API rate limit.") {
				return fmt.Errorf("Error modifying Lambda Function Configuration %s: %s", d.Id(), err)
			}
			// Allow 9 more minutes for EC2 throttling
			err := resource.Retry(9*time.Minute, func() *resource.RetryError {
				_, err := conn.UpdateFunctionConfiguration(configReq)
				if err != nil {
					log.Printf("[DEBUG] Received error modifying Lambda Function Configuration %s: %s", d.Id(), err)

					if isAWSErr(err, "InvalidParameterValueException", "Your request has been throttled by EC2, please make sure you have enough API rate limit.") {
						log.Printf("[DEBUG] Received %s, retrying UpdateFunctionConfiguration", err)
						return resource.RetryableError(err)
					}
					return resource.NonRetryableError(err)
				}
				return nil
			})
			if isResourceTimeoutError(err) {
				_, err = conn.UpdateFunctionConfiguration(configReq)
			}
			if err != nil {
				return fmt.Errorf("Error modifying Lambda Function Configuration %s: %s", d.Id(), err)
			}
		}

		if err := waitForLambdaFunctionUpdate(conn, d.Id(), d.Timeout(schema.TimeoutUpdate)); err != nil {
			return fmt.Errorf("error waiting for Lambda Function (%s) update: %s", d.Id(), err)
		}

		d.SetPartial("description")
		d.SetPartial("handler")
		d.SetPartial("memory_size")
		d.SetPartial("role")
		d.SetPartial("timeout")
	}

	if needsFunctionCodeUpdate(d) {
		codeReq := &lambda.UpdateFunctionCodeInput{
			FunctionName: aws.String(d.Id()),
			Publish:      aws.Bool(d.Get("publish").(bool)),
		}

		if v, ok := d.GetOk("filename"); ok {
			// Grab an exclusive lock so that we're only reading one function into
			// memory at a time.
			// See https://github.com/hashicorp/terraform/issues/9364
			awsMutexKV.Lock(awsMutexLambdaKey)
			defer awsMutexKV.Unlock(awsMutexLambdaKey)
			file, err := loadFileContent(v.(string))
			if err != nil {
				return fmt.Errorf("Unable to load %q: %s", v.(string), err)
			}
			codeReq.ZipFile = file
		} else {
			s3Bucket, _ := d.GetOk("s3_bucket")
			s3Key, _ := d.GetOk("s3_key")
			s3ObjectVersion, versionOk := d.GetOk("s3_object_version")

			codeReq.S3Bucket = aws.String(s3Bucket.(string))
			codeReq.S3Key = aws.String(s3Key.(string))
			if versionOk {
				codeReq.S3ObjectVersion = aws.String(s3ObjectVersion.(string))
			}
		}

		log.Printf("[DEBUG] Send Update Lambda Function Code request: %#v", codeReq)

		_, err := conn.UpdateFunctionCode(codeReq)
		if err != nil {
			return fmt.Errorf("Error modifying Lambda Function Code %s: %s", d.Id(), err)
		}

		d.SetPartial("filename")
		d.SetPartial("source_code_hash")
		d.SetPartial("s3_bucket")
		d.SetPartial("s3_key")
		d.SetPartial("s3_object_version")
	}

	if d.HasChange("reserved_concurrent_executions") {
		nc := d.Get("reserved_concurrent_executions")

		if nc.(int) >= 0 {
			log.Printf("[DEBUG] Updating Concurrency to %d for the Lambda Function %s", nc.(int), d.Id())

			concurrencyParams := &lambda.PutFunctionConcurrencyInput{
				FunctionName:                 aws.String(d.Id()),
				ReservedConcurrentExecutions: aws.Int64(int64(d.Get("reserved_concurrent_executions").(int))),
			}

			_, err := conn.PutFunctionConcurrency(concurrencyParams)
			if err != nil {
				return fmt.Errorf("Error setting concurrency for Lambda %s: %s", d.Id(), err)
			}
		} else {
			log.Printf("[DEBUG] Removing Concurrency for the Lambda Function %s", d.Id())

			deleteConcurrencyParams := &lambda.DeleteFunctionConcurrencyInput{
				FunctionName: aws.String(d.Id()),
			}
			_, err := conn.DeleteFunctionConcurrency(deleteConcurrencyParams)
			if err != nil {
				return fmt.Errorf("Error setting concurrency for Lambda %s: %s", d.Id(), err)
			}
		}
	}

	d.Partial(false)

	return resourceAwsLambdaFunctionRead(d, meta)
}

// loadFileContent returns contents of a file in a given path
func loadFileContent(v string) ([]byte, error) {
	filename, err := homedir.Expand(v)
	if err != nil {
		return nil, err
	}
	fileContent, err := ioutil.ReadFile(filename)
	if err != nil {
		return nil, err
	}
	return fileContent, nil
}

func readEnvironmentVariables(ev map[string]interface{}) map[string]string {
	variables := make(map[string]string)
	for k, v := range ev {
		variables[k] = v.(string)
	}

	return variables
}

func lambdaFunctionInvokeArn(functionArn string, meta interface{}) string {
	return arn.ARN{
		Partition: meta.(*AWSClient).partition,
		Service:   "apigateway",
		Region:    meta.(*AWSClient).region,
		AccountID: "lambda",
		Resource:  fmt.Sprintf("path/2015-03-31/functions/%s/invocations", functionArn),
	}.String()
}

func refreshLambdaFunctionLastUpdateStatus(conn *lambda.Lambda, functionName string) resource.StateRefreshFunc {
	return func() (interface{}, string, error) {
		input := &lambda.GetFunctionInput{
			FunctionName: aws.String(functionName),
		}

		output, err := conn.GetFunction(input)

		if err != nil {
			return nil, "", err
		}

		if output == nil || output.Configuration == nil {
			return nil, "", nil
		}

		lastUpdateStatus := aws.StringValue(output.Configuration.LastUpdateStatus)

		if lastUpdateStatus == lambda.LastUpdateStatusFailed {
			return output.Configuration, lastUpdateStatus, fmt.Errorf("%s: %s", aws.StringValue(output.Configuration.LastUpdateStatusReasonCode), aws.StringValue(output.Configuration.LastUpdateStatusReason))
		}

		return output.Configuration, lastUpdateStatus, nil
	}
}

func refreshLambdaFunctionState(conn *lambda.Lambda, functionName string) resource.StateRefreshFunc {
	return func() (interface{}, string, error) {
		input := &lambda.GetFunctionInput{
			FunctionName: aws.String(functionName),
		}

		output, err := conn.GetFunction(input)

		if err != nil {
			return nil, "", err
		}

		if output == nil || output.Configuration == nil {
			return nil, "", nil
		}

		state := aws.StringValue(output.Configuration.State)

		if state == lambda.StateFailed {
			return output.Configuration, state, fmt.Errorf("%s: %s", aws.StringValue(output.Configuration.StateReasonCode), aws.StringValue(output.Configuration.StateReason))
		}

		return output.Configuration, state, nil
	}
}

func waitForLambdaFunctionCreation(conn *lambda.Lambda, functionName string, timeout time.Duration) error {
	stateConf := &resource.StateChangeConf{
		Pending: []string{lambda.StatePending},
		Target:  []string{lambda.StateActive},
		Refresh: refreshLambdaFunctionState(conn, functionName),
		Timeout: timeout,
		Delay:   5 * time.Second,
	}

	_, err := stateConf.WaitForState()

	return err
}

func waitForLambdaFunctionUpdate(conn *lambda.Lambda, functionName string, timeout time.Duration) error {
	stateConf := &resource.StateChangeConf{
		Pending: []string{lambda.LastUpdateStatusInProgress},
		Target:  []string{lambda.LastUpdateStatusSuccessful},
		Refresh: refreshLambdaFunctionLastUpdateStatus(conn, functionName),
		Timeout: timeout,
		Delay:   5 * time.Second,
	}

	_, err := stateConf.WaitForState()

	return err
}<|MERGE_RESOLUTION|>--- conflicted
+++ resolved
@@ -134,28 +134,9 @@
 				Required: true,
 			},
 			"runtime": {
-<<<<<<< HEAD
-				Type:     schema.TypeString,
-				Required: true,
-				// ValidateFunc: validation.StringInSlice([]string{
-				// 	// lambda.RuntimeNodejs has reached end of life since October 2016 so not included here
-				// 	lambda.RuntimeDotnetcore10,
-				// 	lambda.RuntimeDotnetcore20,
-				// 	lambda.RuntimeDotnetcore21,
-				// 	lambda.RuntimeGo1X,
-				// 	lambda.RuntimeJava8,
-				// 	lambda.RuntimeNodejs43,
-				// 	lambda.RuntimeNodejs43Edge,
-				// 	lambda.RuntimeNodejs610,
-				// 	lambda.RuntimeNodejs810,
-				// 	lambda.RuntimePython27,
-				// 	lambda.RuntimePython36,
-				// }, false),
-=======
 				Type:         schema.TypeString,
 				Required:     true,
 				ValidateFunc: validation.StringInSlice(validLambdaRuntimes, false),
->>>>>>> 2cd7beee
 			},
 			"timeout": {
 				Type:     schema.TypeInt,
