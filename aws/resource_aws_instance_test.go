--- conflicted
+++ resolved
@@ -4166,8 +4166,28 @@
   # Exclude usw2-az4 (us-west-2d) as it has limited instance types.
   blacklisted_zone_ids = ["usw2-az4"]
 }
-<<<<<<< HEAD
-`
+
+resource "aws_vpc" "test" {
+  cidr_block = "10.1.0.0/16"
+
+  assign_generated_ipv6_cidr_block = true
+
+  tags = {
+    Name = %[1]q
+  }
+}
+
+resource "aws_subnet" "test" {
+  cidr_block        = "10.1.1.0/24"
+  vpc_id            = "${aws_vpc.test.id}"
+  availability_zone = "${data.aws_availability_zones.current.names[0]}"
+  ipv6_cidr_block   = "${cidrsubnet(aws_vpc.test.ipv6_cidr_block, 8, 1)}"
+
+  tags = {
+    Name = %[1]q
+  }
+}
+`, rName)
 }
 
 // must be >= m3 and have an encrypted root volume to eanble hibernation
@@ -4205,29 +4225,4 @@
     Name = "terraform-testacc-instance-hibernation"
   }
 }
-`
-=======
-
-resource "aws_vpc" "test" {
-  cidr_block = "10.1.0.0/16"
-
-  assign_generated_ipv6_cidr_block = true
-
-  tags = {
-    Name = %[1]q
-  }
-}
-
-resource "aws_subnet" "test" {
-  cidr_block        = "10.1.1.0/24"
-  vpc_id            = "${aws_vpc.test.id}"
-  availability_zone = "${data.aws_availability_zones.current.names[0]}"
-  ipv6_cidr_block   = "${cidrsubnet(aws_vpc.test.ipv6_cidr_block, 8, 1)}"
-
-  tags = {
-    Name = %[1]q
-  }
-}
-`, rName)
-}
->>>>>>> 678636ae
+`