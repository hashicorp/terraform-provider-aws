--- conflicted
+++ resolved
@@ -557,11 +557,7 @@
   content_disposition = "attachment"
   content_encoding    = "identity"
   content_language    = "en-GB"
-<<<<<<< HEAD
-  remove_all_on_delete = true
-=======
-
->>>>>>> b088ca27
+
   tags = {
     Key1 = "Value 1"
   }
