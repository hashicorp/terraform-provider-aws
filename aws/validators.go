--- conflicted
+++ resolved
@@ -1537,7 +1537,6 @@
 	return
 }
 
-<<<<<<< HEAD
 func validateSesTemplateName(v interface{}, k string) (ws []string, errors []error) {
 	value := v.(string)
 	if (len(value) > 64) || (len(value) == 0) {
@@ -1559,7 +1558,10 @@
 	if len(value) > 512000 {
 		errors = append(errors, fmt.Errorf("SES template must be less than 500KB in size, including both the text and HTML parts."))
 	}
-=======
+
+	return
+}
+
 func validateCognitoRoleMappingsAmbiguousRoleResolutionAgainstType(v map[string]interface{}) (errors []error) {
 	t := v["type"].(string)
 	isRequired := t == cognitoidentity.RoleMappingTypeToken || t == cognitoidentity.RoleMappingTypeRules
@@ -1672,6 +1674,5 @@
 		errors = append(errors, fmt.Errorf("%q: Either \"authenticated\" or \"unauthenticated\" must be defined", k))
 	}
 
->>>>>>> 1d2b1c59
 	return
 }