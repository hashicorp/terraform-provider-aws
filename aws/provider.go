package aws

import (
	"bytes"
	"fmt"
	"log"

	"github.com/hashicorp/terraform/helper/hashcode"
	"github.com/hashicorp/terraform/helper/mutexkv"
	"github.com/hashicorp/terraform/helper/schema"
	"github.com/hashicorp/terraform/terraform"
	homedir "github.com/mitchellh/go-homedir"
)

// Provider returns a terraform.ResourceProvider.
func Provider() terraform.ResourceProvider {
	// TODO: Move the validation to this, requires conditional schemas
	// TODO: Move the configuration to this, requires validation

	// The actual provider
	return &schema.Provider{
		Schema: map[string]*schema.Schema{
			"access_key": {
				Type:        schema.TypeString,
				Optional:    true,
				Default:     "",
				Description: descriptions["access_key"],
			},

			"secret_key": {
				Type:        schema.TypeString,
				Optional:    true,
				Default:     "",
				Description: descriptions["secret_key"],
			},

			"profile": {
				Type:        schema.TypeString,
				Optional:    true,
				Default:     "",
				Description: descriptions["profile"],
			},

			"assume_role": assumeRoleSchema(),

			"shared_credentials_file": {
				Type:        schema.TypeString,
				Optional:    true,
				Default:     "",
				Description: descriptions["shared_credentials_file"],
			},

			"token": {
				Type:        schema.TypeString,
				Optional:    true,
				Default:     "",
				Description: descriptions["token"],
			},

			"region": {
				Type:     schema.TypeString,
				Required: true,
				DefaultFunc: schema.MultiEnvDefaultFunc([]string{
					"AWS_REGION",
					"AWS_DEFAULT_REGION",
				}, nil),
				Description:  descriptions["region"],
				InputDefault: "us-east-1",
			},

			"max_retries": {
				Type:        schema.TypeInt,
				Optional:    true,
				Default:     25,
				Description: descriptions["max_retries"],
			},

			"allowed_account_ids": {
				Type:          schema.TypeSet,
				Elem:          &schema.Schema{Type: schema.TypeString},
				Optional:      true,
				ConflictsWith: []string{"forbidden_account_ids"},
				Set:           schema.HashString,
			},

			"forbidden_account_ids": {
				Type:          schema.TypeSet,
				Elem:          &schema.Schema{Type: schema.TypeString},
				Optional:      true,
				ConflictsWith: []string{"allowed_account_ids"},
				Set:           schema.HashString,
			},

			"dynamodb_endpoint": {
				Type:        schema.TypeString,
				Optional:    true,
				Default:     "",
				Description: descriptions["dynamodb_endpoint"],
				Removed:     "Use `dynamodb` inside `endpoints` block instead",
			},

			"kinesis_endpoint": {
				Type:        schema.TypeString,
				Optional:    true,
				Default:     "",
				Description: descriptions["kinesis_endpoint"],
				Removed:     "Use `kinesis` inside `endpoints` block instead",
			},

			"endpoints": endpointsSchema(),

			"insecure": {
				Type:        schema.TypeBool,
				Optional:    true,
				Default:     false,
				Description: descriptions["insecure"],
			},

			"skip_credentials_validation": {
				Type:        schema.TypeBool,
				Optional:    true,
				Default:     false,
				Description: descriptions["skip_credentials_validation"],
			},

			"skip_get_ec2_platforms": {
				Type:        schema.TypeBool,
				Optional:    true,
				Default:     false,
				Description: descriptions["skip_get_ec2_platforms"],
			},

			"skip_region_validation": {
				Type:        schema.TypeBool,
				Optional:    true,
				Default:     false,
				Description: descriptions["skip_region_validation"],
			},

			"skip_requesting_account_id": {
				Type:        schema.TypeBool,
				Optional:    true,
				Default:     false,
				Description: descriptions["skip_requesting_account_id"],
			},

			"skip_metadata_api_check": {
				Type:        schema.TypeBool,
				Optional:    true,
				Default:     false,
				Description: descriptions["skip_metadata_api_check"],
			},

			"s3_force_path_style": {
				Type:        schema.TypeBool,
				Optional:    true,
				Default:     false,
				Description: descriptions["s3_force_path_style"],
			},
		},

		DataSourcesMap: map[string]*schema.Resource{
			"aws_acm_certificate":                  dataSourceAwsAcmCertificate(),
			"aws_ami":                              dataSourceAwsAmi(),
			"aws_ami_ids":                          dataSourceAwsAmiIds(),
			"aws_autoscaling_groups":               dataSourceAwsAutoscalingGroups(),
			"aws_availability_zone":                dataSourceAwsAvailabilityZone(),
			"aws_availability_zones":               dataSourceAwsAvailabilityZones(),
			"aws_billing_service_account":          dataSourceAwsBillingServiceAccount(),
			"aws_caller_identity":                  dataSourceAwsCallerIdentity(),
			"aws_canonical_user_id":                dataSourceAwsCanonicalUserId(),
			"aws_cloudformation_stack":             dataSourceAwsCloudFormationStack(),
			"aws_cloudtrail_service_account":       dataSourceAwsCloudTrailServiceAccount(),
			"aws_db_instance":                      dataSourceAwsDbInstance(),
			"aws_db_snapshot":                      dataSourceAwsDbSnapshot(),
			"aws_dynamodb_table":                   dataSourceAwsDynamoDbTable(),
			"aws_ebs_snapshot":                     dataSourceAwsEbsSnapshot(),
			"aws_ebs_snapshot_ids":                 dataSourceAwsEbsSnapshotIds(),
			"aws_ebs_volume":                       dataSourceAwsEbsVolume(),
			"aws_ecr_repository":                   dataSourceAwsEcrRepository(),
			"aws_ecs_cluster":                      dataSourceAwsEcsCluster(),
			"aws_ecs_container_definition":         dataSourceAwsEcsContainerDefinition(),
			"aws_ecs_task_definition":              dataSourceAwsEcsTaskDefinition(),
			"aws_efs_file_system":                  dataSourceAwsEfsFileSystem(),
			"aws_efs_mount_target":                 dataSourceAwsEfsMountTarget(),
			"aws_eip":                              dataSourceAwsEip(),
			"aws_elastic_beanstalk_hosted_zone":    dataSourceAwsElasticBeanstalkHostedZone(),
			"aws_elastic_beanstalk_solution_stack": dataSourceAwsElasticBeanstalkSolutionStack(),
			"aws_elasticache_cluster":              dataSourceAwsElastiCacheCluster(),
			"aws_elb":                              dataSourceAwsElb(),
			"aws_elasticache_replication_group":    dataSourceAwsElasticacheReplicationGroup(),
			"aws_elb_hosted_zone_id":               dataSourceAwsElbHostedZoneId(),
			"aws_elb_service_account":              dataSourceAwsElbServiceAccount(),
			"aws_iam_account_alias":                dataSourceAwsIamAccountAlias(),
			"aws_iam_group":                        dataSourceAwsIAMGroup(),
			"aws_iam_instance_profile":             dataSourceAwsIAMInstanceProfile(),
			"aws_iam_policy":                       dataSourceAwsIAMPolicy(),
			"aws_iam_policy_document":              dataSourceAwsIamPolicyDocument(),
			"aws_iam_role":                         dataSourceAwsIAMRole(),
			"aws_iam_server_certificate":           dataSourceAwsIAMServerCertificate(),
			"aws_iam_user":                         dataSourceAwsIAMUser(),
			"aws_internet_gateway":                 dataSourceAwsInternetGateway(),
			"aws_inspector_rules_packages":         dataSourceAwsInspectorRulesPackages(),
			"aws_instance":                         dataSourceAwsInstance(),
			"aws_instances":                        dataSourceAwsInstances(),
			"aws_ip_ranges":                        dataSourceAwsIPRanges(),
			"aws_kinesis_stream":                   dataSourceAwsKinesisStream(),
			"aws_kms_alias":                        dataSourceAwsKmsAlias(),
			"aws_kms_ciphertext":                   dataSourceAwsKmsCiphertext(),
			"aws_kms_key":                          dataSourceAwsKmsKey(),
			"aws_kms_secret":                       dataSourceAwsKmsSecret(),
			"aws_nat_gateway":                      dataSourceAwsNatGateway(),
			"aws_network_interface":                dataSourceAwsNetworkInterface(),
			"aws_partition":                        dataSourceAwsPartition(),
			"aws_prefix_list":                      dataSourceAwsPrefixList(),
			"aws_rds_cluster":                      dataSourceAwsRdsCluster(),
			"aws_redshift_service_account":         dataSourceAwsRedshiftServiceAccount(),
			"aws_region":                           dataSourceAwsRegion(),
			"aws_route_table":                      dataSourceAwsRouteTable(),
			"aws_route53_zone":                     dataSourceAwsRoute53Zone(),
			"aws_s3_bucket":                        dataSourceAwsS3Bucket(),
			"aws_s3_bucket_object":                 dataSourceAwsS3BucketObject(),
			"aws_sns_topic":                        dataSourceAwsSnsTopic(),
			"aws_ssm_parameter":                    dataSourceAwsSsmParameter(),
			"aws_subnet":                           dataSourceAwsSubnet(),
			"aws_subnet_ids":                       dataSourceAwsSubnetIDs(),
			"aws_security_group":                   dataSourceAwsSecurityGroup(),
			"aws_vpc":                              dataSourceAwsVpc(),
			"aws_vpc_endpoint":                     dataSourceAwsVpcEndpoint(),
			"aws_vpc_endpoint_service":             dataSourceAwsVpcEndpointService(),
			"aws_vpc_peering_connection":           dataSourceAwsVpcPeeringConnection(),
			"aws_vpn_gateway":                      dataSourceAwsVpnGateway(),

			// Adding the Aliases for the ALB -> LB Rename
			"aws_lb":               dataSourceAwsLb(),
			"aws_alb":              dataSourceAwsLb(),
			"aws_lb_listener":      dataSourceAwsLbListener(),
			"aws_alb_listener":     dataSourceAwsLbListener(),
			"aws_lb_target_group":  dataSourceAwsLbTargetGroup(),
			"aws_alb_target_group": dataSourceAwsLbTargetGroup(),
		},

		ResourcesMap: map[string]*schema.Resource{
			"aws_acm_certificate":                          resourceAwsAcmCertificate(),
			"aws_acm_certificate_validation":               resourceAwsAcmCertificateValidation(),
			"aws_ami":                                      resourceAwsAmi(),
			"aws_ami_copy":                                 resourceAwsAmiCopy(),
			"aws_ami_from_instance":                        resourceAwsAmiFromInstance(),
			"aws_ami_launch_permission":                    resourceAwsAmiLaunchPermission(),
			"aws_api_gateway_account":                      resourceAwsApiGatewayAccount(),
			"aws_api_gateway_api_key":                      resourceAwsApiGatewayApiKey(),
			"aws_api_gateway_authorizer":                   resourceAwsApiGatewayAuthorizer(),
			"aws_api_gateway_base_path_mapping":            resourceAwsApiGatewayBasePathMapping(),
			"aws_api_gateway_client_certificate":           resourceAwsApiGatewayClientCertificate(),
			"aws_api_gateway_deployment":                   resourceAwsApiGatewayDeployment(),
			"aws_api_gateway_documentation_part":           resourceAwsApiGatewayDocumentationPart(),
			"aws_api_gateway_documentation_version":        resourceAwsApiGatewayDocumentationVersion(),
			"aws_api_gateway_domain_name":                  resourceAwsApiGatewayDomainName(),
			"aws_api_gateway_gateway_response":             resourceAwsApiGatewayGatewayResponse(),
			"aws_api_gateway_integration":                  resourceAwsApiGatewayIntegration(),
			"aws_api_gateway_integration_response":         resourceAwsApiGatewayIntegrationResponse(),
			"aws_api_gateway_method":                       resourceAwsApiGatewayMethod(),
			"aws_api_gateway_method_response":              resourceAwsApiGatewayMethodResponse(),
			"aws_api_gateway_method_settings":              resourceAwsApiGatewayMethodSettings(),
			"aws_api_gateway_model":                        resourceAwsApiGatewayModel(),
			"aws_api_gateway_request_validator":            resourceAwsApiGatewayRequestValidator(),
			"aws_api_gateway_resource":                     resourceAwsApiGatewayResource(),
			"aws_api_gateway_rest_api":                     resourceAwsApiGatewayRestApi(),
			"aws_api_gateway_stage":                        resourceAwsApiGatewayStage(),
			"aws_api_gateway_usage_plan":                   resourceAwsApiGatewayUsagePlan(),
			"aws_api_gateway_usage_plan_key":               resourceAwsApiGatewayUsagePlanKey(),
			"aws_api_gateway_vpc_link":                     resourceAwsApiGatewayVpcLink(),
			"aws_app_cookie_stickiness_policy":             resourceAwsAppCookieStickinessPolicy(),
			"aws_appautoscaling_target":                    resourceAwsAppautoscalingTarget(),
			"aws_appautoscaling_policy":                    resourceAwsAppautoscalingPolicy(),
			"aws_appautoscaling_scheduled_action":          resourceAwsAppautoscalingScheduledAction(),
			"aws_appsync_datasource":                       resourceAwsAppsyncDatasource(),
			"aws_appsync_graphql_api":                      resourceAwsAppsyncGraphqlApi(),
			"aws_athena_database":                          resourceAwsAthenaDatabase(),
			"aws_athena_named_query":                       resourceAwsAthenaNamedQuery(),
			"aws_autoscaling_attachment":                   resourceAwsAutoscalingAttachment(),
			"aws_autoscaling_group":                        resourceAwsAutoscalingGroup(),
			"aws_autoscaling_lifecycle_hook":               resourceAwsAutoscalingLifecycleHook(),
			"aws_autoscaling_notification":                 resourceAwsAutoscalingNotification(),
			"aws_autoscaling_policy":                       resourceAwsAutoscalingPolicy(),
			"aws_autoscaling_schedule":                     resourceAwsAutoscalingSchedule(),
			"aws_cloud9_environment_ec2":                   resourceAwsCloud9EnvironmentEc2(),
			"aws_cloudformation_stack":                     resourceAwsCloudFormationStack(),
			"aws_cloudfront_distribution":                  resourceAwsCloudFrontDistribution(),
			"aws_cloudfront_origin_access_identity":        resourceAwsCloudFrontOriginAccessIdentity(),
			"aws_cloudtrail":                               resourceAwsCloudTrail(),
			"aws_cloudwatch_event_permission":              resourceAwsCloudWatchEventPermission(),
			"aws_cloudwatch_event_rule":                    resourceAwsCloudWatchEventRule(),
			"aws_cloudwatch_event_target":                  resourceAwsCloudWatchEventTarget(),
			"aws_cloudwatch_log_destination":               resourceAwsCloudWatchLogDestination(),
			"aws_cloudwatch_log_destination_policy":        resourceAwsCloudWatchLogDestinationPolicy(),
			"aws_cloudwatch_log_group":                     resourceAwsCloudWatchLogGroup(),
			"aws_cloudwatch_log_metric_filter":             resourceAwsCloudWatchLogMetricFilter(),
			"aws_cloudwatch_log_resource_policy":           resourceAwsCloudWatchLogResourcePolicy(),
			"aws_cloudwatch_log_stream":                    resourceAwsCloudWatchLogStream(),
			"aws_cloudwatch_log_subscription_filter":       resourceAwsCloudwatchLogSubscriptionFilter(),
			"aws_config_config_rule":                       resourceAwsConfigConfigRule(),
			"aws_config_configuration_recorder":            resourceAwsConfigConfigurationRecorder(),
			"aws_config_configuration_recorder_status":     resourceAwsConfigConfigurationRecorderStatus(),
			"aws_config_delivery_channel":                  resourceAwsConfigDeliveryChannel(),
			"aws_cognito_identity_pool":                    resourceAwsCognitoIdentityPool(),
			"aws_cognito_identity_pool_roles_attachment":   resourceAwsCognitoIdentityPoolRolesAttachment(),
			"aws_cognito_user_group":                       resourceAwsCognitoUserGroup(),
			"aws_cognito_user_pool":                        resourceAwsCognitoUserPool(),
			"aws_cognito_user_pool_client":                 resourceAwsCognitoUserPoolClient(),
			"aws_cognito_user_pool_domain":                 resourceAwsCognitoUserPoolDomain(),
			"aws_cloudwatch_metric_alarm":                  resourceAwsCloudWatchMetricAlarm(),
			"aws_cloudwatch_dashboard":                     resourceAwsCloudWatchDashboard(),
			"aws_codedeploy_app":                           resourceAwsCodeDeployApp(),
			"aws_codedeploy_deployment_config":             resourceAwsCodeDeployDeploymentConfig(),
			"aws_codedeploy_deployment_group":              resourceAwsCodeDeployDeploymentGroup(),
			"aws_codecommit_repository":                    resourceAwsCodeCommitRepository(),
			"aws_codecommit_trigger":                       resourceAwsCodeCommitTrigger(),
			"aws_codebuild_project":                        resourceAwsCodeBuildProject(),
			"aws_codepipeline":                             resourceAwsCodePipeline(),
			"aws_customer_gateway":                         resourceAwsCustomerGateway(),
			"aws_dax_cluster":                              resourceAwsDaxCluster(),
			"aws_db_event_subscription":                    resourceAwsDbEventSubscription(),
			"aws_db_instance":                              resourceAwsDbInstance(),
			"aws_db_option_group":                          resourceAwsDbOptionGroup(),
			"aws_db_parameter_group":                       resourceAwsDbParameterGroup(),
			"aws_db_security_group":                        resourceAwsDbSecurityGroup(),
			"aws_db_snapshot":                              resourceAwsDbSnapshot(),
			"aws_db_subnet_group":                          resourceAwsDbSubnetGroup(),
			"aws_devicefarm_project":                       resourceAwsDevicefarmProject(),
			"aws_directory_service_directory":              resourceAwsDirectoryServiceDirectory(),
			"aws_dms_certificate":                          resourceAwsDmsCertificate(),
			"aws_dms_endpoint":                             resourceAwsDmsEndpoint(),
			"aws_dms_replication_instance":                 resourceAwsDmsReplicationInstance(),
			"aws_dms_replication_subnet_group":             resourceAwsDmsReplicationSubnetGroup(),
			"aws_dms_replication_task":                     resourceAwsDmsReplicationTask(),
			"aws_dx_lag":                                   resourceAwsDxLag(),
			"aws_dx_connection":                            resourceAwsDxConnection(),
			"aws_dx_connection_association":                resourceAwsDxConnectionAssociation(),
			"aws_dynamodb_table":                           resourceAwsDynamoDbTable(),
			"aws_dynamodb_table_item":                      resourceAwsDynamoDbTableItem(),
			"aws_dynamodb_global_table":                    resourceAwsDynamoDbGlobalTable(),
			"aws_ebs_snapshot":                             resourceAwsEbsSnapshot(),
			"aws_ebs_volume":                               resourceAwsEbsVolume(),
			"aws_ecr_lifecycle_policy":                     resourceAwsEcrLifecyclePolicy(),
			"aws_ecr_repository":                           resourceAwsEcrRepository(),
			"aws_ecr_repository_policy":                    resourceAwsEcrRepositoryPolicy(),
			"aws_ecs_cluster":                              resourceAwsEcsCluster(),
			"aws_ecs_service":                              resourceAwsEcsService(),
			"aws_ecs_task_definition":                      resourceAwsEcsTaskDefinition(),
			"aws_efs_file_system":                          resourceAwsEfsFileSystem(),
			"aws_efs_mount_target":                         resourceAwsEfsMountTarget(),
			"aws_egress_only_internet_gateway":             resourceAwsEgressOnlyInternetGateway(),
			"aws_eip":                                      resourceAwsEip(),
			"aws_eip_association":                          resourceAwsEipAssociation(),
			"aws_elasticache_cluster":                      resourceAwsElasticacheCluster(),
			"aws_elasticache_parameter_group":              resourceAwsElasticacheParameterGroup(),
			"aws_elasticache_replication_group":            resourceAwsElasticacheReplicationGroup(),
			"aws_elasticache_security_group":               resourceAwsElasticacheSecurityGroup(),
			"aws_elasticache_subnet_group":                 resourceAwsElasticacheSubnetGroup(),
			"aws_elastic_beanstalk_application":            resourceAwsElasticBeanstalkApplication(),
			"aws_elastic_beanstalk_application_version":    resourceAwsElasticBeanstalkApplicationVersion(),
			"aws_elastic_beanstalk_configuration_template": resourceAwsElasticBeanstalkConfigurationTemplate(),
			"aws_elastic_beanstalk_environment":            resourceAwsElasticBeanstalkEnvironment(),
			"aws_elasticsearch_domain":                     resourceAwsElasticSearchDomain(),
			"aws_elasticsearch_domain_policy":              resourceAwsElasticSearchDomainPolicy(),
			"aws_elastictranscoder_pipeline":               resourceAwsElasticTranscoderPipeline(),
			"aws_elastictranscoder_preset":                 resourceAwsElasticTranscoderPreset(),
			"aws_elb":                                      resourceAwsElb(),
			"aws_elb_attachment":                           resourceAwsElbAttachment(),
			"aws_emr_cluster":                              resourceAwsEMRCluster(),
			"aws_emr_instance_group":                       resourceAwsEMRInstanceGroup(),
			"aws_emr_security_configuration":               resourceAwsEMRSecurityConfiguration(),
			"aws_flow_log":                                 resourceAwsFlowLog(),
			"aws_gamelift_alias":                           resourceAwsGameliftAlias(),
			"aws_gamelift_build":                           resourceAwsGameliftBuild(),
			"aws_gamelift_fleet":                           resourceAwsGameliftFleet(),
			"aws_glacier_vault":                            resourceAwsGlacierVault(),
			"aws_glue_catalog_database":                    resourceAwsGlueCatalogDatabase(),
			"aws_guardduty_detector":                       resourceAwsGuardDutyDetector(),
			"aws_guardduty_ipset":                          resourceAwsGuardDutyIpset(),
			"aws_guardduty_member":                         resourceAwsGuardDutyMember(),
			"aws_guardduty_threatintelset":                 resourceAwsGuardDutyThreatintelset(),
			"aws_iam_access_key":                           resourceAwsIamAccessKey(),
			"aws_iam_account_alias":                        resourceAwsIamAccountAlias(),
			"aws_iam_account_password_policy":              resourceAwsIamAccountPasswordPolicy(),
			"aws_iam_group_policy":                         resourceAwsIamGroupPolicy(),
			"aws_iam_group":                                resourceAwsIamGroup(),
			"aws_iam_group_membership":                     resourceAwsIamGroupMembership(),
			"aws_iam_group_policy_attachment":              resourceAwsIamGroupPolicyAttachment(),
			"aws_iam_instance_profile":                     resourceAwsIamInstanceProfile(),
			"aws_iam_openid_connect_provider":              resourceAwsIamOpenIDConnectProvider(),
			"aws_iam_policy":                               resourceAwsIamPolicy(),
			"aws_iam_policy_attachment":                    resourceAwsIamPolicyAttachment(),
			"aws_iam_role_policy_attachment":               resourceAwsIamRolePolicyAttachment(),
			"aws_iam_role_policy":                          resourceAwsIamRolePolicy(),
			"aws_iam_role":                                 resourceAwsIamRole(),
			"aws_iam_saml_provider":                        resourceAwsIamSamlProvider(),
			"aws_iam_server_certificate":                   resourceAwsIAMServerCertificate(),
			"aws_iam_user_policy_attachment":               resourceAwsIamUserPolicyAttachment(),
			"aws_iam_user_policy":                          resourceAwsIamUserPolicy(),
			"aws_iam_user_ssh_key":                         resourceAwsIamUserSshKey(),
			"aws_iam_user":                                 resourceAwsIamUser(),
			"aws_iam_user_login_profile":                   resourceAwsIamUserLoginProfile(),
			"aws_inspector_assessment_target":              resourceAWSInspectorAssessmentTarget(),
			"aws_inspector_assessment_template":            resourceAWSInspectorAssessmentTemplate(),
			"aws_inspector_resource_group":                 resourceAWSInspectorResourceGroup(),
			"aws_instance":                                 resourceAwsInstance(),
			"aws_internet_gateway":                         resourceAwsInternetGateway(),
			"aws_iot_certificate":                          resourceAwsIotCertificate(),
			"aws_iot_policy":                               resourceAwsIotPolicy(),
			"aws_iot_thing":                                resourceAwsIotThing(),
			"aws_iot_thing_type":                           resourceAwsIotThingType(),
			"aws_iot_topic_rule":                           resourceAwsIotTopicRule(),
			"aws_key_pair":                                 resourceAwsKeyPair(),
			"aws_kinesis_firehose_delivery_stream":         resourceAwsKinesisFirehoseDeliveryStream(),
			"aws_kinesis_stream":                           resourceAwsKinesisStream(),
			"aws_kms_alias":                                resourceAwsKmsAlias(),
			"aws_kms_grant":                                resourceAwsKmsGrant(),
			"aws_kms_key":                                  resourceAwsKmsKey(),
			"aws_lambda_function":                          resourceAwsLambdaFunction(),
			"aws_lambda_event_source_mapping":              resourceAwsLambdaEventSourceMapping(),
			"aws_lambda_alias":                             resourceAwsLambdaAlias(),
			"aws_lambda_permission":                        resourceAwsLambdaPermission(),
			"aws_launch_configuration":                     resourceAwsLaunchConfiguration(),
			"aws_lightsail_domain":                         resourceAwsLightsailDomain(),
			"aws_lightsail_instance":                       resourceAwsLightsailInstance(),
			"aws_lightsail_key_pair":                       resourceAwsLightsailKeyPair(),
			"aws_lightsail_static_ip":                      resourceAwsLightsailStaticIp(),
			"aws_lightsail_static_ip_attachment":           resourceAwsLightsailStaticIpAttachment(),
			"aws_lb_cookie_stickiness_policy":              resourceAwsLBCookieStickinessPolicy(),
			"aws_load_balancer_policy":                     resourceAwsLoadBalancerPolicy(),
			"aws_load_balancer_backend_server_policy":      resourceAwsLoadBalancerBackendServerPolicies(),
			"aws_load_balancer_listener_policy":            resourceAwsLoadBalancerListenerPolicies(),
			"aws_lb_ssl_negotiation_policy":                resourceAwsLBSSLNegotiationPolicy(),
			"aws_main_route_table_association":             resourceAwsMainRouteTableAssociation(),
			"aws_mq_broker":                                resourceAwsMqBroker(),
			"aws_mq_configuration":                         resourceAwsMqConfiguration(),
			"aws_media_store_container":                    resourceAwsMediaStoreContainer(),
			"aws_nat_gateway":                              resourceAwsNatGateway(),
			"aws_network_acl":                              resourceAwsNetworkAcl(),
			"aws_default_network_acl":                      resourceAwsDefaultNetworkAcl(),
			"aws_network_acl_rule":                         resourceAwsNetworkAclRule(),
			"aws_network_interface":                        resourceAwsNetworkInterface(),
			"aws_network_interface_attachment":             resourceAwsNetworkInterfaceAttachment(),
			"aws_opsworks_application":                     resourceAwsOpsworksApplication(),
			"aws_opsworks_stack":                           resourceAwsOpsworksStack(),
			"aws_opsworks_java_app_layer":                  resourceAwsOpsworksJavaAppLayer(),
			"aws_opsworks_haproxy_layer":                   resourceAwsOpsworksHaproxyLayer(),
			"aws_opsworks_static_web_layer":                resourceAwsOpsworksStaticWebLayer(),
			"aws_opsworks_php_app_layer":                   resourceAwsOpsworksPhpAppLayer(),
			"aws_opsworks_rails_app_layer":                 resourceAwsOpsworksRailsAppLayer(),
			"aws_opsworks_nodejs_app_layer":                resourceAwsOpsworksNodejsAppLayer(),
			"aws_opsworks_memcached_layer":                 resourceAwsOpsworksMemcachedLayer(),
			"aws_opsworks_mysql_layer":                     resourceAwsOpsworksMysqlLayer(),
			"aws_opsworks_ganglia_layer":                   resourceAwsOpsworksGangliaLayer(),
			"aws_opsworks_custom_layer":                    resourceAwsOpsworksCustomLayer(),
			"aws_opsworks_instance":                        resourceAwsOpsworksInstance(),
			"aws_opsworks_user_profile":                    resourceAwsOpsworksUserProfile(),
			"aws_opsworks_permission":                      resourceAwsOpsworksPermission(),
			"aws_opsworks_rds_db_instance":                 resourceAwsOpsworksRdsDbInstance(),
			"aws_organizations_organization":               resourceAwsOrganizationsOrganization(),
			"aws_organizations_account":                    resourceAwsOrganizationsAccount(),
			"aws_placement_group":                          resourceAwsPlacementGroup(),
			"aws_proxy_protocol_policy":                    resourceAwsProxyProtocolPolicy(),
			"aws_rds_cluster":                              resourceAwsRDSCluster(),
			"aws_rds_cluster_instance":                     resourceAwsRDSClusterInstance(),
			"aws_rds_cluster_parameter_group":              resourceAwsRDSClusterParameterGroup(),
			"aws_redshift_cluster":                         resourceAwsRedshiftCluster(),
			"aws_redshift_security_group":                  resourceAwsRedshiftSecurityGroup(),
			"aws_redshift_parameter_group":                 resourceAwsRedshiftParameterGroup(),
			"aws_redshift_subnet_group":                    resourceAwsRedshiftSubnetGroup(),
			"aws_route53_delegation_set":                   resourceAwsRoute53DelegationSet(),
			"aws_route53_query_log":                        resourceAwsRoute53QueryLog(),
			"aws_route53_record":                           resourceAwsRoute53Record(),
			"aws_route53_zone_association":                 resourceAwsRoute53ZoneAssociation(),
			"aws_route53_zone":                             resourceAwsRoute53Zone(),
			"aws_route53_health_check":                     resourceAwsRoute53HealthCheck(),
			"aws_route":                                    resourceAwsRoute(),
			"aws_route_table":                              resourceAwsRouteTable(),
			"aws_default_route_table":                      resourceAwsDefaultRouteTable(),
			"aws_route_table_association":                  resourceAwsRouteTableAssociation(),
			"aws_ses_active_receipt_rule_set":              resourceAwsSesActiveReceiptRuleSet(),
			"aws_ses_domain_identity":                      resourceAwsSesDomainIdentity(),
			"aws_ses_domain_dkim":                          resourceAwsSesDomainDkim(),
			"aws_ses_domain_mail_from":                     resourceAwsSesDomainMailFrom(),
			"aws_ses_receipt_filter":                       resourceAwsSesReceiptFilter(),
			"aws_ses_receipt_rule":                         resourceAwsSesReceiptRule(),
			"aws_ses_receipt_rule_set":                     resourceAwsSesReceiptRuleSet(),
			"aws_ses_configuration_set":                    resourceAwsSesConfigurationSet(),
			"aws_ses_event_destination":                    resourceAwsSesEventDestination(),
			"aws_ses_identity_notification_topic":          resourceAwsSesNotificationTopic(),
			"aws_ses_template":                             resourceAwsSesTemplate(),
			"aws_s3_bucket":                                resourceAwsS3Bucket(),
			"aws_s3_bucket_policy":                         resourceAwsS3BucketPolicy(),
			"aws_s3_bucket_object":                         resourceAwsS3BucketObject(),
			"aws_s3_bucket_notification":                   resourceAwsS3BucketNotification(),
			"aws_s3_bucket_metric":                         resourceAwsS3BucketMetric(),
			"aws_security_group":                           resourceAwsSecurityGroup(),
			"aws_network_interface_sg_attachment":          resourceAwsNetworkInterfaceSGAttachment(),
			"aws_default_security_group":                   resourceAwsDefaultSecurityGroup(),
			"aws_security_group_rule":                      resourceAwsSecurityGroupRule(),
			"aws_servicecatalog_portfolio":                 resourceAwsServiceCatalogPortfolio(),
<<<<<<< HEAD
			"aws_servicecatalog_product":                   resourceAwsServiceCatalogProduct(),
=======
			"aws_service_discovery_private_dns_namespace":  resourceAwsServiceDiscoveryPrivateDnsNamespace(),
			"aws_service_discovery_public_dns_namespace":   resourceAwsServiceDiscoveryPublicDnsNamespace(),
			"aws_service_discovery_service":                resourceAwsServiceDiscoveryService(),
>>>>>>> 2d4e976d
			"aws_simpledb_domain":                          resourceAwsSimpleDBDomain(),
			"aws_ssm_activation":                           resourceAwsSsmActivation(),
			"aws_ssm_association":                          resourceAwsSsmAssociation(),
			"aws_ssm_document":                             resourceAwsSsmDocument(),
			"aws_ssm_maintenance_window":                   resourceAwsSsmMaintenanceWindow(),
			"aws_ssm_maintenance_window_target":            resourceAwsSsmMaintenanceWindowTarget(),
			"aws_ssm_maintenance_window_task":              resourceAwsSsmMaintenanceWindowTask(),
			"aws_ssm_patch_baseline":                       resourceAwsSsmPatchBaseline(),
			"aws_ssm_patch_group":                          resourceAwsSsmPatchGroup(),
			"aws_ssm_parameter":                            resourceAwsSsmParameter(),
			"aws_ssm_resource_data_sync":                   resourceAwsSsmResourceDataSync(),
			"aws_spot_datafeed_subscription":               resourceAwsSpotDataFeedSubscription(),
			"aws_spot_instance_request":                    resourceAwsSpotInstanceRequest(),
			"aws_spot_fleet_request":                       resourceAwsSpotFleetRequest(),
			"aws_sqs_queue":                                resourceAwsSqsQueue(),
			"aws_sqs_queue_policy":                         resourceAwsSqsQueuePolicy(),
			"aws_snapshot_create_volume_permission":        resourceAwsSnapshotCreateVolumePermission(),
			"aws_sns_platform_application":                 resourceAwsSnsPlatformApplication(),
			"aws_sns_topic":                                resourceAwsSnsTopic(),
			"aws_sns_topic_policy":                         resourceAwsSnsTopicPolicy(),
			"aws_sns_topic_subscription":                   resourceAwsSnsTopicSubscription(),
			"aws_sfn_activity":                             resourceAwsSfnActivity(),
			"aws_sfn_state_machine":                        resourceAwsSfnStateMachine(),
			"aws_default_subnet":                           resourceAwsDefaultSubnet(),
			"aws_subnet":                                   resourceAwsSubnet(),
			"aws_volume_attachment":                        resourceAwsVolumeAttachment(),
			"aws_vpc_dhcp_options_association":             resourceAwsVpcDhcpOptionsAssociation(),
			"aws_default_vpc_dhcp_options":                 resourceAwsDefaultVpcDhcpOptions(),
			"aws_vpc_dhcp_options":                         resourceAwsVpcDhcpOptions(),
			"aws_vpc_peering_connection":                   resourceAwsVpcPeeringConnection(),
			"aws_vpc_peering_connection_accepter":          resourceAwsVpcPeeringConnectionAccepter(),
			"aws_default_vpc":                              resourceAwsDefaultVpc(),
			"aws_vpc":                                      resourceAwsVpc(),
			"aws_vpc_endpoint":                             resourceAwsVpcEndpoint(),
			"aws_vpc_endpoint_connection_notification":     resourceAwsVpcEndpointConnectionNotification(),
			"aws_vpc_endpoint_route_table_association":     resourceAwsVpcEndpointRouteTableAssociation(),
			"aws_vpc_endpoint_subnet_association":          resourceAwsVpcEndpointSubnetAssociation(),
			"aws_vpc_endpoint_service":                     resourceAwsVpcEndpointService(),
			"aws_vpc_endpoint_service_allowed_principal":   resourceAwsVpcEndpointServiceAllowedPrincipal(),
			"aws_vpn_connection":                           resourceAwsVpnConnection(),
			"aws_vpn_connection_route":                     resourceAwsVpnConnectionRoute(),
			"aws_vpn_gateway":                              resourceAwsVpnGateway(),
			"aws_vpn_gateway_attachment":                   resourceAwsVpnGatewayAttachment(),
			"aws_vpn_gateway_route_propagation":            resourceAwsVpnGatewayRoutePropagation(),
			"aws_waf_byte_match_set":                       resourceAwsWafByteMatchSet(),
			"aws_waf_ipset":                                resourceAwsWafIPSet(),
			"aws_waf_rate_based_rule":                      resourceAwsWafRateBasedRule(),
			"aws_waf_regex_match_set":                      resourceAwsWafRegexMatchSet(),
			"aws_waf_regex_pattern_set":                    resourceAwsWafRegexPatternSet(),
			"aws_waf_rule":                                 resourceAwsWafRule(),
			"aws_waf_rule_group":                           resourceAwsWafRuleGroup(),
			"aws_waf_size_constraint_set":                  resourceAwsWafSizeConstraintSet(),
			"aws_waf_web_acl":                              resourceAwsWafWebAcl(),
			"aws_waf_xss_match_set":                        resourceAwsWafXssMatchSet(),
			"aws_waf_sql_injection_match_set":              resourceAwsWafSqlInjectionMatchSet(),
			"aws_waf_geo_match_set":                        resourceAwsWafGeoMatchSet(),
			"aws_wafregional_byte_match_set":               resourceAwsWafRegionalByteMatchSet(),
			"aws_wafregional_geo_match_set":                resourceAwsWafRegionalGeoMatchSet(),
			"aws_wafregional_ipset":                        resourceAwsWafRegionalIPSet(),
			"aws_wafregional_rate_based_rule":              resourceAwsWafRegionalRateBasedRule(),
			"aws_wafregional_regex_match_set":              resourceAwsWafRegionalRegexMatchSet(),
			"aws_wafregional_regex_pattern_set":            resourceAwsWafRegionalRegexPatternSet(),
			"aws_wafregional_rule":                         resourceAwsWafRegionalRule(),
			"aws_wafregional_rule_group":                   resourceAwsWafRegionalRuleGroup(),
			"aws_wafregional_size_constraint_set":          resourceAwsWafRegionalSizeConstraintSet(),
			"aws_wafregional_sql_injection_match_set":      resourceAwsWafRegionalSqlInjectionMatchSet(),
			"aws_wafregional_xss_match_set":                resourceAwsWafRegionalXssMatchSet(),
			"aws_wafregional_web_acl":                      resourceAwsWafRegionalWebAcl(),
			"aws_wafregional_web_acl_association":          resourceAwsWafRegionalWebAclAssociation(),
			"aws_batch_compute_environment":                resourceAwsBatchComputeEnvironment(),
			"aws_batch_job_definition":                     resourceAwsBatchJobDefinition(),
			"aws_batch_job_queue":                          resourceAwsBatchJobQueue(),

			// ALBs are actually LBs because they can be type `network` or `application`
			// To avoid regressions, we will add a new resource for each and they both point
			// back to the old ALB version. IF the Terraform supported aliases for resources
			// this would be a whole lot simplier
			"aws_alb":                         resourceAwsLb(),
			"aws_lb":                          resourceAwsLb(),
			"aws_alb_listener":                resourceAwsLbListener(),
			"aws_lb_listener":                 resourceAwsLbListener(),
			"aws_alb_listener_certificate":    resourceAwsLbListenerCertificate(),
			"aws_lb_listener_certificate":     resourceAwsLbListenerCertificate(),
			"aws_alb_listener_rule":           resourceAwsLbbListenerRule(),
			"aws_lb_listener_rule":            resourceAwsLbbListenerRule(),
			"aws_alb_target_group":            resourceAwsLbTargetGroup(),
			"aws_lb_target_group":             resourceAwsLbTargetGroup(),
			"aws_alb_target_group_attachment": resourceAwsLbTargetGroupAttachment(),
			"aws_lb_target_group_attachment":  resourceAwsLbTargetGroupAttachment(),
		},
		ConfigureFunc: providerConfigure,
	}
}

var descriptions map[string]string

func init() {
	descriptions = map[string]string{
		"region": "The region where AWS operations will take place. Examples\n" +
			"are us-east-1, us-west-2, etc.",

		"access_key": "The access key for API operations. You can retrieve this\n" +
			"from the 'Security & Credentials' section of the AWS console.",

		"secret_key": "The secret key for API operations. You can retrieve this\n" +
			"from the 'Security & Credentials' section of the AWS console.",

		"profile": "The profile for API operations. If not set, the default profile\n" +
			"created with `aws configure` will be used.",

		"shared_credentials_file": "The path to the shared credentials file. If not set\n" +
			"this defaults to ~/.aws/credentials.",

		"token": "session token. A session token is only required if you are\n" +
			"using temporary security credentials.",

		"max_retries": "The maximum number of times an AWS API request is\n" +
			"being executed. If the API request still fails, an error is\n" +
			"thrown.",

		"apigateway_endpoint": "Use this to override the default endpoint URL constructed from the `region`.\n",

		"cloudformation_endpoint": "Use this to override the default endpoint URL constructed from the `region`.\n",

		"cloudwatch_endpoint": "Use this to override the default endpoint URL constructed from the `region`.\n",

		"cloudwatchevents_endpoint": "Use this to override the default endpoint URL constructed from the `region`.\n",

		"cloudwatchlogs_endpoint": "Use this to override the default endpoint URL constructed from the `region`.\n",

		"devicefarm_endpoint": "Use this to override the default endpoint URL constructed from the `region`.\n",

		"dynamodb_endpoint": "Use this to override the default endpoint URL constructed from the `region`.\n" +
			"It's typically used to connect to dynamodb-local.",

		"kinesis_endpoint": "Use this to override the default endpoint URL constructed from the `region`.\n" +
			"It's typically used to connect to kinesalite.",

		"kms_endpoint": "Use this to override the default endpoint URL constructed from the `region`.\n",

		"iam_endpoint": "Use this to override the default endpoint URL constructed from the `region`.\n",

		"lambda_endpoint": "Use this to override the default endpoint URL constructed from the `region`\n",

		"ec2_endpoint": "Use this to override the default endpoint URL constructed from the `region`.\n",

		"elb_endpoint": "Use this to override the default endpoint URL constructed from the `region`.\n",

		"es_endpoint": "Use this to override the default endpoint URL constructed from the `region`.\n",

		"rds_endpoint": "Use this to override the default endpoint URL constructed from the `region`.\n",

		"s3_endpoint": "Use this to override the default endpoint URL constructed from the `region`.\n",

		"sns_endpoint": "Use this to override the default endpoint URL constructed from the `region`.\n",

		"sqs_endpoint": "Use this to override the default endpoint URL constructed from the `region`.\n",

		"insecure": "Explicitly allow the provider to perform \"insecure\" SSL requests. If omitted," +
			"default value is `false`",

		"skip_credentials_validation": "Skip the credentials validation via STS API. " +
			"Used for AWS API implementations that do not have STS available/implemented.",

		"skip_get_ec2_platforms": "Skip getting the supported EC2 platforms. " +
			"Used by users that don't have ec2:DescribeAccountAttributes permissions.",

		"skip_region_validation": "Skip static validation of region name. " +
			"Used by users of alternative AWS-like APIs or users w/ access to regions that are not public (yet).",

		"skip_requesting_account_id": "Skip requesting the account ID. " +
			"Used for AWS API implementations that do not have IAM/STS API and/or metadata API.",

		"skip_medatadata_api_check": "Skip the AWS Metadata API check. " +
			"Used for AWS API implementations that do not have a metadata api endpoint.",

		"s3_force_path_style": "Set this to true to force the request to use path-style addressing,\n" +
			"i.e., http://s3.amazonaws.com/BUCKET/KEY. By default, the S3 client will\n" +
			"use virtual hosted bucket addressing when possible\n" +
			"(http://BUCKET.s3.amazonaws.com/KEY). Specific to the Amazon S3 service.",

		"assume_role_role_arn": "The ARN of an IAM role to assume prior to making API calls.",

		"assume_role_session_name": "The session name to use when assuming the role. If omitted," +
			" no session name is passed to the AssumeRole call.",

		"assume_role_external_id": "The external ID to use when assuming the role. If omitted," +
			" no external ID is passed to the AssumeRole call.",

		"assume_role_policy": "The permissions applied when assuming a role. You cannot use," +
			" this policy to grant further permissions that are in excess to those of the, " +
			" role that is being assumed.",
	}
}

func providerConfigure(d *schema.ResourceData) (interface{}, error) {
	config := Config{
		AccessKey:               d.Get("access_key").(string),
		SecretKey:               d.Get("secret_key").(string),
		Profile:                 d.Get("profile").(string),
		Token:                   d.Get("token").(string),
		Region:                  d.Get("region").(string),
		MaxRetries:              d.Get("max_retries").(int),
		Insecure:                d.Get("insecure").(bool),
		SkipCredsValidation:     d.Get("skip_credentials_validation").(bool),
		SkipGetEC2Platforms:     d.Get("skip_get_ec2_platforms").(bool),
		SkipRegionValidation:    d.Get("skip_region_validation").(bool),
		SkipRequestingAccountId: d.Get("skip_requesting_account_id").(bool),
		SkipMetadataApiCheck:    d.Get("skip_metadata_api_check").(bool),
		S3ForcePathStyle:        d.Get("s3_force_path_style").(bool),
	}

	// Set CredsFilename, expanding home directory
	credsPath, err := homedir.Expand(d.Get("shared_credentials_file").(string))
	if err != nil {
		return nil, err
	}
	config.CredsFilename = credsPath

	assumeRoleList := d.Get("assume_role").(*schema.Set).List()
	if len(assumeRoleList) == 1 {
		assumeRole := assumeRoleList[0].(map[string]interface{})
		config.AssumeRoleARN = assumeRole["role_arn"].(string)
		config.AssumeRoleSessionName = assumeRole["session_name"].(string)
		config.AssumeRoleExternalID = assumeRole["external_id"].(string)

		if v := assumeRole["policy"].(string); v != "" {
			config.AssumeRolePolicy = v
		}

		log.Printf("[INFO] assume_role configuration set: (ARN: %q, SessionID: %q, ExternalID: %q, Policy: %q)",
			config.AssumeRoleARN, config.AssumeRoleSessionName, config.AssumeRoleExternalID, config.AssumeRolePolicy)
	} else {
		log.Printf("[INFO] No assume_role block read from configuration")
	}

	endpointsSet := d.Get("endpoints").(*schema.Set)

	for _, endpointsSetI := range endpointsSet.List() {
		endpoints := endpointsSetI.(map[string]interface{})
		config.AcmEndpoint = endpoints["acm"].(string)
		config.ApigatewayEndpoint = endpoints["apigateway"].(string)
		config.CloudFormationEndpoint = endpoints["cloudformation"].(string)
		config.CloudWatchEndpoint = endpoints["cloudwatch"].(string)
		config.CloudWatchEventsEndpoint = endpoints["cloudwatchevents"].(string)
		config.CloudWatchLogsEndpoint = endpoints["cloudwatchlogs"].(string)
		config.DeviceFarmEndpoint = endpoints["devicefarm"].(string)
		config.DynamoDBEndpoint = endpoints["dynamodb"].(string)
		config.Ec2Endpoint = endpoints["ec2"].(string)
		config.EcrEndpoint = endpoints["ecr"].(string)
		config.EcsEndpoint = endpoints["ecs"].(string)
		config.ElbEndpoint = endpoints["elb"].(string)
		config.EsEndpoint = endpoints["es"].(string)
		config.IamEndpoint = endpoints["iam"].(string)
		config.KinesisEndpoint = endpoints["kinesis"].(string)
		config.KmsEndpoint = endpoints["kms"].(string)
		config.LambdaEndpoint = endpoints["lambda"].(string)
		config.R53Endpoint = endpoints["r53"].(string)
		config.RdsEndpoint = endpoints["rds"].(string)
		config.S3Endpoint = endpoints["s3"].(string)
		config.SnsEndpoint = endpoints["sns"].(string)
		config.SqsEndpoint = endpoints["sqs"].(string)
		config.StsEndpoint = endpoints["sts"].(string)
	}

	if v, ok := d.GetOk("allowed_account_ids"); ok {
		config.AllowedAccountIds = v.(*schema.Set).List()
	}

	if v, ok := d.GetOk("forbidden_account_ids"); ok {
		config.ForbiddenAccountIds = v.(*schema.Set).List()
	}

	return config.Client()
}

// This is a global MutexKV for use within this plugin.
var awsMutexKV = mutexkv.NewMutexKV()

func assumeRoleSchema() *schema.Schema {
	return &schema.Schema{
		Type:     schema.TypeSet,
		Optional: true,
		MaxItems: 1,
		Elem: &schema.Resource{
			Schema: map[string]*schema.Schema{
				"role_arn": {
					Type:        schema.TypeString,
					Optional:    true,
					Description: descriptions["assume_role_role_arn"],
				},

				"session_name": {
					Type:        schema.TypeString,
					Optional:    true,
					Description: descriptions["assume_role_session_name"],
				},

				"external_id": {
					Type:        schema.TypeString,
					Optional:    true,
					Description: descriptions["assume_role_external_id"],
				},

				"policy": {
					Type:        schema.TypeString,
					Optional:    true,
					Description: descriptions["assume_role_policy"],
				},
			},
		},
	}
}

func endpointsSchema() *schema.Schema {
	return &schema.Schema{
		Type:     schema.TypeSet,
		Optional: true,
		Elem: &schema.Resource{
			Schema: map[string]*schema.Schema{
				"acm": {
					Type:        schema.TypeString,
					Optional:    true,
					Default:     "",
					Description: descriptions["acm_endpoint"],
				},
				"apigateway": {
					Type:        schema.TypeString,
					Optional:    true,
					Default:     "",
					Description: descriptions["apigateway_endpoint"],
				},
				"cloudwatch": {
					Type:        schema.TypeString,
					Optional:    true,
					Default:     "",
					Description: descriptions["cloudwatch_endpoint"],
				},
				"cloudwatchevents": {
					Type:        schema.TypeString,
					Optional:    true,
					Default:     "",
					Description: descriptions["cloudwatchevents_endpoint"],
				},
				"cloudwatchlogs": {
					Type:        schema.TypeString,
					Optional:    true,
					Default:     "",
					Description: descriptions["cloudwatchlogs_endpoint"],
				},
				"cloudformation": {
					Type:        schema.TypeString,
					Optional:    true,
					Default:     "",
					Description: descriptions["cloudformation_endpoint"],
				},
				"devicefarm": {
					Type:        schema.TypeString,
					Optional:    true,
					Default:     "",
					Description: descriptions["devicefarm_endpoint"],
				},
				"dynamodb": {
					Type:        schema.TypeString,
					Optional:    true,
					Default:     "",
					Description: descriptions["dynamodb_endpoint"],
				},
				"iam": {
					Type:        schema.TypeString,
					Optional:    true,
					Default:     "",
					Description: descriptions["iam_endpoint"],
				},

				"ec2": {
					Type:        schema.TypeString,
					Optional:    true,
					Default:     "",
					Description: descriptions["ec2_endpoint"],
				},

				"ecr": {
					Type:        schema.TypeString,
					Optional:    true,
					Default:     "",
					Description: descriptions["ecr_endpoint"],
				},

				"ecs": {
					Type:        schema.TypeString,
					Optional:    true,
					Default:     "",
					Description: descriptions["ecs_endpoint"],
				},

				"elb": {
					Type:        schema.TypeString,
					Optional:    true,
					Default:     "",
					Description: descriptions["elb_endpoint"],
				},
				"es": {
					Type:        schema.TypeString,
					Optional:    true,
					Default:     "",
					Description: descriptions["es_endpoint"],
				},
				"kinesis": {
					Type:        schema.TypeString,
					Optional:    true,
					Default:     "",
					Description: descriptions["kinesis_endpoint"],
				},
				"kms": {
					Type:        schema.TypeString,
					Optional:    true,
					Default:     "",
					Description: descriptions["kms_endpoint"],
				},
				"lambda": {
					Type:        schema.TypeString,
					Optional:    true,
					Default:     "",
					Description: descriptions["lambda_endpoint"],
				},
				"r53": {
					Type:        schema.TypeString,
					Optional:    true,
					Default:     "",
					Description: descriptions["r53_endpoint"],
				},
				"rds": {
					Type:        schema.TypeString,
					Optional:    true,
					Default:     "",
					Description: descriptions["rds_endpoint"],
				},
				"s3": {
					Type:        schema.TypeString,
					Optional:    true,
					Default:     "",
					Description: descriptions["s3_endpoint"],
				},
				"sns": {
					Type:        schema.TypeString,
					Optional:    true,
					Default:     "",
					Description: descriptions["sns_endpoint"],
				},
				"sqs": {
					Type:        schema.TypeString,
					Optional:    true,
					Default:     "",
					Description: descriptions["sqs_endpoint"],
				},
				"sts": {
					Type:        schema.TypeString,
					Optional:    true,
					Default:     "",
					Description: descriptions["sts_endpoint"],
				},
			},
		},
		Set: endpointsToHash,
	}
}

func endpointsToHash(v interface{}) int {
	var buf bytes.Buffer
	m := v.(map[string]interface{})
	buf.WriteString(fmt.Sprintf("%s-", m["apigateway"].(string)))
	buf.WriteString(fmt.Sprintf("%s-", m["cloudwatch"].(string)))
	buf.WriteString(fmt.Sprintf("%s-", m["cloudwatchevents"].(string)))
	buf.WriteString(fmt.Sprintf("%s-", m["cloudwatchlogs"].(string)))
	buf.WriteString(fmt.Sprintf("%s-", m["cloudformation"].(string)))
	buf.WriteString(fmt.Sprintf("%s-", m["devicefarm"].(string)))
	buf.WriteString(fmt.Sprintf("%s-", m["dynamodb"].(string)))
	buf.WriteString(fmt.Sprintf("%s-", m["iam"].(string)))
	buf.WriteString(fmt.Sprintf("%s-", m["ec2"].(string)))
	buf.WriteString(fmt.Sprintf("%s-", m["elb"].(string)))
	buf.WriteString(fmt.Sprintf("%s-", m["kinesis"].(string)))
	buf.WriteString(fmt.Sprintf("%s-", m["kms"].(string)))
	buf.WriteString(fmt.Sprintf("%s-", m["lambda"].(string)))
	buf.WriteString(fmt.Sprintf("%s-", m["rds"].(string)))
	buf.WriteString(fmt.Sprintf("%s-", m["s3"].(string)))
	buf.WriteString(fmt.Sprintf("%s-", m["sns"].(string)))
	buf.WriteString(fmt.Sprintf("%s-", m["sqs"].(string)))

	return hashcode.String(buf.String())
}<|MERGE_RESOLUTION|>--- conflicted
+++ resolved
@@ -501,13 +501,10 @@
 			"aws_default_security_group":                   resourceAwsDefaultSecurityGroup(),
 			"aws_security_group_rule":                      resourceAwsSecurityGroupRule(),
 			"aws_servicecatalog_portfolio":                 resourceAwsServiceCatalogPortfolio(),
-<<<<<<< HEAD
 			"aws_servicecatalog_product":                   resourceAwsServiceCatalogProduct(),
-=======
 			"aws_service_discovery_private_dns_namespace":  resourceAwsServiceDiscoveryPrivateDnsNamespace(),
 			"aws_service_discovery_public_dns_namespace":   resourceAwsServiceDiscoveryPublicDnsNamespace(),
 			"aws_service_discovery_service":                resourceAwsServiceDiscoveryService(),
->>>>>>> 2d4e976d
 			"aws_simpledb_domain":                          resourceAwsSimpleDBDomain(),
 			"aws_ssm_activation":                           resourceAwsSsmActivation(),
 			"aws_ssm_association":                          resourceAwsSsmAssociation(),
