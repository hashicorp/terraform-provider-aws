package aws

import (
	"fmt"
	"regexp"
	"testing"

	"github.com/aws/aws-sdk-go/aws"
	"github.com/aws/aws-sdk-go/service/organizations"
	"github.com/hashicorp/terraform-plugin-sdk/helper/resource"
	"github.com/hashicorp/terraform-plugin-sdk/terraform"
)

func testAccAwsOrganizationsOrganization_basic(t *testing.T) {
	var organization organizations.Organization
	resourceName := "aws_organizations_organization.test"

	resource.Test(t, resource.TestCase{
		PreCheck:     func() { testAccPreCheck(t); testAccOrganizationsAccountPreCheck(t) },
		Providers:    testAccProviders,
		CheckDestroy: testAccCheckAwsOrganizationsOrganizationDestroy,
		Steps: []resource.TestStep{
			{
				Config: testAccAwsOrganizationsOrganizationConfig,
				Check: resource.ComposeTestCheckFunc(
					testAccCheckAwsOrganizationsOrganizationExists(resourceName, &organization),
					resource.TestCheckResourceAttr(resourceName, "accounts.#", "1"),
					resource.TestCheckResourceAttrPair(resourceName, "accounts.0.arn", resourceName, "master_account_arn"),
					resource.TestCheckResourceAttrPair(resourceName, "accounts.0.email", resourceName, "master_account_email"),
					resource.TestCheckResourceAttrPair(resourceName, "accounts.0.id", resourceName, "master_account_id"),
					testAccMatchResourceAttrGlobalARN(resourceName, "arn", "organizations", regexp.MustCompile(`organization/o-.+`)),
					resource.TestCheckResourceAttr(resourceName, "aws_service_access_principals.#", "0"),
					resource.TestCheckResourceAttr(resourceName, "feature_set", organizations.OrganizationFeatureSetAll),
					testAccMatchResourceAttrGlobalARN(resourceName, "master_account_arn", "organizations", regexp.MustCompile(`account/o-.+/.+`)),
					resource.TestMatchResourceAttr(resourceName, "master_account_email", regexp.MustCompile(`.+@.+`)),
					testAccCheckResourceAttrAccountID(resourceName, "master_account_id"),
					resource.TestCheckResourceAttr(resourceName, "non_master_accounts.#", "0"),
					resource.TestCheckResourceAttr(resourceName, "roots.#", "1"),
					resource.TestMatchResourceAttr(resourceName, "roots.0.id", regexp.MustCompile(`r-[a-z0-9]{4,32}`)),
					resource.TestCheckResourceAttrSet(resourceName, "roots.0.name"),
					resource.TestCheckResourceAttrSet(resourceName, "roots.0.arn"),
					resource.TestCheckResourceAttr(resourceName, "roots.0.policy_types.#", "0"),
				),
			},
			{
				ResourceName:      resourceName,
				ImportState:       true,
				ImportStateVerify: true,
			},
		},
	})
}

func testAccAwsOrganizationsOrganization_AwsServiceAccessPrincipals(t *testing.T) {
	var organization organizations.Organization
	resourceName := "aws_organizations_organization.test"

	resource.Test(t, resource.TestCase{
		PreCheck:     func() { testAccPreCheck(t); testAccOrganizationsAccountPreCheck(t) },
		Providers:    testAccProviders,
		CheckDestroy: testAccCheckAwsOrganizationsOrganizationDestroy,
		Steps: []resource.TestStep{
			{
				Config: testAccAwsOrganizationsOrganizationConfigAwsServiceAccessPrincipals1("config.amazonaws.com"),
				Check: resource.ComposeTestCheckFunc(
					testAccCheckAwsOrganizationsOrganizationExists(resourceName, &organization),
					resource.TestCheckResourceAttr(resourceName, "aws_service_access_principals.#", "1"),
					resource.TestCheckResourceAttr(resourceName, "aws_service_access_principals.553690328", "config.amazonaws.com"),
				),
			},
			{
				ResourceName:      resourceName,
				ImportState:       true,
				ImportStateVerify: true,
			},
			{
				Config: testAccAwsOrganizationsOrganizationConfigAwsServiceAccessPrincipals2("config.amazonaws.com", "ds.amazonaws.com"),
				Check: resource.ComposeTestCheckFunc(
					testAccCheckAwsOrganizationsOrganizationExists(resourceName, &organization),
					resource.TestCheckResourceAttr(resourceName, "aws_service_access_principals.#", "2"),
					resource.TestCheckResourceAttr(resourceName, "aws_service_access_principals.553690328", "config.amazonaws.com"),
					resource.TestCheckResourceAttr(resourceName, "aws_service_access_principals.3567899500", "ds.amazonaws.com"),
				),
			},
			{
				Config: testAccAwsOrganizationsOrganizationConfigAwsServiceAccessPrincipals1("fms.amazonaws.com"),
				Check: resource.ComposeTestCheckFunc(
					testAccCheckAwsOrganizationsOrganizationExists(resourceName, &organization),
					resource.TestCheckResourceAttr(resourceName, "aws_service_access_principals.#", "1"),
					resource.TestCheckResourceAttr(resourceName, "aws_service_access_principals.4066123156", "fms.amazonaws.com"),
				),
			},
		},
	})
}

func addTestStepsAwsOrganizationsOrganization_EnabledPolicyTypes(policyTypes *[]string) *[]resource.TestStep {
	resourceName := "aws_organizations_organization.test"
	var organization organizations.Organization
	var testSteps []resource.TestStep

	for _, policyType := range *policyTypes {
		testSteps = append(testSteps, []resource.TestStep{
			{
				Config: testAccAwsOrganizationsOrganizationConfigEnabledPolicyTypes1(policyType),
				Check: resource.ComposeTestCheckFunc(
					testAccCheckAwsOrganizationsOrganizationExists(resourceName, &organization),
					resource.TestCheckResourceAttr(resourceName, "enabled_policy_types.#", "1"),
				),
			},
			{
				ResourceName:      resourceName,
				ImportState:       true,
				ImportStateVerify: true,
			},
			{
				Config: testAccAwsOrganizationsOrganizationConfig,
				Check: resource.ComposeTestCheckFunc(
					testAccCheckAwsOrganizationsOrganizationExists(resourceName, &organization),
					resource.TestCheckResourceAttr(resourceName, "enabled_policy_types.#", "0"),
				),
			},

			{
				Config: testAccAwsOrganizationsOrganizationConfigEnabledPolicyTypes1(policyType),
				Check: resource.ComposeTestCheckFunc(
					testAccCheckAwsOrganizationsOrganizationExists(resourceName, &organization),
					resource.TestCheckResourceAttr(resourceName, "enabled_policy_types.#", "1"),
				),
			},
<<<<<<< HEAD
			{
				Config: testAccAwsOrganizationsOrganizationConfigEnabledPolicyTypes1(organizations.PolicyTypeTagPolicy),
				Check: resource.ComposeTestCheckFunc(
					testAccCheckAwsOrganizationsOrganizationExists(resourceName, &organization),
					resource.TestCheckResourceAttr(resourceName, "enabled_policy_types.#", "1"),
				),
			},
			{
				ResourceName:      resourceName,
				ImportState:       true,
				ImportStateVerify: true,
			},
			{
				Config: testAccAwsOrganizationsOrganizationConfig,
				Check: resource.ComposeTestCheckFunc(
					testAccCheckAwsOrganizationsOrganizationExists(resourceName, &organization),
					resource.TestCheckResourceAttr(resourceName, "enabled_policy_types.#", "0"),
				),
			},
			{
				Config: testAccAwsOrganizationsOrganizationConfigEnabledPolicyTypes1(organizations.PolicyTypeTagPolicy),
				Check: resource.ComposeTestCheckFunc(
					testAccCheckAwsOrganizationsOrganizationExists(resourceName, &organization),
					resource.TestCheckResourceAttr(resourceName, "enabled_policy_types.#", "1"),
				),
			},
		},
=======
		}...)
	}
	return &testSteps
}

func testAccAwsOrganizationsOrganization_EnabledPolicyTypes(t *testing.T) {
	policyTypes := []string{organizations.PolicyTypeServiceControlPolicy, organizations.PolicyTypeTagPolicy}
	testSteps := *addTestStepsAwsOrganizationsOrganization_EnabledPolicyTypes(&policyTypes)

	resource.Test(t, resource.TestCase{
		PreCheck:     func() { testAccPreCheck(t); testAccOrganizationsAccountPreCheck(t) },
		Providers:    testAccProviders,
		CheckDestroy: testAccCheckAwsOrganizationsOrganizationDestroy,
		Steps:        testSteps,
>>>>>>> 7eecce2e
	})
}

func testAccAwsOrganizationsOrganization_FeatureSet(t *testing.T) {
	var organization organizations.Organization
	resourceName := "aws_organizations_organization.test"

	resource.Test(t, resource.TestCase{
		PreCheck:     func() { testAccPreCheck(t); testAccOrganizationsAccountPreCheck(t) },
		Providers:    testAccProviders,
		CheckDestroy: testAccCheckAwsOrganizationsOrganizationDestroy,
		Steps: []resource.TestStep{
			{
				Config: testAccAwsOrganizationsOrganizationConfigFeatureSet(organizations.OrganizationFeatureSetConsolidatedBilling),
				Check: resource.ComposeTestCheckFunc(
					testAccCheckAwsOrganizationsOrganizationExists(resourceName, &organization),
					resource.TestCheckResourceAttr(resourceName, "feature_set", organizations.OrganizationFeatureSetConsolidatedBilling),
				),
			},
			{
				ResourceName:      resourceName,
				ImportState:       true,
				ImportStateVerify: true,
			},
		},
	})
}

func testAccCheckAwsOrganizationsOrganizationDestroy(s *terraform.State) error {
	conn := testAccProvider.Meta().(*AWSClient).organizationsconn

	for _, rs := range s.RootModule().Resources {
		if rs.Type != "aws_organizations_organization" {
			continue
		}

		params := &organizations.DescribeOrganizationInput{}

		resp, err := conn.DescribeOrganization(params)

		if isAWSErr(err, organizations.ErrCodeAWSOrganizationsNotInUseException, "") {
			return nil
		}

		if err != nil {
			return err
		}

		if resp != nil && resp.Organization != nil {
			return fmt.Errorf("Bad: Organization still exists: %q", rs.Primary.ID)
		}
	}

	return nil
}

func testAccCheckAwsOrganizationsOrganizationExists(n string, a *organizations.Organization) resource.TestCheckFunc {
	return func(s *terraform.State) error {
		rs, ok := s.RootModule().Resources[n]
		if !ok {
			return fmt.Errorf("Not found: %s", n)
		}

		if rs.Primary.ID == "" {
			return fmt.Errorf("Organization ID not set")
		}

		conn := testAccProvider.Meta().(*AWSClient).organizationsconn
		params := &organizations.DescribeOrganizationInput{}

		resp, err := conn.DescribeOrganization(params)

		if err != nil {
			return err
		}

		if resp == nil || resp.Organization == nil {
			return fmt.Errorf("Organization %q does not exist", rs.Primary.ID)
		}

		a = resp.Organization

		return nil
	}
}

const testAccAwsOrganizationsOrganizationConfig = "resource \"aws_organizations_organization\" \"test\" {}"

func testAccAwsOrganizationsOrganizationConfigAwsServiceAccessPrincipals1(principal1 string) string {
	return fmt.Sprintf(`
resource "aws_organizations_organization" "test" {
  aws_service_access_principals = [%q]
}
`, principal1)
}

func testAccAwsOrganizationsOrganizationConfigAwsServiceAccessPrincipals2(principal1, principal2 string) string {
	return fmt.Sprintf(`
resource "aws_organizations_organization" "test" {
  aws_service_access_principals = [%q, %q]
}
`, principal1, principal2)
}

func testAccAwsOrganizationsOrganizationConfigEnabledPolicyTypes1(policyType1 string) string {
	return fmt.Sprintf(`
resource "aws_organizations_organization" "test" {
  enabled_policy_types = [%[1]q]
}
`, policyType1)
}

func testAccAwsOrganizationsOrganizationConfigFeatureSet(featureSet string) string {
	return fmt.Sprintf(`
resource "aws_organizations_organization" "test" {
  feature_set = %q
}
`, featureSet)
}

func TestFlattenOrganizationsRoots(t *testing.T) {
	roots := []*organizations.Root{
		{
			Name: aws.String("Root1"),
			Arn:  aws.String("arn:1"),
			Id:   aws.String("r-1"),
			PolicyTypes: []*organizations.PolicyTypeSummary{
				{
					Status: aws.String("ENABLED"),
					Type:   aws.String("SERVICE_CONTROL_POLICY"),
				},
				{
					Status: aws.String("DISABLED"),
					Type:   aws.String("SERVICE_CONTROL_POLICY"),
				},
			},
		},
	}
	result := flattenOrganizationsRoots(roots)

	if len(result) != len(roots) {
		t.Fatalf("expected result to have %d elements, got %d", len(roots), len(result))
	}

	for i, r := range roots {
		if aws.StringValue(r.Name) != result[i]["name"] {
			t.Fatalf(`expected result[%d]["name"] to equal %q, got %q`, i, aws.StringValue(r.Name), result[i]["name"])
		}
		if aws.StringValue(r.Arn) != result[i]["arn"] {
			t.Fatalf(`expected result[%d]["arn"] to equal %q, got %q`, i, aws.StringValue(r.Arn), result[i]["arn"])
		}
		if aws.StringValue(r.Id) != result[i]["id"] {
			t.Fatalf(`expected result[%d]["id"] to equal %q, got %q`, i, aws.StringValue(r.Id), result[i]["id"])
		}
		if result[i]["policy_types"] == nil {
			continue
		}
		if types, ok := result[i]["policy_types"].([]map[string]interface{}); ok {
			testFlattenOrganizationsRootPolicyTypes(t, i, types, r.PolicyTypes)
			continue
		}
		t.Fatalf(`result[%d]["policy_types"] could not be converted to []map[string]interface{}`, i)
	}
}

func testFlattenOrganizationsRootPolicyTypes(t *testing.T, index int, result []map[string]interface{}, types []*organizations.PolicyTypeSummary) {
	if len(result) != len(types) {
		t.Fatalf(`expected result[%d]["policy_types"] to have %d elements, got %d`, index, len(types), len(result))
	}
	for i, v := range types {
		if aws.StringValue(v.Status) != result[i]["status"] {
			t.Fatalf(`expected result[%d]["policy_types"][%d]["status"] to equal %q, got %q`, index, i, aws.StringValue(v.Status), result[i]["status"])
		}
		if aws.StringValue(v.Type) != result[i]["type"] {
			t.Fatalf(`expected result[%d]["policy_types"][%d]["type"] to equal %q, got %q`, index, i, aws.StringValue(v.Type), result[i]["type"])
		}
	}
}<|MERGE_RESOLUTION|>--- conflicted
+++ resolved
@@ -94,84 +94,69 @@
 	})
 }
 
-func addTestStepsAwsOrganizationsOrganization_EnabledPolicyTypes(policyTypes *[]string) *[]resource.TestStep {
+func testAccAwsOrganizationsOrganization_EnabledPolicyTypes(t *testing.T) {
+	var organization organizations.Organization
 	resourceName := "aws_organizations_organization.test"
-	var organization organizations.Organization
-	var testSteps []resource.TestStep
-
-	for _, policyType := range *policyTypes {
-		testSteps = append(testSteps, []resource.TestStep{
-			{
-				Config: testAccAwsOrganizationsOrganizationConfigEnabledPolicyTypes1(policyType),
-				Check: resource.ComposeTestCheckFunc(
-					testAccCheckAwsOrganizationsOrganizationExists(resourceName, &organization),
-					resource.TestCheckResourceAttr(resourceName, "enabled_policy_types.#", "1"),
-				),
-			},
-			{
-				ResourceName:      resourceName,
-				ImportState:       true,
-				ImportStateVerify: true,
-			},
-			{
-				Config: testAccAwsOrganizationsOrganizationConfig,
-				Check: resource.ComposeTestCheckFunc(
-					testAccCheckAwsOrganizationsOrganizationExists(resourceName, &organization),
-					resource.TestCheckResourceAttr(resourceName, "enabled_policy_types.#", "0"),
-				),
-			},
-
-			{
-				Config: testAccAwsOrganizationsOrganizationConfigEnabledPolicyTypes1(policyType),
-				Check: resource.ComposeTestCheckFunc(
-					testAccCheckAwsOrganizationsOrganizationExists(resourceName, &organization),
-					resource.TestCheckResourceAttr(resourceName, "enabled_policy_types.#", "1"),
-				),
-			},
-<<<<<<< HEAD
-			{
-				Config: testAccAwsOrganizationsOrganizationConfigEnabledPolicyTypes1(organizations.PolicyTypeTagPolicy),
-				Check: resource.ComposeTestCheckFunc(
-					testAccCheckAwsOrganizationsOrganizationExists(resourceName, &organization),
-					resource.TestCheckResourceAttr(resourceName, "enabled_policy_types.#", "1"),
-				),
-			},
-			{
-				ResourceName:      resourceName,
-				ImportState:       true,
-				ImportStateVerify: true,
-			},
-			{
-				Config: testAccAwsOrganizationsOrganizationConfig,
-				Check: resource.ComposeTestCheckFunc(
-					testAccCheckAwsOrganizationsOrganizationExists(resourceName, &organization),
-					resource.TestCheckResourceAttr(resourceName, "enabled_policy_types.#", "0"),
-				),
-			},
-			{
-				Config: testAccAwsOrganizationsOrganizationConfigEnabledPolicyTypes1(organizations.PolicyTypeTagPolicy),
-				Check: resource.ComposeTestCheckFunc(
-					testAccCheckAwsOrganizationsOrganizationExists(resourceName, &organization),
-					resource.TestCheckResourceAttr(resourceName, "enabled_policy_types.#", "1"),
-				),
-			},
-		},
-=======
-		}...)
-	}
-	return &testSteps
-}
-
-func testAccAwsOrganizationsOrganization_EnabledPolicyTypes(t *testing.T) {
-	policyTypes := []string{organizations.PolicyTypeServiceControlPolicy, organizations.PolicyTypeTagPolicy}
-	testSteps := *addTestStepsAwsOrganizationsOrganization_EnabledPolicyTypes(&policyTypes)
 
 	resource.Test(t, resource.TestCase{
 		PreCheck:     func() { testAccPreCheck(t); testAccOrganizationsAccountPreCheck(t) },
 		Providers:    testAccProviders,
 		CheckDestroy: testAccCheckAwsOrganizationsOrganizationDestroy,
-		Steps:        testSteps,
->>>>>>> 7eecce2e
+		Steps: []resource.TestStep{
+			{
+				Config: testAccAwsOrganizationsOrganizationConfigEnabledPolicyTypes1(organizations.PolicyTypeServiceControlPolicy),
+				Check: resource.ComposeTestCheckFunc(
+					testAccCheckAwsOrganizationsOrganizationExists(resourceName, &organization),
+					resource.TestCheckResourceAttr(resourceName, "enabled_policy_types.#", "1"),
+				),
+			},
+			{
+				ResourceName:      resourceName,
+				ImportState:       true,
+				ImportStateVerify: true,
+			},
+			{
+				Config: testAccAwsOrganizationsOrganizationConfig,
+				Check: resource.ComposeTestCheckFunc(
+					testAccCheckAwsOrganizationsOrganizationExists(resourceName, &organization),
+					resource.TestCheckResourceAttr(resourceName, "enabled_policy_types.#", "0"),
+				),
+			},
+			{
+				Config: testAccAwsOrganizationsOrganizationConfigEnabledPolicyTypes1(organizations.PolicyTypeServiceControlPolicy),
+				Check: resource.ComposeTestCheckFunc(
+					testAccCheckAwsOrganizationsOrganizationExists(resourceName, &organization),
+					resource.TestCheckResourceAttr(resourceName, "enabled_policy_types.#", "1"),
+				),
+			},
+
+			{
+				Config: testAccAwsOrganizationsOrganizationConfigEnabledPolicyTypes1(organizations.PolicyTypeTagPolicy),
+				Check: resource.ComposeTestCheckFunc(
+					testAccCheckAwsOrganizationsOrganizationExists(resourceName, &organization),
+					resource.TestCheckResourceAttr(resourceName, "enabled_policy_types.#", "1"),
+				),
+			},
+			{
+				ResourceName:      resourceName,
+				ImportState:       true,
+				ImportStateVerify: true,
+			},
+			{
+				Config: testAccAwsOrganizationsOrganizationConfig,
+				Check: resource.ComposeTestCheckFunc(
+					testAccCheckAwsOrganizationsOrganizationExists(resourceName, &organization),
+					resource.TestCheckResourceAttr(resourceName, "enabled_policy_types.#", "0"),
+				),
+			},
+			{
+				Config: testAccAwsOrganizationsOrganizationConfigEnabledPolicyTypes1(organizations.PolicyTypeTagPolicy),
+				Check: resource.ComposeTestCheckFunc(
+					testAccCheckAwsOrganizationsOrganizationExists(resourceName, &organization),
+					resource.TestCheckResourceAttr(resourceName, "enabled_policy_types.#", "1"),
+				),
+			},
+		},
 	})
 }
 
