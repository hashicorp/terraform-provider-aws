--- conflicted
+++ resolved
@@ -509,18 +509,11 @@
 	// If we don't have a zone ID, we're doing an import. Parse it from the ID.
 	if _, ok := d.GetOk("zone_id"); !ok {
 		parts := parseRecordId(d.Id())
-<<<<<<< HEAD
-		//we check that we have parsed the id into the correct number of segments
-		//we need segments 0 and 2!
-		//an empty string of part 1 can represent a bare domain record https://github.com/hashicorp/terraform-provider-aws/issues/4792
+		//We check that we have parsed the id into the correct number of segments.
+		//We need segments 0 and 2!
+		//An empty string of part 1 can represent a bare domain record https://github.com/hashicorp/terraform-provider-aws/issues/4792
 		if parts[0] == "" || parts[2] == "" {
 			return fmt.Errorf("Error Importing aws_route_53 record. Please make sure the record ID is in the form ZONEID_RECORDNAME_TYPE_SET-IDENTIFIER (e.g. Z4KAPRWWNC7JR_dev_NS_dev), where SET-IDENTIFIER and RECORDNAME is optional")
-=======
-		// We check that we have parsed the id into the correct number of segments.
-		// We need at least 3 segments!
-		if parts[0] == "" || parts[1] == "" || parts[2] == "" {
-			return fmt.Errorf("Error Importing aws_route_53 record. Please make sure the record ID is in the form ZONEID_RECORDNAME_TYPE_SET-IDENTIFIER (e.g. Z4KAPRWWNC7JR_dev.example.com_NS_dev), where SET-IDENTIFIER is optional")
->>>>>>> c4c7650f
 		}
 
 		d.Set("zone_id", parts[0])
