--- conflicted
+++ resolved
@@ -274,7 +274,6 @@
 	})
 }
 
-<<<<<<< HEAD
 func TestAccAWSDBInstanceReplicaSameRegionWithArn(t *testing.T) {
 	var s, r rds.DBInstance
 	var id int
@@ -341,9 +340,6 @@
 }
 
 func TestAccAWSDBInstanceNoSnapshot(t *testing.T) {
-=======
-func TestAccAWSDBInstance_noSnapshot(t *testing.T) {
->>>>>>> a52e34b9
 	var snap rds.DBInstance
 
 	resource.Test(t, resource.TestCase{
