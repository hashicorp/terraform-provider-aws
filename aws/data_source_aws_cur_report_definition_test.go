--- conflicted
+++ resolved
@@ -27,14 +27,7 @@
 		CheckDestroy: testAccCheckAwsCurReportDefinitionDestroy,
 		Steps: []resource.TestStep{
 			{
-<<<<<<< HEAD
-				Config: testAccAwsCurReportDefinitionConfig_bucket(bucketName, bucketRegion),
-			},
-			{
-				Config: testAccDataSourceAwsCurReportDefinitionConfig_basic(reportName, bucketName, bucketRegion),
-=======
 				Config: testAccDataSourceAwsCurReportDefinitionConfig_basic(reportName, bucketName),
->>>>>>> 34482925
 				Check: resource.ComposeTestCheckFunc(
 					testAccDataSourceAwsCurReportDefinitionCheckExists(datasourceName, resourceName),
 					resource.TestCheckResourceAttrPair(datasourceName, "report_name", resourceName, "report_name"),
@@ -70,9 +63,6 @@
 // note: cur report definitions are currently only supported in us-east-1
 func testAccDataSourceAwsCurReportDefinitionConfig_basic(reportName string, bucketName string) string {
 	return fmt.Sprintf(`
-<<<<<<< HEAD
-%[2]s
-=======
 provider "aws" {
   region = "us-east-1"
 }
@@ -118,9 +108,10 @@
 }
 POLICY
 }
->>>>>>> 34482925
 
 resource "aws_cur_report_definition" "test" {
+	depends_on = [aws_s3_bucket_policy.test] # needed to avoid "ValidationException: Failed to verify customer bucket permission."
+
   report_name                = "%[1]s"
   time_unit                  = "DAILY"
   format                     = "textORcsv"
@@ -130,16 +121,12 @@
   s3_prefix                  = ""
   s3_region                  = "${aws_s3_bucket.test.region}"
   additional_artifacts       = ["REDSHIFT", "QUICKSIGHT"]
-	refresh_closed_reports     = true
-	report_versioning          = "CREATE_NEW_REPORT"
+  refresh_closed_reports     = true
+  report_versioning          = "CREATE_NEW_REPORT"
 }
 
 data "aws_cur_report_definition" "test" {
   report_name = "${aws_cur_report_definition.test.report_name}"
 }
-<<<<<<< HEAD
-`, reportName, testAccAwsCurReportDefinitionConfig_bucket(bucketName, bucketRegion))
-=======
 `, reportName, bucketName)
->>>>>>> 34482925
 }