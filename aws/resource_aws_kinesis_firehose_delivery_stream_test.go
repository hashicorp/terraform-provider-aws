package aws

import (
	"fmt"
	"log"
	"regexp"
	"strings"
	"testing"

	"github.com/aws/aws-sdk-go/aws"
	"github.com/aws/aws-sdk-go/service/firehose"
	"github.com/aws/aws-sdk-go/service/lambda"
	"github.com/hashicorp/terraform-plugin-sdk/helper/acctest"
	"github.com/hashicorp/terraform-plugin-sdk/helper/resource"
	"github.com/hashicorp/terraform-plugin-sdk/terraform"
)

func init() {
	resource.AddTestSweepers("aws_kinesis_firehose_delivery_stream", &resource.Sweeper{
		Name: "aws_kinesis_firehose_delivery_stream",
		F:    testSweepKinesisFirehoseDeliveryStreams,
	})
}

func testSweepKinesisFirehoseDeliveryStreams(region string) error {
	client, err := sharedClientForRegion(region)
	if err != nil {
		return fmt.Errorf("error getting client: %s", err)
	}

	conn := client.(*AWSClient).firehoseconn
	input := &firehose.ListDeliveryStreamsInput{}

	for {
		output, err := conn.ListDeliveryStreams(input)

		if testSweepSkipSweepError(err) {
			log.Printf("[WARN] Skipping Kinesis Firehose Delivery Streams sweep for %s: %s", region, err)
			return nil
		}

		if err != nil {
			return fmt.Errorf("error listing Kinesis Firehose Delivery Streams: %s", err)
		}

		if len(output.DeliveryStreamNames) == 0 {
			log.Print("[DEBUG] No Kinesis Firehose Delivery Streams to sweep")
			return nil
		}

		for _, deliveryStreamNamePtr := range output.DeliveryStreamNames {
			input := &firehose.DeleteDeliveryStreamInput{
				DeliveryStreamName: deliveryStreamNamePtr,
			}
			name := aws.StringValue(deliveryStreamNamePtr)

			log.Printf("[INFO] Deleting Kinesis Firehose Delivery Stream: %s", name)
			_, err := conn.DeleteDeliveryStream(input)

			if isAWSErr(err, firehose.ErrCodeResourceNotFoundException, "") {
				continue
			}

			if err != nil {
				return fmt.Errorf("error deleting Kinesis Firehose Delivery Stream (%s): %s", name, err)
			}

			if err := waitForKinesisFirehoseDeliveryStreamDeletion(conn, name); err != nil {
				return fmt.Errorf("error waiting for Kinesis Firehose Delivery Stream (%s) deletion: %s", name, err)
			}
		}

		if !aws.BoolValue(output.HasMoreDeliveryStreams) {
			break
		}
	}

	return nil
}

<<<<<<< HEAD
func TestAccAWSKinesisFirehoseDeliveryStream_basic(t *testing.T) {
	resourceName := "aws_kinesis_firehose_delivery_stream.test"
	rInt := acctest.RandInt()

	funcName := fmt.Sprintf("aws_kinesis_firehose_ds_import_%d", rInt)
	policyName := fmt.Sprintf("tf_acc_policy_%d", rInt)
	roleName := fmt.Sprintf("tf_acc_role_%d", rInt)
	var stream firehose.DeliveryStreamDescription

	config := testAccFirehoseAWSLambdaConfigBasic(funcName, policyName, roleName) +
		fmt.Sprintf(testAccKinesisFirehoseDeliveryStreamConfig_extendedS3basic,
			rInt, rInt, rInt, rInt)

	resource.ParallelTest(t, resource.TestCase{
		PreCheck:     func() { testAccPreCheck(t) },
		Providers:    testAccProviders,
		CheckDestroy: testAccCheckKinesisFirehoseDeliveryStreamDestroy,
		Steps: []resource.TestStep{
			{
				Config: config,
				Check: resource.ComposeTestCheckFunc(
					testAccCheckKinesisFirehoseDeliveryStreamExists(resourceName, &stream),
					testAccCheckAWSKinesisFirehoseDeliveryStreamAttributes(&stream, nil, nil, nil, nil, nil),
				),
			},
			{
				ResourceName:      resourceName,
				ImportState:       true,
				ImportStateVerify: true,
			},
			// Ensure we properly error on malformed import IDs
			{
				ResourceName:  resourceName,
				ImportState:   true,
				ImportStateId: "just-a-name",
				ExpectError:   regexp.MustCompile(`Expected ID in format`),
			},
			{
				ResourceName:  resourceName,
				ImportState:   true,
				ImportStateId: "arn:aws:firehose:us-east-1:123456789012:missing-slash",
				ExpectError:   regexp.MustCompile(`Expected ID in format`),
			},
		},
	})
}
=======
// NOTE: (eric-luminal) this test is already defined in import_aws_kinesis_firehose_delivery_stream_test.go
// func TestAccAWSKinesisFirehoseDeliveryStream_importBasic(t *testing.T) {
// 	resName := "aws_kinesis_firehose_delivery_stream.test_stream"
// 	rInt := acctest.RandInt()

// 	funcName := fmt.Sprintf("aws_kinesis_firehose_ds_import_%d", rInt)
// 	policyName := fmt.Sprintf("tf_acc_policy_%d", rInt)
// 	roleName := fmt.Sprintf("tf_acc_role_%d", rInt)

// 	config := testAccFirehoseAWSLambdaConfigBasic(funcName, policyName, roleName) +
// 		fmt.Sprintf(testAccKinesisFirehoseDeliveryStreamConfig_extendedS3basic,
// 			rInt, rInt, rInt, rInt)

// 	resource.Test(t, resource.TestCase{
// 		PreCheck:     func() { testAccPreCheck(t) },
// 		Providers:    testAccProviders,
// 		CheckDestroy: testAccCheckKinesisFirehoseDeliveryStreamDestroy,
// 		Steps: []resource.TestStep{
// 			{
// 				Config: config,
// 			},
// 			{
// 				ResourceName:      resName,
// 				ImportState:       true,
// 				ImportStateVerify: true,
// 			},
// 			// Ensure we properly error on malformed import IDs
// 			{
// 				ResourceName:  resName,
// 				ImportState:   true,
// 				ImportStateId: "just-a-name",
// 				ExpectError:   regexp.MustCompile(`Expected ID in format`),
// 			},
// 			{
// 				ResourceName:  resName,
// 				ImportState:   true,
// 				ImportStateId: "arn:aws:firehose:us-east-1:123456789012:missing-slash",
// 				ExpectError:   regexp.MustCompile(`Expected ID in format`),
// 			},
// 		},
// 	})
// }
>>>>>>> dbcee9c1

func TestAccAWSKinesisFirehoseDeliveryStream_s3basic(t *testing.T) {
	var stream firehose.DeliveryStreamDescription
	ri := acctest.RandInt()
	resourceName := "aws_kinesis_firehose_delivery_stream.test"
	config := fmt.Sprintf(testAccKinesisFirehoseDeliveryStreamConfig_s3basic,
		ri, ri, ri, ri)

	resource.Test(t, resource.TestCase{
		PreCheck:     func() { testAccPreCheck(t) },
		Providers:    testAccProviders,
		CheckDestroy: testAccCheckKinesisFirehoseDeliveryStreamDestroy,
		Steps: []resource.TestStep{
			{
				Config: config,
				Check: resource.ComposeTestCheckFunc(
					testAccCheckKinesisFirehoseDeliveryStreamExists(resourceName, &stream),
					testAccCheckAWSKinesisFirehoseDeliveryStreamAttributes(&stream, nil, nil, nil, nil, nil),
				),
			},
		},
	})
}

func TestAccAWSKinesisFirehoseDeliveryStream_s3basicWithSSE(t *testing.T) {
	var stream firehose.DeliveryStreamDescription
	rInt := acctest.RandInt()
	rName := fmt.Sprintf("terraform-kinesis-firehose-basictest-%d", rInt)
	config := fmt.Sprintf(testAccKinesisFirehoseDeliveryStreamConfig_s3basic,
		rInt, rInt, rInt, rInt)
	resourceName := "aws_kinesis_firehose_delivery_stream.test"

	resource.Test(t, resource.TestCase{
		PreCheck:     func() { testAccPreCheck(t) },
		Providers:    testAccProviders,
		CheckDestroy: testAccCheckKinesisFirehoseDeliveryStreamDestroy,
		Steps: []resource.TestStep{
			{
				Config: testAccKinesisFirehoseDeliveryStreamConfig_s3basicWithSSE(rName, rInt, true),
				Check: resource.ComposeTestCheckFunc(
					testAccCheckKinesisFirehoseDeliveryStreamExists(resourceName, &stream),
					testAccCheckAWSKinesisFirehoseDeliveryStreamAttributes(&stream, nil, nil, nil, nil, nil),
					resource.TestCheckResourceAttr(resourceName, "server_side_encryption.#", "1"),
					resource.TestCheckResourceAttr(resourceName, "server_side_encryption.0.enabled", "true"),
				),
			},
			{
				Config: testAccKinesisFirehoseDeliveryStreamConfig_s3basicWithSSE(rName, rInt, false),
				Check: resource.ComposeTestCheckFunc(
					testAccCheckKinesisFirehoseDeliveryStreamExists(resourceName, &stream),
					testAccCheckAWSKinesisFirehoseDeliveryStreamAttributes(&stream, nil, nil, nil, nil, nil),
					resource.TestCheckResourceAttr(resourceName, "server_side_encryption.#", "1"),
					resource.TestCheckResourceAttr(resourceName, "server_side_encryption.0.enabled", "false"),
				),
			},
			{
				Config:   config,
				PlanOnly: true,
			},
			{
				Config: testAccKinesisFirehoseDeliveryStreamConfig_s3basicWithSSE(rName, rInt, true),
				Check: resource.ComposeTestCheckFunc(
					testAccCheckKinesisFirehoseDeliveryStreamExists(resourceName, &stream),
					testAccCheckAWSKinesisFirehoseDeliveryStreamAttributes(&stream, nil, nil, nil, nil, nil),
					resource.TestCheckResourceAttr(resourceName, "server_side_encryption.#", "1"),
					resource.TestCheckResourceAttr(resourceName, "server_side_encryption.0.enabled", "true"),
				),
			},
		},
	})
}

func TestAccAWSKinesisFirehoseDeliveryStream_s3basicWithTags(t *testing.T) {
	var stream firehose.DeliveryStreamDescription
	rInt := acctest.RandInt()
	rName := fmt.Sprintf("terraform-kinesis-firehose-basictest-%d", rInt)
	config := fmt.Sprintf(testAccKinesisFirehoseDeliveryStreamConfig_s3basic,
		rInt, rInt, rInt, rInt)
	resourceName := "aws_kinesis_firehose_delivery_stream.test"

	resource.Test(t, resource.TestCase{
		PreCheck:     func() { testAccPreCheck(t) },
		Providers:    testAccProviders,
		CheckDestroy: testAccCheckKinesisFirehoseDeliveryStreamDestroy,
		Steps: []resource.TestStep{
			{
				Config: testAccKinesisFirehoseDeliveryStreamConfig_s3basicWithTags(rName, rInt),
				Check: resource.ComposeTestCheckFunc(
					testAccCheckKinesisFirehoseDeliveryStreamExists(resourceName, &stream),
					testAccCheckAWSKinesisFirehoseDeliveryStreamAttributes(&stream, nil, nil, nil, nil, nil),
					resource.TestCheckResourceAttr(resourceName, "tags.%", "2"),
					resource.TestCheckResourceAttr(resourceName, "tags.Usage", "original"),
				),
			},
			{
				Config: testAccKinesisFirehoseDeliveryStreamConfig_s3basicWithTagsChanged(rName, rInt),
				Check: resource.ComposeTestCheckFunc(
					testAccCheckKinesisFirehoseDeliveryStreamExists(resourceName, &stream),
					testAccCheckAWSKinesisFirehoseDeliveryStreamAttributes(&stream, nil, nil, nil, nil, nil),
					resource.TestCheckResourceAttr(resourceName, "tags.%", "1"),
					resource.TestCheckResourceAttr(resourceName, "tags.Usage", "changed"),
				),
			},
			{
				Config: config,
				Check: resource.ComposeTestCheckFunc(
					testAccCheckKinesisFirehoseDeliveryStreamExists(resourceName, &stream),
					testAccCheckAWSKinesisFirehoseDeliveryStreamAttributes(&stream, nil, nil, nil, nil, nil),
					resource.TestCheckResourceAttr(resourceName, "tags.%", "0"),
				),
			},
		},
	})
}

func TestAccAWSKinesisFirehoseDeliveryStream_s3KinesisStreamSource(t *testing.T) {
	var stream firehose.DeliveryStreamDescription
	ri := acctest.RandInt()
	resourceName := "aws_kinesis_firehose_delivery_stream.test"
	config := fmt.Sprintf(testAccKinesisFirehoseDeliveryStreamConfig_s3KinesisStreamSource,
		ri, ri, ri, ri, ri, ri, ri)

	resource.Test(t, resource.TestCase{
		PreCheck:     func() { testAccPreCheck(t) },
		Providers:    testAccProviders,
		CheckDestroy: testAccCheckKinesisFirehoseDeliveryStreamDestroy,
		Steps: []resource.TestStep{
			{
				Config: config,
				Check: resource.ComposeTestCheckFunc(
					testAccCheckKinesisFirehoseDeliveryStreamExists(resourceName, &stream),
					testAccCheckAWSKinesisFirehoseDeliveryStreamAttributes(&stream, nil, nil, nil, nil, nil),
				),
			},
		},
	})
}

func TestAccAWSKinesisFirehoseDeliveryStream_s3WithCloudwatchLogging(t *testing.T) {
	var stream firehose.DeliveryStreamDescription
	ri := acctest.RandInt()
	resourceName := "aws_kinesis_firehose_delivery_stream.test"

	resource.Test(t, resource.TestCase{
		PreCheck:     func() { testAccPreCheck(t) },
		Providers:    testAccProviders,
		CheckDestroy: testAccCheckKinesisFirehoseDeliveryStreamDestroy,
		Steps: []resource.TestStep{
			{
				Config: testAccKinesisFirehoseDeliveryStreamConfig_s3WithCloudwatchLogging(ri),
				Check: resource.ComposeTestCheckFunc(
					testAccCheckKinesisFirehoseDeliveryStreamExists(resourceName, &stream),
					testAccCheckAWSKinesisFirehoseDeliveryStreamAttributes(&stream, nil, nil, nil, nil, nil),
				),
			},
		},
	})
}

func TestAccAWSKinesisFirehoseDeliveryStream_s3ConfigUpdates(t *testing.T) {
	var stream firehose.DeliveryStreamDescription
	resourceName := "aws_kinesis_firehose_delivery_stream.test"

	ri := acctest.RandInt()
	preConfig := fmt.Sprintf(testAccKinesisFirehoseDeliveryStreamConfig_s3basic,
		ri, ri, ri, ri)
	postConfig := fmt.Sprintf(testAccKinesisFirehoseDeliveryStreamConfig_s3Updates,
		ri, ri, ri, ri)

	updatedS3DestinationConfig := &firehose.S3DestinationDescription{
		BufferingHints: &firehose.BufferingHints{
			IntervalInSeconds: aws.Int64(400),
			SizeInMBs:         aws.Int64(10),
		},
	}

	resource.Test(t, resource.TestCase{
		PreCheck:     func() { testAccPreCheck(t) },
		Providers:    testAccProviders,
		CheckDestroy: testAccCheckKinesisFirehoseDeliveryStreamDestroy,
		Steps: []resource.TestStep{
			{
				Config: preConfig,
				Check: resource.ComposeTestCheckFunc(
					testAccCheckKinesisFirehoseDeliveryStreamExists(resourceName, &stream),
					testAccCheckAWSKinesisFirehoseDeliveryStreamAttributes(&stream, nil, nil, nil, nil, nil),
				),
			},
			{
				Config: postConfig,
				Check: resource.ComposeTestCheckFunc(
					testAccCheckKinesisFirehoseDeliveryStreamExists(resourceName, &stream),
					testAccCheckAWSKinesisFirehoseDeliveryStreamAttributes(&stream, updatedS3DestinationConfig, nil, nil, nil, nil),
				),
			},
		},
	})
}

func TestAccAWSKinesisFirehoseDeliveryStream_ExtendedS3basic(t *testing.T) {
	rString := acctest.RandString(8)
	funcName := fmt.Sprintf("aws_kinesis_firehose_delivery_stream_test_%s", rString)
	policyName := fmt.Sprintf("tf_acc_policy_%s", rString)
	roleName := fmt.Sprintf("tf_acc_role_%s", rString)
	resourceName := "aws_kinesis_firehose_delivery_stream.test"

	var stream firehose.DeliveryStreamDescription
	ri := acctest.RandInt()
	config := testAccFirehoseAWSLambdaConfigBasic(funcName, policyName, roleName) +
		fmt.Sprintf(testAccKinesisFirehoseDeliveryStreamConfig_extendedS3basic,
			ri, ri, ri, ri)

	resource.Test(t, resource.TestCase{
		PreCheck:     func() { testAccPreCheck(t) },
		Providers:    testAccProviders,
		CheckDestroy: testAccCheckKinesisFirehoseDeliveryStreamDestroy_ExtendedS3,
		Steps: []resource.TestStep{
			{
				Config: config,
				Check: resource.ComposeTestCheckFunc(
					testAccCheckKinesisFirehoseDeliveryStreamExists(resourceName, &stream),
					testAccCheckAWSKinesisFirehoseDeliveryStreamAttributes(&stream, nil, nil, nil, nil, nil),
					resource.TestCheckResourceAttr(resourceName, "extended_s3_configuration.#", "1"),
					resource.TestCheckResourceAttr(resourceName, "extended_s3_configuration.0.error_output_prefix", ""),
				),
			},
			{
				ResourceName:      resourceName,
				ImportState:       true,
				ImportStateVerify: true,
			},
		},
	})
}

func TestAccAWSKinesisFirehoseDeliveryStream_ExtendedS3_DataFormatConversionConfiguration_Enabled(t *testing.T) {
	var stream firehose.DeliveryStreamDescription
	rInt := acctest.RandInt()
	rName := acctest.RandomWithPrefix("tf-acc-test")
	resourceName := "aws_kinesis_firehose_delivery_stream.test"

	resource.Test(t, resource.TestCase{
		PreCheck:     func() { testAccPreCheck(t) },
		Providers:    testAccProviders,
		CheckDestroy: testAccCheckKinesisFirehoseDeliveryStreamDestroy_ExtendedS3,
		Steps: []resource.TestStep{
			{
				Config: testAccKinesisFirehoseDeliveryStreamConfig_ExtendedS3_DataFormatConversionConfiguration_Enabled(rName, rInt, false),
				Check: resource.ComposeTestCheckFunc(
					testAccCheckKinesisFirehoseDeliveryStreamExists(resourceName, &stream),
					resource.TestCheckResourceAttr(resourceName, "extended_s3_configuration.#", "1"),
					resource.TestCheckResourceAttr(resourceName, "extended_s3_configuration.0.data_format_conversion_configuration.#", "1"),
					resource.TestCheckResourceAttr(resourceName, "extended_s3_configuration.0.data_format_conversion_configuration.0.enabled", "false"),
				),
			},
			{
				ResourceName:      resourceName,
				ImportState:       true,
				ImportStateVerify: true,
			},
			{
				Config: testAccKinesisFirehoseDeliveryStreamConfig_ExtendedS3_DataFormatConversionConfiguration_Enabled(rName, rInt, true),
				Check: resource.ComposeTestCheckFunc(
					testAccCheckKinesisFirehoseDeliveryStreamExists(resourceName, &stream),
					resource.TestCheckResourceAttr(resourceName, "extended_s3_configuration.#", "1"),
					resource.TestCheckResourceAttr(resourceName, "extended_s3_configuration.0.data_format_conversion_configuration.#", "1"),
					resource.TestCheckResourceAttr(resourceName, "extended_s3_configuration.0.data_format_conversion_configuration.0.enabled", "true"),
				),
			},
			{
				Config: testAccKinesisFirehoseDeliveryStreamConfig_ExtendedS3_DataFormatConversionConfiguration_Enabled(rName, rInt, false),
				Check: resource.ComposeTestCheckFunc(
					testAccCheckKinesisFirehoseDeliveryStreamExists(resourceName, &stream),
					resource.TestCheckResourceAttr(resourceName, "extended_s3_configuration.#", "1"),
					resource.TestCheckResourceAttr(resourceName, "extended_s3_configuration.0.data_format_conversion_configuration.#", "1"),
					resource.TestCheckResourceAttr(resourceName, "extended_s3_configuration.0.data_format_conversion_configuration.0.enabled", "false"),
				),
			},
		},
	})
}

func TestAccAWSKinesisFirehoseDeliveryStream_ExtendedS3_ExternalUpdate(t *testing.T) {
	var stream firehose.DeliveryStreamDescription
	rInt := acctest.RandInt()
	rName := acctest.RandomWithPrefix("tf-acc-test")
	resourceName := "aws_kinesis_firehose_delivery_stream.test"

	resource.Test(t, resource.TestCase{
		PreCheck:     func() { testAccPreCheck(t) },
		Providers:    testAccProviders,
		CheckDestroy: testAccCheckKinesisFirehoseDeliveryStreamDestroy_ExtendedS3,
		Steps: []resource.TestStep{
			{
				Config: testAccKinesisFirehoseDeliveryStreamConfig_ExtendedS3_ExternalUpdate(rName, rInt),
				Check: resource.ComposeTestCheckFunc(
					testAccCheckKinesisFirehoseDeliveryStreamExists(resourceName, &stream),
					resource.TestCheckResourceAttr(resourceName, "extended_s3_configuration.#", "1"),
					resource.TestCheckResourceAttr(resourceName, "extended_s3_configuration.0.data_format_conversion_configuration.#", "0"),
					resource.TestCheckResourceAttr(resourceName, "extended_s3_configuration.0.processing_configuration.#", "1"),
				),
			},
			{
				ResourceName:      resourceName,
				ImportState:       true,
				ImportStateVerify: true,
			},
			{
				PreConfig: func() {
					conn := testAccProvider.Meta().(*AWSClient).firehoseconn
					udi := firehose.UpdateDestinationInput{
						DeliveryStreamName:             aws.String(rName),
						DestinationId:                  aws.String("destinationId-000000000001"),
						CurrentDeliveryStreamVersionId: aws.String("1"),
						ExtendedS3DestinationUpdate: &firehose.ExtendedS3DestinationUpdate{
							DataFormatConversionConfiguration: &firehose.DataFormatConversionConfiguration{
								Enabled: aws.Bool(false),
							},
							ProcessingConfiguration: &firehose.ProcessingConfiguration{
								Enabled:    aws.Bool(false),
								Processors: []*firehose.Processor{},
							},
						},
					}
					_, err := conn.UpdateDestination(&udi)
					if err != nil {
						t.Fatalf("Unable to update firehose destination: %s", err)
					}
				},
				Config: testAccKinesisFirehoseDeliveryStreamConfig_ExtendedS3_ExternalUpdate(rName, rInt),
				Check: resource.ComposeTestCheckFunc(
					testAccCheckKinesisFirehoseDeliveryStreamExists(resourceName, &stream),
					resource.TestCheckResourceAttr(resourceName, "extended_s3_configuration.#", "1"),
					resource.TestCheckResourceAttr(resourceName, "extended_s3_configuration.0.data_format_conversion_configuration.#", "0"),
					resource.TestCheckResourceAttr(resourceName, "extended_s3_configuration.0.processing_configuration.#", "1"),
				),
			},
		},
	})
}

func TestAccAWSKinesisFirehoseDeliveryStream_ExtendedS3_DataFormatConversionConfiguration_Deserializer_Update(t *testing.T) {
	var stream firehose.DeliveryStreamDescription
	rInt := acctest.RandInt()
	rName := acctest.RandomWithPrefix("tf-acc-test")
	resourceName := "aws_kinesis_firehose_delivery_stream.test"

	resource.Test(t, resource.TestCase{
		PreCheck:     func() { testAccPreCheck(t) },
		Providers:    testAccProviders,
		CheckDestroy: testAccCheckKinesisFirehoseDeliveryStreamDestroy_ExtendedS3,
		Steps: []resource.TestStep{
			{
				Config: testAccKinesisFirehoseDeliveryStreamConfig_ExtendedS3_DataFormatConversionConfiguration_HiveJsonSerDe_Empty(rName, rInt),
				Check: resource.ComposeTestCheckFunc(
					testAccCheckKinesisFirehoseDeliveryStreamExists(resourceName, &stream),
					resource.TestCheckResourceAttr(resourceName, "extended_s3_configuration.#", "1"),
					resource.TestCheckResourceAttr(resourceName, "extended_s3_configuration.0.data_format_conversion_configuration.#", "1"),
					resource.TestCheckResourceAttr(resourceName, "extended_s3_configuration.0.data_format_conversion_configuration.0.input_format_configuration.#", "1"),
					resource.TestCheckResourceAttr(resourceName, "extended_s3_configuration.0.data_format_conversion_configuration.0.input_format_configuration.0.deserializer.#", "1"),
					resource.TestCheckResourceAttr(resourceName, "extended_s3_configuration.0.data_format_conversion_configuration.0.input_format_configuration.0.deserializer.0.hive_json_ser_de.#", "1"),
				),
			},
			{
				ResourceName:      resourceName,
				ImportState:       true,
				ImportStateVerify: true,
			},
			{
				Config: testAccKinesisFirehoseDeliveryStreamConfig_ExtendedS3_DataFormatConversionConfiguration_OpenXJsonSerDe_Empty(rName, rInt),
				Check: resource.ComposeTestCheckFunc(
					testAccCheckKinesisFirehoseDeliveryStreamExists(resourceName, &stream),
					resource.TestCheckResourceAttr(resourceName, "extended_s3_configuration.#", "1"),
					resource.TestCheckResourceAttr(resourceName, "extended_s3_configuration.0.data_format_conversion_configuration.#", "1"),
					resource.TestCheckResourceAttr(resourceName, "extended_s3_configuration.0.data_format_conversion_configuration.0.input_format_configuration.#", "1"),
					resource.TestCheckResourceAttr(resourceName, "extended_s3_configuration.0.data_format_conversion_configuration.0.input_format_configuration.0.deserializer.#", "1"),
					resource.TestCheckResourceAttr(resourceName, "extended_s3_configuration.0.data_format_conversion_configuration.0.input_format_configuration.0.deserializer.0.open_x_json_ser_de.#", "1"),
				),
			},
		},
	})
}

func TestAccAWSKinesisFirehoseDeliveryStream_ExtendedS3_DataFormatConversionConfiguration_HiveJsonSerDe_Empty(t *testing.T) {
	var stream firehose.DeliveryStreamDescription
	rInt := acctest.RandInt()
	rName := acctest.RandomWithPrefix("tf-acc-test")
	resourceName := "aws_kinesis_firehose_delivery_stream.test"

	resource.Test(t, resource.TestCase{
		PreCheck:     func() { testAccPreCheck(t) },
		Providers:    testAccProviders,
		CheckDestroy: testAccCheckKinesisFirehoseDeliveryStreamDestroy_ExtendedS3,
		Steps: []resource.TestStep{
			{
				Config: testAccKinesisFirehoseDeliveryStreamConfig_ExtendedS3_DataFormatConversionConfiguration_HiveJsonSerDe_Empty(rName, rInt),
				Check: resource.ComposeTestCheckFunc(
					testAccCheckKinesisFirehoseDeliveryStreamExists(resourceName, &stream),
					resource.TestCheckResourceAttr(resourceName, "extended_s3_configuration.#", "1"),
					resource.TestCheckResourceAttr(resourceName, "extended_s3_configuration.0.data_format_conversion_configuration.#", "1"),
					resource.TestCheckResourceAttr(resourceName, "extended_s3_configuration.0.data_format_conversion_configuration.0.input_format_configuration.#", "1"),
					resource.TestCheckResourceAttr(resourceName, "extended_s3_configuration.0.data_format_conversion_configuration.0.input_format_configuration.0.deserializer.#", "1"),
					resource.TestCheckResourceAttr(resourceName, "extended_s3_configuration.0.data_format_conversion_configuration.0.input_format_configuration.0.deserializer.0.hive_json_ser_de.#", "1"),
				),
			},
			{
				ResourceName:      resourceName,
				ImportState:       true,
				ImportStateVerify: true,
			},
		},
	})
}

func TestAccAWSKinesisFirehoseDeliveryStream_ExtendedS3_DataFormatConversionConfiguration_OpenXJsonSerDe_Empty(t *testing.T) {
	var stream firehose.DeliveryStreamDescription
	rInt := acctest.RandInt()
	rName := acctest.RandomWithPrefix("tf-acc-test")
	resourceName := "aws_kinesis_firehose_delivery_stream.test"

	resource.Test(t, resource.TestCase{
		PreCheck:     func() { testAccPreCheck(t) },
		Providers:    testAccProviders,
		CheckDestroy: testAccCheckKinesisFirehoseDeliveryStreamDestroy_ExtendedS3,
		Steps: []resource.TestStep{
			{
				Config: testAccKinesisFirehoseDeliveryStreamConfig_ExtendedS3_DataFormatConversionConfiguration_OpenXJsonSerDe_Empty(rName, rInt),
				Check: resource.ComposeTestCheckFunc(
					testAccCheckKinesisFirehoseDeliveryStreamExists(resourceName, &stream),
					resource.TestCheckResourceAttr(resourceName, "extended_s3_configuration.#", "1"),
					resource.TestCheckResourceAttr(resourceName, "extended_s3_configuration.0.data_format_conversion_configuration.#", "1"),
					resource.TestCheckResourceAttr(resourceName, "extended_s3_configuration.0.data_format_conversion_configuration.0.input_format_configuration.#", "1"),
					resource.TestCheckResourceAttr(resourceName, "extended_s3_configuration.0.data_format_conversion_configuration.0.input_format_configuration.0.deserializer.#", "1"),
					resource.TestCheckResourceAttr(resourceName, "extended_s3_configuration.0.data_format_conversion_configuration.0.input_format_configuration.0.deserializer.0.open_x_json_ser_de.#", "1"),
				),
			},
			{
				ResourceName:      resourceName,
				ImportState:       true,
				ImportStateVerify: true,
			},
		},
	})
}

func TestAccAWSKinesisFirehoseDeliveryStream_ExtendedS3_DataFormatConversionConfiguration_OrcSerDe_Empty(t *testing.T) {
	var stream firehose.DeliveryStreamDescription
	rInt := acctest.RandInt()
	rName := acctest.RandomWithPrefix("tf-acc-test")
	resourceName := "aws_kinesis_firehose_delivery_stream.test"

	resource.Test(t, resource.TestCase{
		PreCheck:     func() { testAccPreCheck(t) },
		Providers:    testAccProviders,
		CheckDestroy: testAccCheckKinesisFirehoseDeliveryStreamDestroy_ExtendedS3,
		Steps: []resource.TestStep{
			{
				Config: testAccKinesisFirehoseDeliveryStreamConfig_ExtendedS3_DataFormatConversionConfiguration_OrcSerDe_Empty(rName, rInt),
				Check: resource.ComposeTestCheckFunc(
					testAccCheckKinesisFirehoseDeliveryStreamExists(resourceName, &stream),
					resource.TestCheckResourceAttr(resourceName, "extended_s3_configuration.#", "1"),
					resource.TestCheckResourceAttr(resourceName, "extended_s3_configuration.0.data_format_conversion_configuration.#", "1"),
					resource.TestCheckResourceAttr(resourceName, "extended_s3_configuration.0.data_format_conversion_configuration.0.output_format_configuration.#", "1"),
					resource.TestCheckResourceAttr(resourceName, "extended_s3_configuration.0.data_format_conversion_configuration.0.output_format_configuration.0.serializer.#", "1"),
					resource.TestCheckResourceAttr(resourceName, "extended_s3_configuration.0.data_format_conversion_configuration.0.output_format_configuration.0.serializer.0.orc_ser_de.#", "1"),
				),
			},
			{
				ResourceName:      resourceName,
				ImportState:       true,
				ImportStateVerify: true,
			},
		},
	})
}

func TestAccAWSKinesisFirehoseDeliveryStream_ExtendedS3_DataFormatConversionConfiguration_ParquetSerDe_Empty(t *testing.T) {
	var stream firehose.DeliveryStreamDescription
	rInt := acctest.RandInt()
	rName := acctest.RandomWithPrefix("tf-acc-test")
	resourceName := "aws_kinesis_firehose_delivery_stream.test"

	resource.Test(t, resource.TestCase{
		PreCheck:     func() { testAccPreCheck(t) },
		Providers:    testAccProviders,
		CheckDestroy: testAccCheckKinesisFirehoseDeliveryStreamDestroy_ExtendedS3,
		Steps: []resource.TestStep{
			{
				Config: testAccKinesisFirehoseDeliveryStreamConfig_ExtendedS3_DataFormatConversionConfiguration_ParquetSerDe_Empty(rName, rInt),
				Check: resource.ComposeTestCheckFunc(
					testAccCheckKinesisFirehoseDeliveryStreamExists(resourceName, &stream),
					resource.TestCheckResourceAttr(resourceName, "extended_s3_configuration.#", "1"),
					resource.TestCheckResourceAttr(resourceName, "extended_s3_configuration.0.data_format_conversion_configuration.#", "1"),
					resource.TestCheckResourceAttr(resourceName, "extended_s3_configuration.0.data_format_conversion_configuration.0.output_format_configuration.#", "1"),
					resource.TestCheckResourceAttr(resourceName, "extended_s3_configuration.0.data_format_conversion_configuration.0.output_format_configuration.0.serializer.#", "1"),
					resource.TestCheckResourceAttr(resourceName, "extended_s3_configuration.0.data_format_conversion_configuration.0.output_format_configuration.0.serializer.0.parquet_ser_de.#", "1"),
				),
			},
			{
				ResourceName:      resourceName,
				ImportState:       true,
				ImportStateVerify: true,
			},
		},
	})
}

func TestAccAWSKinesisFirehoseDeliveryStream_ExtendedS3_DataFormatConversionConfiguration_Serializer_Update(t *testing.T) {
	var stream firehose.DeliveryStreamDescription
	rInt := acctest.RandInt()
	rName := acctest.RandomWithPrefix("tf-acc-test")
	resourceName := "aws_kinesis_firehose_delivery_stream.test"

	resource.Test(t, resource.TestCase{
		PreCheck:     func() { testAccPreCheck(t) },
		Providers:    testAccProviders,
		CheckDestroy: testAccCheckKinesisFirehoseDeliveryStreamDestroy_ExtendedS3,
		Steps: []resource.TestStep{
			{
				Config: testAccKinesisFirehoseDeliveryStreamConfig_ExtendedS3_DataFormatConversionConfiguration_OrcSerDe_Empty(rName, rInt),
				Check: resource.ComposeTestCheckFunc(
					testAccCheckKinesisFirehoseDeliveryStreamExists(resourceName, &stream),
					resource.TestCheckResourceAttr(resourceName, "extended_s3_configuration.#", "1"),
					resource.TestCheckResourceAttr(resourceName, "extended_s3_configuration.0.data_format_conversion_configuration.#", "1"),
					resource.TestCheckResourceAttr(resourceName, "extended_s3_configuration.0.data_format_conversion_configuration.0.output_format_configuration.#", "1"),
					resource.TestCheckResourceAttr(resourceName, "extended_s3_configuration.0.data_format_conversion_configuration.0.output_format_configuration.0.serializer.#", "1"),
					resource.TestCheckResourceAttr(resourceName, "extended_s3_configuration.0.data_format_conversion_configuration.0.output_format_configuration.0.serializer.0.orc_ser_de.#", "1"),
				),
			},
			{
				ResourceName:      resourceName,
				ImportState:       true,
				ImportStateVerify: true,
			},
			{
				Config: testAccKinesisFirehoseDeliveryStreamConfig_ExtendedS3_DataFormatConversionConfiguration_ParquetSerDe_Empty(rName, rInt),
				Check: resource.ComposeTestCheckFunc(
					testAccCheckKinesisFirehoseDeliveryStreamExists(resourceName, &stream),
					resource.TestCheckResourceAttr(resourceName, "extended_s3_configuration.#", "1"),
					resource.TestCheckResourceAttr(resourceName, "extended_s3_configuration.0.data_format_conversion_configuration.#", "1"),
					resource.TestCheckResourceAttr(resourceName, "extended_s3_configuration.0.data_format_conversion_configuration.0.output_format_configuration.#", "1"),
					resource.TestCheckResourceAttr(resourceName, "extended_s3_configuration.0.data_format_conversion_configuration.0.output_format_configuration.0.serializer.#", "1"),
					resource.TestCheckResourceAttr(resourceName, "extended_s3_configuration.0.data_format_conversion_configuration.0.output_format_configuration.0.serializer.0.parquet_ser_de.#", "1"),
				),
			},
		},
	})
}

func TestAccAWSKinesisFirehoseDeliveryStream_ExtendedS3_ErrorOutputPrefix(t *testing.T) {
	var stream firehose.DeliveryStreamDescription
	rInt := acctest.RandInt()
	rName := acctest.RandomWithPrefix("tf-acc-test")
	resourceName := "aws_kinesis_firehose_delivery_stream.test"

	resource.Test(t, resource.TestCase{
		PreCheck:     func() { testAccPreCheck(t) },
		Providers:    testAccProviders,
		CheckDestroy: testAccCheckKinesisFirehoseDeliveryStreamDestroy_ExtendedS3,
		Steps: []resource.TestStep{
			{
				Config: testAccKinesisFirehoseDeliveryStreamConfig_ExtendedS3_ErrorOutputPrefix(rName, rInt, "prefix1"),
				Check: resource.ComposeTestCheckFunc(
					testAccCheckKinesisFirehoseDeliveryStreamExists(resourceName, &stream),
					resource.TestCheckResourceAttr(resourceName, "extended_s3_configuration.#", "1"),
					resource.TestCheckResourceAttr(resourceName, "extended_s3_configuration.0.error_output_prefix", "prefix1"),
				),
			},
			{
				ResourceName:      resourceName,
				ImportState:       true,
				ImportStateVerify: true,
			},
			{
				Config: testAccKinesisFirehoseDeliveryStreamConfig_ExtendedS3_ErrorOutputPrefix(rName, rInt, "prefix2"),
				Check: resource.ComposeTestCheckFunc(
					testAccCheckKinesisFirehoseDeliveryStreamExists(resourceName, &stream),
					resource.TestCheckResourceAttr(resourceName, "extended_s3_configuration.#", "1"),
					resource.TestCheckResourceAttr(resourceName, "extended_s3_configuration.0.error_output_prefix", "prefix2"),
				),
			},
		},
	})
}

func TestAccAWSKinesisFirehoseDeliveryStream_ExtendedS3KmsKeyArn(t *testing.T) {
	rString := acctest.RandString(8)
	funcName := fmt.Sprintf("aws_kinesis_firehose_delivery_stream_test_%s", rString)
	policyName := fmt.Sprintf("tf_acc_policy_%s", rString)
	roleName := fmt.Sprintf("tf_acc_role_%s", rString)
	resourceName := "aws_kinesis_firehose_delivery_stream.test"

	var stream firehose.DeliveryStreamDescription
	ri := acctest.RandInt()
	config := testAccFirehoseAWSLambdaConfigBasic(funcName, policyName, roleName) +
		fmt.Sprintf(testAccKinesisFirehoseDeliveryStreamConfig_extendedS3KmsKeyArn,
			ri, ri, ri, ri, ri)

	resource.Test(t, resource.TestCase{
		PreCheck:     func() { testAccPreCheck(t) },
		Providers:    testAccProviders,
		CheckDestroy: testAccCheckKinesisFirehoseDeliveryStreamDestroy_ExtendedS3,
		Steps: []resource.TestStep{
			{
				Config: config,
				Check: resource.ComposeTestCheckFunc(
					testAccCheckKinesisFirehoseDeliveryStreamExists(resourceName, &stream),
					testAccCheckAWSKinesisFirehoseDeliveryStreamAttributes(&stream, nil, nil, nil, nil, nil),
					resource.TestMatchResourceAttr(resourceName, "extended_s3_configuration.0.kms_key_arn", regexp.MustCompile(`^arn:[^:]+:kms:[^:]+:[^:]+:key/.+$`)),
				),
			},
			{
				ResourceName:      resourceName,
				ImportState:       true,
				ImportStateVerify: true,
			},
		},
	})
}

func TestAccAWSKinesisFirehoseDeliveryStream_ExtendedS3Updates(t *testing.T) {
	rString := acctest.RandString(8)
	funcName := fmt.Sprintf("aws_kinesis_firehose_delivery_stream_test_%s", rString)
	policyName := fmt.Sprintf("tf_acc_policy_%s", rString)
	roleName := fmt.Sprintf("tf_acc_role_%s", rString)
	resourceName := "aws_kinesis_firehose_delivery_stream.test"

	var stream firehose.DeliveryStreamDescription
	ri := acctest.RandInt()

	preConfig := testAccFirehoseAWSLambdaConfigBasic(funcName, policyName, roleName) +
		fmt.Sprintf(testAccKinesisFirehoseDeliveryStreamConfig_extendedS3basic,
			ri, ri, ri, ri)
	postConfig := testAccFirehoseAWSLambdaConfigBasic(funcName, policyName, roleName) +
		fmt.Sprintf(testAccKinesisFirehoseDeliveryStreamConfig_extendedS3Updates,
			ri, ri, ri, ri)

	updatedExtendedS3DestinationConfig := &firehose.ExtendedS3DestinationDescription{
		BufferingHints: &firehose.BufferingHints{
			IntervalInSeconds: aws.Int64(400),
			SizeInMBs:         aws.Int64(10),
		},
		ProcessingConfiguration: &firehose.ProcessingConfiguration{
			Enabled: aws.Bool(true),
			Processors: []*firehose.Processor{
				{
					Type: aws.String("Lambda"),
					Parameters: []*firehose.ProcessorParameter{
						{
							ParameterName:  aws.String("LambdaArn"),
							ParameterValue: aws.String("valueNotTested"),
						},
					},
				},
			},
		},
		S3BackupMode: aws.String("Enabled"),
	}

	resource.Test(t, resource.TestCase{
		PreCheck:     func() { testAccPreCheck(t) },
		Providers:    testAccProviders,
		CheckDestroy: testAccCheckKinesisFirehoseDeliveryStreamDestroy_ExtendedS3,
		Steps: []resource.TestStep{
			{
				Config: preConfig,
				Check: resource.ComposeTestCheckFunc(
					testAccCheckKinesisFirehoseDeliveryStreamExists(resourceName, &stream),
					testAccCheckAWSKinesisFirehoseDeliveryStreamAttributes(&stream, nil, nil, nil, nil, nil),
				),
			},
			{
				ResourceName:      resourceName,
				ImportState:       true,
				ImportStateVerify: true,
			},
			{
				Config: postConfig,
				Check: resource.ComposeTestCheckFunc(
					testAccCheckKinesisFirehoseDeliveryStreamExists(resourceName, &stream),
					testAccCheckAWSKinesisFirehoseDeliveryStreamAttributes(&stream, nil, updatedExtendedS3DestinationConfig, nil, nil, nil),
				),
			},
		},
	})
}

func TestAccAWSKinesisFirehoseDeliveryStream_RedshiftConfigUpdates(t *testing.T) {
	var stream firehose.DeliveryStreamDescription

	resourceName := "aws_kinesis_firehose_delivery_stream.test"
	ri := acctest.RandInt()
	rString := acctest.RandString(8)
	funcName := fmt.Sprintf("aws_kinesis_firehose_delivery_stream_test_%s", rString)
	policyName := fmt.Sprintf("tf_acc_policy_%s", rString)
	roleName := fmt.Sprintf("tf_acc_role_%s", rString)
	preConfig := fmt.Sprintf(testAccKinesisFirehoseDeliveryStreamConfig_RedshiftBasic,
		ri, ri, ri, ri, ri)
	postConfig := testAccFirehoseAWSLambdaConfigBasic(funcName, policyName, roleName) +
		fmt.Sprintf(testAccKinesisFirehoseDeliveryStreamConfig_RedshiftUpdates,
			ri, ri, ri, ri, ri)

	updatedRedshiftConfig := &firehose.RedshiftDestinationDescription{
		CopyCommand: &firehose.CopyCommand{
			CopyOptions: aws.String("GZIP"),
		},
		S3BackupMode: aws.String("Enabled"),
		ProcessingConfiguration: &firehose.ProcessingConfiguration{
			Enabled: aws.Bool(true),
			Processors: []*firehose.Processor{
				{
					Type: aws.String("Lambda"),
					Parameters: []*firehose.ProcessorParameter{
						{
							ParameterName:  aws.String("LambdaArn"),
							ParameterValue: aws.String("valueNotTested"),
						},
					},
				},
			},
		},
	}

	resource.Test(t, resource.TestCase{
		PreCheck:     func() { testAccPreCheck(t) },
		Providers:    testAccProviders,
		CheckDestroy: testAccCheckKinesisFirehoseDeliveryStreamDestroy,
		Steps: []resource.TestStep{
			{
				Config: preConfig,
				Check: resource.ComposeTestCheckFunc(
					testAccCheckKinesisFirehoseDeliveryStreamExists(resourceName, &stream),
					testAccCheckAWSKinesisFirehoseDeliveryStreamAttributes(&stream, nil, nil, nil, nil, nil),
				),
			},
			{
				ResourceName:            resourceName,
				ImportState:             true,
				ImportStateVerify:       true,
				ImportStateVerifyIgnore: []string{"redshift_configuration.0.password"},
			},
			{
				Config: postConfig,
				Check: resource.ComposeTestCheckFunc(
					testAccCheckKinesisFirehoseDeliveryStreamExists(resourceName, &stream),
					testAccCheckAWSKinesisFirehoseDeliveryStreamAttributes(&stream, nil, nil, updatedRedshiftConfig, nil, nil),
				),
			},
		},
	})
}

func TestAccAWSKinesisFirehoseDeliveryStream_SplunkConfigUpdates(t *testing.T) {
	var stream firehose.DeliveryStreamDescription

	ri := acctest.RandInt()
	resourceName := "aws_kinesis_firehose_delivery_stream.test"
	rString := acctest.RandString(8)
	funcName := fmt.Sprintf("aws_kinesis_firehose_delivery_stream_test_%s", rString)
	policyName := fmt.Sprintf("tf_acc_policy_%s", rString)
	roleName := fmt.Sprintf("tf_acc_role_%s", rString)

	preConfig := fmt.Sprintf(testAccKinesisFirehoseDeliveryStreamConfig_SplunkBasic,
		ri, ri, ri, ri)
	postConfig := testAccFirehoseAWSLambdaConfigBasic(funcName, policyName, roleName) +
		fmt.Sprintf(testAccKinesisFirehoseDeliveryStreamConfig_SplunkUpdates,
			ri, ri, ri, ri)

	updatedSplunkConfig := &firehose.SplunkDestinationDescription{
		HECEndpointType:                   aws.String("Event"),
		HECAcknowledgmentTimeoutInSeconds: aws.Int64(600),
		S3BackupMode:                      aws.String("FailedEventsOnly"),
		ProcessingConfiguration: &firehose.ProcessingConfiguration{
			Enabled: aws.Bool(true),
			Processors: []*firehose.Processor{
				{
					Type: aws.String("Lambda"),
					Parameters: []*firehose.ProcessorParameter{
						{
							ParameterName:  aws.String("LambdaArn"),
							ParameterValue: aws.String("valueNotTested"),
						},
					},
				},
			},
		},
	}

	resource.Test(t, resource.TestCase{
		PreCheck:     func() { testAccPreCheck(t) },
		Providers:    testAccProviders,
		CheckDestroy: testAccCheckKinesisFirehoseDeliveryStreamDestroy,
		Steps: []resource.TestStep{
			{
				Config: preConfig,
				Check: resource.ComposeTestCheckFunc(
					testAccCheckKinesisFirehoseDeliveryStreamExists(resourceName, &stream),
					testAccCheckAWSKinesisFirehoseDeliveryStreamAttributes(&stream, nil, nil, nil, nil, nil),
				),
			},
			{
				ResourceName:      resourceName,
				ImportState:       true,
				ImportStateVerify: true,
			},
			{
				Config: postConfig,
				Check: resource.ComposeTestCheckFunc(
					testAccCheckKinesisFirehoseDeliveryStreamExists(resourceName, &stream),
					testAccCheckAWSKinesisFirehoseDeliveryStreamAttributes(&stream, nil, nil, nil, nil, updatedSplunkConfig),
				),
			},
		},
	})
}

func TestAccAWSKinesisFirehoseDeliveryStream_ElasticsearchConfigUpdates(t *testing.T) {
	var stream firehose.DeliveryStreamDescription

	resourceName := "aws_kinesis_firehose_delivery_stream.test"
	ri := acctest.RandInt()
	rString := acctest.RandString(8)
	funcName := fmt.Sprintf("aws_kinesis_firehose_delivery_stream_test_%s", rString)
	policyName := fmt.Sprintf("tf_acc_policy_%s", rString)
	roleName := fmt.Sprintf("tf_acc_role_%s", rString)
	preConfig := fmt.Sprintf(testAccKinesisFirehoseDeliveryStreamConfig_ElasticsearchBasic,
		ri, ri, ri, ri, ri)
	postConfig := testAccFirehoseAWSLambdaConfigBasic(funcName, policyName, roleName) +
		fmt.Sprintf(testAccKinesisFirehoseDeliveryStreamConfig_ElasticsearchUpdate,
			ri, ri, ri, ri, ri)

	updatedElasticSearchConfig := &firehose.ElasticsearchDestinationDescription{
		BufferingHints: &firehose.ElasticsearchBufferingHints{
			IntervalInSeconds: aws.Int64(500),
		},
		ProcessingConfiguration: &firehose.ProcessingConfiguration{
			Enabled: aws.Bool(true),
			Processors: []*firehose.Processor{
				{
					Type: aws.String("Lambda"),
					Parameters: []*firehose.ProcessorParameter{
						{
							ParameterName:  aws.String("LambdaArn"),
							ParameterValue: aws.String("valueNotTested"),
						},
					},
				},
			},
		},
	}

	resource.Test(t, resource.TestCase{
		PreCheck:     func() { testAccPreCheck(t) },
		Providers:    testAccProviders,
		CheckDestroy: testAccCheckKinesisFirehoseDeliveryStreamDestroy,
		Steps: []resource.TestStep{
			{
				Config: preConfig,
				Check: resource.ComposeTestCheckFunc(
					testAccCheckKinesisFirehoseDeliveryStreamExists("aws_kinesis_firehose_delivery_stream.test", &stream),
					testAccCheckAWSKinesisFirehoseDeliveryStreamAttributes(&stream, nil, nil, nil, nil, nil),
				),
			},
			{
				ResourceName:      resourceName,
				ImportState:       true,
				ImportStateVerify: true,
			},
			{
				Config: postConfig,
				Check: resource.ComposeTestCheckFunc(
					testAccCheckKinesisFirehoseDeliveryStreamExists("aws_kinesis_firehose_delivery_stream.test", &stream),
					testAccCheckAWSKinesisFirehoseDeliveryStreamAttributes(&stream, nil, nil, nil, updatedElasticSearchConfig, nil),
				),
			},
		},
	})
}

// Regression test for https://github.com/terraform-providers/terraform-provider-aws/issues/1657
func TestAccAWSKinesisFirehoseDeliveryStream_missingProcessingConfiguration(t *testing.T) {
	var stream firehose.DeliveryStreamDescription
	ri := acctest.RandInt()
	resourceName := "aws_kinesis_firehose_delivery_stream.test"

	resource.Test(t, resource.TestCase{
		PreCheck:     func() { testAccPreCheck(t) },
		Providers:    testAccProviders,
		CheckDestroy: testAccCheckKinesisFirehoseDeliveryStreamDestroy,
		Steps: []resource.TestStep{
			{
				Config: testAccKinesisFirehoseDeliveryStreamConfig_missingProcessingConfiguration(ri),
				Check: resource.ComposeTestCheckFunc(
					testAccCheckKinesisFirehoseDeliveryStreamExists(resourceName, &stream),
					testAccCheckAWSKinesisFirehoseDeliveryStreamAttributes(&stream, nil, nil, nil, nil, nil),
				),
			},
			{
				ResourceName:      resourceName,
				ImportState:       true,
				ImportStateVerify: true,
			},
		},
	})
}

func testAccCheckKinesisFirehoseDeliveryStreamExists(n string, stream *firehose.DeliveryStreamDescription) resource.TestCheckFunc {
	return func(s *terraform.State) error {
		rs, ok := s.RootModule().Resources[n]
		log.Printf("State: %#v", s.RootModule().Resources)
		if !ok {
			return fmt.Errorf("Not found: %s", n)
		}

		if rs.Primary.ID == "" {
			return fmt.Errorf("No Kinesis Firehose ID is set")
		}

		conn := testAccProvider.Meta().(*AWSClient).firehoseconn
		describeOpts := &firehose.DescribeDeliveryStreamInput{
			DeliveryStreamName: aws.String(rs.Primary.Attributes["name"]),
		}
		resp, err := conn.DescribeDeliveryStream(describeOpts)
		if err != nil {
			return err
		}

		*stream = *resp.DeliveryStreamDescription

		return nil
	}
}

func testAccCheckAWSKinesisFirehoseDeliveryStreamAttributes(stream *firehose.DeliveryStreamDescription, s3config interface{}, extendedS3config interface{}, redshiftConfig interface{}, elasticsearchConfig interface{}, splunkConfig interface{}) resource.TestCheckFunc {
	return func(s *terraform.State) error {
		if !strings.HasPrefix(*stream.DeliveryStreamName, "terraform-kinesis-firehose") {
			return fmt.Errorf("Bad Stream name: %s", *stream.DeliveryStreamName)
		}
		for _, rs := range s.RootModule().Resources {
			if rs.Type != "aws_kinesis_firehose_delivery_stream" {
				continue
			}
			if *stream.DeliveryStreamARN != rs.Primary.Attributes["arn"] {
				return fmt.Errorf("Bad Delivery Stream ARN\n\t expected: %s\n\tgot: %s\n", rs.Primary.Attributes["arn"], *stream.DeliveryStreamARN)
			}

			if s3config != nil {
				s := s3config.(*firehose.S3DestinationDescription)
				// Range over the Stream Destinations, looking for the matching S3
				// destination. For simplicity, our test only have a single S3 or
				// Redshift destination, so at this time it's safe to match on the first
				// one
				var match bool
				for _, d := range stream.Destinations {
					if d.S3DestinationDescription != nil {
						if *d.S3DestinationDescription.BufferingHints.SizeInMBs == *s.BufferingHints.SizeInMBs {
							match = true
						}
					}
				}
				if !match {
					return fmt.Errorf("Mismatch s3 buffer size, expected: %s, got: %s", s, stream.Destinations)
				}
			}

			if extendedS3config != nil {
				es := extendedS3config.(*firehose.ExtendedS3DestinationDescription)

				// Range over the Stream Destinations, looking for the matching S3
				// destination. For simplicity, our test only have a single S3 or
				// Redshift destination, so at this time it's safe to match on the first
				// one
				var match, processingConfigMatch, matchS3BackupMode bool
				for _, d := range stream.Destinations {
					if d.ExtendedS3DestinationDescription != nil {
						if *d.ExtendedS3DestinationDescription.BufferingHints.SizeInMBs == *es.BufferingHints.SizeInMBs {
							match = true
						}
						if *d.ExtendedS3DestinationDescription.S3BackupMode == *es.S3BackupMode {
							matchS3BackupMode = true
						}

						processingConfigMatch = len(es.ProcessingConfiguration.Processors) == len(d.ExtendedS3DestinationDescription.ProcessingConfiguration.Processors)
					}
				}
				if !match {
					return fmt.Errorf("Mismatch extended s3 buffer size, expected: %s, got: %s", es, stream.Destinations)
				}
				if !processingConfigMatch {
					return fmt.Errorf("Mismatch extended s3 ProcessingConfiguration.Processors count, expected: %s, got: %s", es, stream.Destinations)
				}
				if !matchS3BackupMode {
					return fmt.Errorf("Mismatch extended s3 S3BackupMode, expected: %s, got: %s", es, stream.Destinations)
				}
			}

			if redshiftConfig != nil {
				r := redshiftConfig.(*firehose.RedshiftDestinationDescription)
				// Range over the Stream Destinations, looking for the matching Redshift
				// destination
				var matchCopyOptions, matchS3BackupMode, processingConfigMatch bool
				for _, d := range stream.Destinations {
					if d.RedshiftDestinationDescription != nil {
						if *d.RedshiftDestinationDescription.CopyCommand.CopyOptions == *r.CopyCommand.CopyOptions {
							matchCopyOptions = true
						}
						if *d.RedshiftDestinationDescription.S3BackupMode == *r.S3BackupMode {
							matchS3BackupMode = true
						}
						if r.ProcessingConfiguration != nil && d.RedshiftDestinationDescription.ProcessingConfiguration != nil {
							processingConfigMatch = len(r.ProcessingConfiguration.Processors) == len(d.RedshiftDestinationDescription.ProcessingConfiguration.Processors)
						}
					}
				}
				if !matchCopyOptions || !matchS3BackupMode {
					return fmt.Errorf("Mismatch Redshift CopyOptions or S3BackupMode, expected: %s, got: %s", r, stream.Destinations)
				}
				if !processingConfigMatch {
					return fmt.Errorf("Mismatch Redshift ProcessingConfiguration.Processors count, expected: %s, got: %s", r, stream.Destinations)
				}
			}

			if elasticsearchConfig != nil {
				es := elasticsearchConfig.(*firehose.ElasticsearchDestinationDescription)
				// Range over the Stream Destinations, looking for the matching Elasticsearch destination
				var match, processingConfigMatch bool
				for _, d := range stream.Destinations {
					if d.ElasticsearchDestinationDescription != nil {
						match = true
						if es.ProcessingConfiguration != nil && d.ElasticsearchDestinationDescription.ProcessingConfiguration != nil {
							processingConfigMatch = len(es.ProcessingConfiguration.Processors) == len(d.ElasticsearchDestinationDescription.ProcessingConfiguration.Processors)
						}
					}
				}
				if !match {
					return fmt.Errorf("Mismatch Elasticsearch Buffering Interval, expected: %s, got: %s", es, stream.Destinations)
				}
				if !processingConfigMatch {
					return fmt.Errorf("Mismatch Elasticsearch ProcessingConfiguration.Processors count, expected: %s, got: %s", es, stream.Destinations)
				}
			}

			if splunkConfig != nil {
				s := splunkConfig.(*firehose.SplunkDestinationDescription)
				// Range over the Stream Destinations, looking for the matching Splunk destination
				var matchHECEndpointType, matchHECAcknowledgmentTimeoutInSeconds, matchS3BackupMode, processingConfigMatch bool
				for _, d := range stream.Destinations {
					if d.SplunkDestinationDescription != nil {

						if *d.SplunkDestinationDescription.HECEndpointType == *s.HECEndpointType {
							matchHECEndpointType = true
						}
						if *d.SplunkDestinationDescription.HECAcknowledgmentTimeoutInSeconds == *s.HECAcknowledgmentTimeoutInSeconds {
							matchHECAcknowledgmentTimeoutInSeconds = true
						}
						if *d.SplunkDestinationDescription.S3BackupMode == *s.S3BackupMode {
							matchS3BackupMode = true
						}
						if s.ProcessingConfiguration != nil && d.SplunkDestinationDescription.ProcessingConfiguration != nil {
							processingConfigMatch = len(s.ProcessingConfiguration.Processors) == len(d.SplunkDestinationDescription.ProcessingConfiguration.Processors)
						}
					}
				}
				if !matchHECEndpointType || !matchHECAcknowledgmentTimeoutInSeconds || !matchS3BackupMode {
					return fmt.Errorf("Mismatch Splunk HECEndpointType or HECAcknowledgmentTimeoutInSeconds or S3BackupMode, expected: %s, got: %s", s, stream.Destinations)
				}
				if !processingConfigMatch {
					return fmt.Errorf("Mismatch extended splunk ProcessingConfiguration.Processors count, expected: %s, got: %s", s, stream.Destinations)
				}
			}
		}
		return nil
	}
}

func testAccCheckKinesisFirehoseDeliveryStreamDestroy_ExtendedS3(s *terraform.State) error {
	err := testAccCheckKinesisFirehoseDeliveryStreamDestroy(s)

	if err == nil {
		err = testAccCheckFirehoseLambdaFunctionDestroy(s)
	}

	return err
}

func testAccCheckKinesisFirehoseDeliveryStreamDestroy(s *terraform.State) error {
	for _, rs := range s.RootModule().Resources {
		if rs.Type != "aws_kinesis_firehose_delivery_stream" {
			continue
		}
		conn := testAccProvider.Meta().(*AWSClient).firehoseconn
		describeOpts := &firehose.DescribeDeliveryStreamInput{
			DeliveryStreamName: aws.String(rs.Primary.Attributes["name"]),
		}
		resp, err := conn.DescribeDeliveryStream(describeOpts)
		if err == nil {
			if resp.DeliveryStreamDescription != nil && *resp.DeliveryStreamDescription.DeliveryStreamStatus != "DELETING" {
				return fmt.Errorf("Error: Delivery Stream still exists")
			}
		}

		return nil

	}

	return nil
}

func testAccCheckFirehoseLambdaFunctionDestroy(s *terraform.State) error {
	conn := testAccProvider.Meta().(*AWSClient).lambdaconn

	for _, rs := range s.RootModule().Resources {
		if rs.Type != "aws_lambda_function" {
			continue
		}

		_, err := conn.GetFunction(&lambda.GetFunctionInput{
			FunctionName: aws.String(rs.Primary.ID),
		})

		if err == nil {
			return fmt.Errorf("Lambda Function still exists")
		}
	}

	return nil
}

func baseAccFirehoseAWSLambdaConfig(policyName, roleName string) string {
	return fmt.Sprintf(`
resource "aws_iam_role_policy" "iam_policy_for_lambda" {
  name = "%s"
  role = "${aws_iam_role.iam_for_lambda.id}"

  policy = <<EOF
{
  "Version": "2012-10-17",
  "Statement": [
	{
		"Effect": "Allow",
		"Action": [
			"logs:CreateLogGroup",
			"logs:CreateLogStream",
			"logs:PutLogEvents"
		],
		"Resource": "arn:${data.aws_partition.current.partition}:logs:*:*:*"
	},
    {
      "Effect": "Allow",
      "Action": [
        "xray:PutTraceSegments"
      ],
      "Resource": [
        "*"
      ]
    }
  ]
}
EOF
}

resource "aws_iam_role" "iam_for_lambda" {
  name = "%s"

  assume_role_policy = <<EOF
{
  "Version": "2012-10-17",
  "Statement": [
    {
      "Action": "sts:AssumeRole",
      "Principal": {
        "Service": "lambda.amazonaws.com"
      },
      "Effect": "Allow",
      "Sid": ""
    }
  ]
}
EOF
}
`, policyName, roleName)
}

func testAccFirehoseAWSLambdaConfigBasic(funcName, policyName, roleName string) string {
	return fmt.Sprintf(baseAccFirehoseAWSLambdaConfig(policyName, roleName)+`
resource "aws_lambda_function" "lambda_function_test" {
    filename = "test-fixtures/lambdatest.zip"
    function_name = "%s"
    role = "${aws_iam_role.iam_for_lambda.arn}"
    handler = "exports.example"
    runtime = "nodejs8.10"
}
`, funcName)
}

const testAccKinesisFirehoseDeliveryStreamBaseConfig = `
data "aws_caller_identity" "current" {}

data "aws_partition" "current" {}

resource "aws_iam_role" "firehose" {
  name = "tf_acctest_firehose_delivery_role_%d"
  assume_role_policy = <<EOF
{
  "Version": "2012-10-17",
  "Statement": [
    {
      "Sid": "",
      "Effect": "Allow",
      "Principal": {
        "Service": "firehose.amazonaws.com"
      },
      "Action": "sts:AssumeRole",
      "Condition": {
        "StringEquals": {
          "sts:ExternalId": "${data.aws_caller_identity.current.account_id}"
        }
      }
    }
  ]
}
EOF
}

resource "aws_s3_bucket" "bucket" {
  bucket = "tf-test-bucket-%d"
  acl = "private"
}

resource "aws_iam_role_policy" "firehose" {
  name = "tf_acctest_firehose_delivery_policy_%d"
  role = "${aws_iam_role.firehose.id}"
  policy = <<EOF
{
  "Version": "2012-10-17",
  "Statement": [
    {
      "Sid": "",
      "Effect": "Allow",
      "Action": [
        "s3:AbortMultipartUpload",
        "s3:GetBucketLocation",
        "s3:GetObject",
        "s3:ListBucket",
        "s3:ListBucketMultipartUploads",
        "s3:PutObject"
      ],
      "Resource": [
        "${aws_s3_bucket.bucket.arn}",
        "${aws_s3_bucket.bucket.arn}/*"
      ]
    },
    {
      "Sid": "GlueAccess",
      "Effect": "Allow",
      "Action": [
        "glue:GetTableVersions"
      ],
      "Resource": [
        "*"
      ]
    }
  ]
}
EOF
}

`

const testAccFirehoseKinesisStreamSource = `
resource "aws_kinesis_stream" "source" {
  name = "terraform-kinesis-source-stream-basictest-%d"
  shard_count = 1
}

resource "aws_iam_role" "kinesis_source" {
  name = "tf_acctest_kinesis_source_role_%d"
  assume_role_policy = <<EOF
{
  "Version": "2012-10-17",
  "Statement": [
    {
      "Sid": "",
      "Effect": "Allow",
      "Principal": {
        "Service": "firehose.amazonaws.com"
      },
      "Action": "sts:AssumeRole",
      "Condition": {
        "StringEquals": {
          "sts:ExternalId": "${data.aws_caller_identity.current.account_id}"
        }
      }
    }
  ]
}
EOF
}

resource "aws_iam_role_policy" "kinesis_source" {
  name = "tf_acctest_kinesis_source_policy_%d"
  role = "${aws_iam_role.kinesis_source.id}"
  policy = <<EOF
{
  "Version": "2012-10-17",
  "Statement": [
    {
      "Sid": "",
      "Effect": "Allow",
      "Action": [
        "kinesis:DescribeStream",
        "kinesis:GetShardIterator",
        "kinesis:GetRecords"
      ],
      "Resource": [
        "${aws_kinesis_stream.source.arn}"
      ]
    }
  ]
}
EOF
}

`

func testAccKinesisFirehoseDeliveryStreamConfig_s3WithCloudwatchLogging(rInt int) string {
	return fmt.Sprintf(`
data "aws_caller_identity" "current" {}

data "aws_partition" "current" {}

resource "aws_iam_role" "firehose" {
  name = "tf_acctest_firehose_delivery_role_%d"

  assume_role_policy = <<EOF
{
  "Version": "2012-10-17",
  "Statement": [
    {
      "Sid": "",
      "Effect": "Allow",
      "Principal": {
        "Service": "firehose.amazonaws.com"
      },
      "Action": "sts:AssumeRole",
      "Condition": {
        "StringEquals": {
          "sts:ExternalId": "${data.aws_caller_identity.current.account_id}"
        }
      }
    }
  ]
}
EOF
}

resource "aws_iam_role_policy" "firehose" {
  name = "tf_acctest_firehose_delivery_policy_%d"
  role = "${aws_iam_role.firehose.id}"

  policy = <<EOF
{
  "Version": "2012-10-17",
  "Statement": [
    {
      "Sid": "",
      "Effect": "Allow",
      "Action": [
        "s3:AbortMultipartUpload",
        "s3:GetBucketLocation",
        "s3:GetObject",
        "s3:ListBucket",
        "s3:ListBucketMultipartUploads",
        "s3:PutObject"
      ],
      "Resource": [
        "${aws_s3_bucket.bucket.arn}",
        "${aws_s3_bucket.bucket.arn}/*"
      ]
    },
    {
      "Effect": "Allow",
      "Action": [
        "logs:putLogEvents"
      ],
      "Resource": [
        "arn:${data.aws_partition.current.partition}:logs::log-group:/aws/kinesisfirehose/*"
      ]
    }
  ]
}
EOF
}

resource "aws_s3_bucket" "bucket" {
  bucket = "tf-test-bucket-%d"
  acl    = "private"
}

resource "aws_cloudwatch_log_group" "test" {
  name = "example-%d"
}

resource "aws_cloudwatch_log_stream" "test" {
  name           = "sample-log-stream-test-%d"
  log_group_name = "${aws_cloudwatch_log_group.test.name}"
}

resource "aws_kinesis_firehose_delivery_stream" "test" {
  depends_on  = ["aws_iam_role_policy.firehose"]
  name        = "terraform-kinesis-firehose-cloudwatch-%d"
  destination = "s3"

  s3_configuration {
    role_arn   = "${aws_iam_role.firehose.arn}"
    bucket_arn = "${aws_s3_bucket.bucket.arn}"

    cloudwatch_logging_options {
      enabled         = true
      log_group_name  = "${aws_cloudwatch_log_group.test.name}"
      log_stream_name = "${aws_cloudwatch_log_stream.test.name}"
    }
  }
}
`, rInt, rInt, rInt, rInt, rInt, rInt)
}

var testAccKinesisFirehoseDeliveryStreamConfig_s3basic = testAccKinesisFirehoseDeliveryStreamBaseConfig + `
resource "aws_kinesis_firehose_delivery_stream" "test" {
  depends_on = ["aws_iam_role_policy.firehose"]
  name = "terraform-kinesis-firehose-basictest-%d"
  destination = "s3"
  s3_configuration {
    role_arn = "${aws_iam_role.firehose.arn}"
    bucket_arn = "${aws_s3_bucket.bucket.arn}"
  }
}`

func testAccKinesisFirehoseDeliveryStreamConfig_s3basicWithSSE(rName string, rInt int, sseEnabled bool) string {
	return fmt.Sprintf(testAccKinesisFirehoseDeliveryStreamBaseConfig, rInt, rInt, rInt) +
		fmt.Sprintf(`
resource "aws_kinesis_firehose_delivery_stream" "test" {
  depends_on = ["aws_iam_role_policy.firehose"]
  name = "%s"
  destination = "s3"
  s3_configuration {
    role_arn = "${aws_iam_role.firehose.arn}"
    bucket_arn = "${aws_s3_bucket.bucket.arn}"
  }

  server_side_encryption {
    enabled = %t
  }
}
`, rName, sseEnabled)
}

func testAccKinesisFirehoseDeliveryStreamConfig_s3basicWithTags(rName string, rInt int) string {
	return fmt.Sprintf(testAccKinesisFirehoseDeliveryStreamBaseConfig, rInt, rInt, rInt) +
		fmt.Sprintf(`
	resource "aws_kinesis_firehose_delivery_stream" "test" {
		depends_on = ["aws_iam_role_policy.firehose"]
		name = "%s"
		destination = "s3"
		s3_configuration {
			role_arn = "${aws_iam_role.firehose.arn}"
			bucket_arn = "${aws_s3_bucket.bucket.arn}"
		}
	tags = {
			Environment = "production"
			Usage = "original"
		}
	}
`, rName)
}

func testAccKinesisFirehoseDeliveryStreamConfig_s3basicWithTagsChanged(rName string, rInt int) string {
	return fmt.Sprintf(testAccKinesisFirehoseDeliveryStreamBaseConfig, rInt, rInt, rInt) +
		fmt.Sprintf(`
	resource "aws_kinesis_firehose_delivery_stream" "test" {
		depends_on = ["aws_iam_role_policy.firehose"]
		name = "%s"
		destination = "s3"
		s3_configuration {
			role_arn = "${aws_iam_role.firehose.arn}"
			bucket_arn = "${aws_s3_bucket.bucket.arn}"
		}
	tags = {
			Usage = "changed"
		}
	}
`, rName)
}

var testAccKinesisFirehoseDeliveryStreamConfig_s3KinesisStreamSource = testAccKinesisFirehoseDeliveryStreamBaseConfig + testAccFirehoseKinesisStreamSource + `
resource "aws_kinesis_firehose_delivery_stream" "test" {
  depends_on = ["aws_iam_role_policy.firehose", "aws_iam_role_policy.kinesis_source"]
  name = "terraform-kinesis-firehose-basictest-%d"
  kinesis_source_configuration {
    kinesis_stream_arn = "${aws_kinesis_stream.source.arn}"
    role_arn = "${aws_iam_role.kinesis_source.arn}"
  }
  destination = "s3"
  s3_configuration {
    role_arn = "${aws_iam_role.firehose.arn}"
    bucket_arn = "${aws_s3_bucket.bucket.arn}"
  }
}`

var testAccKinesisFirehoseDeliveryStreamConfig_s3Updates = testAccKinesisFirehoseDeliveryStreamBaseConfig + `
resource "aws_kinesis_firehose_delivery_stream" "test" {
  depends_on = ["aws_iam_role_policy.firehose"]
  name = "terraform-kinesis-firehose-s3test-%d"
  destination = "s3"
  s3_configuration {
    role_arn = "${aws_iam_role.firehose.arn}"
    bucket_arn = "${aws_s3_bucket.bucket.arn}"
    buffer_size = 10
    buffer_interval = 400
    compression_format = "GZIP"
  }
}`

var testAccKinesisFirehoseDeliveryStreamConfig_extendedS3basic = testAccKinesisFirehoseDeliveryStreamBaseConfig + `
resource "aws_kinesis_firehose_delivery_stream" "test" {
  depends_on = ["aws_iam_role_policy.firehose"]
  name = "terraform-kinesis-firehose-basictest-%d"
  destination = "extended_s3"
  extended_s3_configuration {
    role_arn = "${aws_iam_role.firehose.arn}"
    bucket_arn = "${aws_s3_bucket.bucket.arn}"
    processing_configuration {
      enabled = false
      processors {
        type = "Lambda"
        parameters {
          parameter_name = "LambdaArn"
          parameter_value = "${aws_lambda_function.lambda_function_test.arn}:$LATEST"
        }
      }
    }
    s3_backup_mode = "Disabled"
  }
}
`

func testAccKinesisFirehoseDeliveryStreamConfig_ExtendedS3_DataFormatConversionConfiguration_Enabled(rName string, rInt int, enabled bool) string {
	return fmt.Sprintf(testAccKinesisFirehoseDeliveryStreamBaseConfig, rInt, rInt, rInt) + fmt.Sprintf(`
resource "aws_glue_catalog_database" "test" {
  name = "%s"
}

resource "aws_glue_catalog_table" "test" {
  database_name = "${aws_glue_catalog_database.test.name}"
  name          = "%s"

  storage_descriptor {
    columns {
      name = "test"
      type = "string"
    }
  }
}

resource "aws_kinesis_firehose_delivery_stream" "test" {
  destination = "extended_s3"
  name        = "%s"

  extended_s3_configuration {
    bucket_arn  = "${aws_s3_bucket.bucket.arn}"
    # InvalidArgumentException: BufferingHints.SizeInMBs must be at least 64 when data format conversion is enabled.
    buffer_size = 128
    role_arn    = "${aws_iam_role.firehose.arn}"

    data_format_conversion_configuration {
      enabled = %t

      input_format_configuration {
        deserializer {
          hive_json_ser_de {} # we have to pick one
        }
      }

      output_format_configuration {
        serializer {
          orc_ser_de {} # we have to pick one
        }
      }

      schema_configuration {
        database_name = "${aws_glue_catalog_table.test.database_name}"
        role_arn      = "${aws_iam_role.firehose.arn}"
        table_name    = "${aws_glue_catalog_table.test.name}"
      }
    }
  }

  depends_on = ["aws_iam_role_policy.firehose"]
}
`, rName, rName, rName, enabled)
}

func testAccKinesisFirehoseDeliveryStreamConfig_ExtendedS3_DataFormatConversionConfiguration_HiveJsonSerDe_Empty(rName string, rInt int) string {
	return fmt.Sprintf(testAccKinesisFirehoseDeliveryStreamBaseConfig, rInt, rInt, rInt) + fmt.Sprintf(`
resource "aws_glue_catalog_database" "test" {
  name = "%s"
}

resource "aws_glue_catalog_table" "test" {
  database_name = "${aws_glue_catalog_database.test.name}"
  name          = "%s"

  storage_descriptor {
    columns {
      name = "test"
      type = "string"
    }
  }
}

resource "aws_kinesis_firehose_delivery_stream" "test" {
  destination = "extended_s3"
  name        = "%s"

  extended_s3_configuration {
    bucket_arn  = "${aws_s3_bucket.bucket.arn}"
    # InvalidArgumentException: BufferingHints.SizeInMBs must be at least 64 when data format conversion is enabled.
    buffer_size = 128
    role_arn    = "${aws_iam_role.firehose.arn}"

    data_format_conversion_configuration {
      input_format_configuration {
        deserializer {
          hive_json_ser_de {}
        }
      }

      output_format_configuration {
        serializer {
          orc_ser_de {} # we have to pick one
        }
      }

      schema_configuration {
        database_name = "${aws_glue_catalog_table.test.database_name}"
        role_arn      = "${aws_iam_role.firehose.arn}"
        table_name    = "${aws_glue_catalog_table.test.name}"
      }
    }
  }

  depends_on = ["aws_iam_role_policy.firehose"]
}
`, rName, rName, rName)
}

func testAccKinesisFirehoseDeliveryStreamConfig_ExtendedS3_ExternalUpdate(rName string, rInt int) string {
	return fmt.Sprintf(testAccKinesisFirehoseDeliveryStreamBaseConfig, rInt, rInt, rInt) + fmt.Sprintf(`
resource "aws_kinesis_firehose_delivery_stream" "test" {
  destination = "extended_s3"
  name        = "%s"

  extended_s3_configuration {
    bucket_arn  = "${aws_s3_bucket.bucket.arn}"
    role_arn    = "${aws_iam_role.firehose.arn}"
  }
}
`, rName)
}

func testAccKinesisFirehoseDeliveryStreamConfig_ExtendedS3_DataFormatConversionConfiguration_OpenXJsonSerDe_Empty(rName string, rInt int) string {
	return fmt.Sprintf(testAccKinesisFirehoseDeliveryStreamBaseConfig, rInt, rInt, rInt) + fmt.Sprintf(`
resource "aws_glue_catalog_database" "test" {
  name = "%s"
}

resource "aws_glue_catalog_table" "test" {
  database_name = "${aws_glue_catalog_database.test.name}"
  name          = "%s"

  storage_descriptor {
    columns {
      name = "test"
      type = "string"
    }
  }
}

resource "aws_kinesis_firehose_delivery_stream" "test" {
  destination = "extended_s3"
  name        = "%s"

  extended_s3_configuration {
    bucket_arn  = "${aws_s3_bucket.bucket.arn}"
    # InvalidArgumentException: BufferingHints.SizeInMBs must be at least 64 when data format conversion is enabled.
    buffer_size = 128
    role_arn    = "${aws_iam_role.firehose.arn}"

    data_format_conversion_configuration {
      input_format_configuration {
        deserializer {
          open_x_json_ser_de {}
        }
      }

      output_format_configuration {
        serializer {
          orc_ser_de {} # we have to pick one
        }
      }

      schema_configuration {
        database_name = "${aws_glue_catalog_table.test.database_name}"
        role_arn      = "${aws_iam_role.firehose.arn}"
        table_name    = "${aws_glue_catalog_table.test.name}"
      }
    }
  }

  depends_on = ["aws_iam_role_policy.firehose"]
}
`, rName, rName, rName)
}

func testAccKinesisFirehoseDeliveryStreamConfig_ExtendedS3_DataFormatConversionConfiguration_OrcSerDe_Empty(rName string, rInt int) string {
	return fmt.Sprintf(testAccKinesisFirehoseDeliveryStreamBaseConfig, rInt, rInt, rInt) + fmt.Sprintf(`
resource "aws_glue_catalog_database" "test" {
  name = "%s"
}

resource "aws_glue_catalog_table" "test" {
  database_name = "${aws_glue_catalog_database.test.name}"
  name          = "%s"

  storage_descriptor {
    columns {
      name = "test"
      type = "string"
    }
  }
}

resource "aws_kinesis_firehose_delivery_stream" "test" {
  destination = "extended_s3"
  name        = "%s"

  extended_s3_configuration {
    bucket_arn  = "${aws_s3_bucket.bucket.arn}"
    # InvalidArgumentException: BufferingHints.SizeInMBs must be at least 64 when data format conversion is enabled.
    buffer_size = 128
    role_arn    = "${aws_iam_role.firehose.arn}"

    data_format_conversion_configuration {
      input_format_configuration {
        deserializer {
          hive_json_ser_de {} # we have to pick one
        }
      }

      output_format_configuration {
        serializer {
          orc_ser_de {}
        }
      }

      schema_configuration {
        database_name = "${aws_glue_catalog_table.test.database_name}"
        role_arn      = "${aws_iam_role.firehose.arn}"
        table_name    = "${aws_glue_catalog_table.test.name}"
      }
    }
  }

  depends_on = ["aws_iam_role_policy.firehose"]
}
`, rName, rName, rName)
}

func testAccKinesisFirehoseDeliveryStreamConfig_ExtendedS3_DataFormatConversionConfiguration_ParquetSerDe_Empty(rName string, rInt int) string {
	return fmt.Sprintf(testAccKinesisFirehoseDeliveryStreamBaseConfig, rInt, rInt, rInt) + fmt.Sprintf(`
resource "aws_glue_catalog_database" "test" {
  name = "%s"
}

resource "aws_glue_catalog_table" "test" {
  database_name = "${aws_glue_catalog_database.test.name}"
  name          = "%s"

  storage_descriptor {
    columns {
      name = "test"
      type = "string"
    }
  }
}

resource "aws_kinesis_firehose_delivery_stream" "test" {
  destination = "extended_s3"
  name        = "%s"

  extended_s3_configuration {
    bucket_arn  = "${aws_s3_bucket.bucket.arn}"
    # InvalidArgumentException: BufferingHints.SizeInMBs must be at least 64 when data format conversion is enabled.
    buffer_size = 128
    role_arn    = "${aws_iam_role.firehose.arn}"

    data_format_conversion_configuration {
      input_format_configuration {
        deserializer {
          hive_json_ser_de {} # we have to pick one
        }
      }

      output_format_configuration {
        serializer {
          parquet_ser_de {}
        }
      }

      schema_configuration {
        database_name = "${aws_glue_catalog_table.test.database_name}"
        role_arn      = "${aws_iam_role.firehose.arn}"
        table_name    = "${aws_glue_catalog_table.test.name}"
      }
    }
  }

  depends_on = ["aws_iam_role_policy.firehose"]
}
`, rName, rName, rName)
}

func testAccKinesisFirehoseDeliveryStreamConfig_ExtendedS3_ErrorOutputPrefix(rName string, rInt int, errorOutputPrefix string) string {
	return fmt.Sprintf(testAccKinesisFirehoseDeliveryStreamBaseConfig, rInt, rInt, rInt) + fmt.Sprintf(`
resource "aws_kinesis_firehose_delivery_stream" "test" {
  destination = "extended_s3"
  name        = %q

  extended_s3_configuration {
    bucket_arn          = "${aws_s3_bucket.bucket.arn}"
    error_output_prefix = %q
    role_arn            = "${aws_iam_role.firehose.arn}"
  }

  depends_on = ["aws_iam_role_policy.firehose"]
}
`, rName, errorOutputPrefix)
}

var testAccKinesisFirehoseDeliveryStreamConfig_extendedS3KmsKeyArn = testAccKinesisFirehoseDeliveryStreamBaseConfig + `
resource "aws_kms_key" "test" {
  description = "Terraform acc test %s"
}

resource "aws_kinesis_firehose_delivery_stream" "test" {
  depends_on = ["aws_iam_role_policy.firehose"]
  name = "terraform-kinesis-firehose-basictest-%d"
  destination = "extended_s3"
  extended_s3_configuration {
    role_arn = "${aws_iam_role.firehose.arn}"
    bucket_arn = "${aws_s3_bucket.bucket.arn}"
    kms_key_arn = "${aws_kms_key.test.arn}"
    processing_configuration {
      enabled = false
      processors {
        type = "Lambda"
        parameters {
          parameter_name = "LambdaArn"
          parameter_value = "${aws_lambda_function.lambda_function_test.arn}:$LATEST"
        }
      }
    }
  }
}
`

var testAccKinesisFirehoseDeliveryStreamConfig_extendedS3Updates = testAccKinesisFirehoseDeliveryStreamBaseConfig + `
resource "aws_kinesis_firehose_delivery_stream" "test" {
  depends_on = ["aws_iam_role_policy.firehose"]
  name = "terraform-kinesis-firehose-basictest-%d"
  destination = "extended_s3"
  extended_s3_configuration {
    role_arn = "${aws_iam_role.firehose.arn}"
    bucket_arn = "${aws_s3_bucket.bucket.arn}"
    processing_configuration {
      enabled = false
      processors {
        type = "Lambda"
        parameters {
          parameter_name = "LambdaArn"
          parameter_value = "${aws_lambda_function.lambda_function_test.arn}:$LATEST"
        }
      }
    }
    buffer_size = 10
    buffer_interval = 400
    compression_format = "GZIP"
    s3_backup_mode = "Enabled"
    s3_backup_configuration {
      role_arn = "${aws_iam_role.firehose.arn}"
      bucket_arn = "${aws_s3_bucket.bucket.arn}"
    }
  }
}
`

var testAccKinesisFirehoseDeliveryStreamBaseRedshiftConfig = testAccKinesisFirehoseDeliveryStreamBaseConfig + `
resource "aws_redshift_cluster" "test_cluster" {
  cluster_identifier = "tf-redshift-cluster-%d"
  database_name = "test"
  master_username = "testuser"
  master_password = "T3stPass"
  node_type = "dc1.large"
  cluster_type = "single-node"
	skip_final_snapshot = true
}`

var testAccKinesisFirehoseDeliveryStreamConfig_RedshiftBasic = testAccKinesisFirehoseDeliveryStreamBaseRedshiftConfig + `
resource "aws_kinesis_firehose_delivery_stream" "test" {
  depends_on = ["aws_iam_role_policy.firehose", "aws_redshift_cluster.test_cluster"]
  name = "terraform-kinesis-firehose-basicredshifttest-%d"
  destination = "redshift"
  s3_configuration {
    role_arn = "${aws_iam_role.firehose.arn}"
    bucket_arn = "${aws_s3_bucket.bucket.arn}"
  }
  redshift_configuration {
    role_arn = "${aws_iam_role.firehose.arn}"
    cluster_jdbcurl = "jdbc:redshift://${aws_redshift_cluster.test_cluster.endpoint}/${aws_redshift_cluster.test_cluster.database_name}"
    username = "testuser"
    password = "T3stPass"
    data_table_name = "test-table"
  }
}`

var testAccKinesisFirehoseDeliveryStreamConfig_RedshiftUpdates = testAccKinesisFirehoseDeliveryStreamBaseRedshiftConfig + `
resource "aws_kinesis_firehose_delivery_stream" "test" {
  depends_on = ["aws_iam_role_policy.firehose", "aws_redshift_cluster.test_cluster"]
  name = "terraform-kinesis-firehose-basicredshifttest-%d"
  destination = "redshift"
  s3_configuration {
    role_arn = "${aws_iam_role.firehose.arn}"
    bucket_arn = "${aws_s3_bucket.bucket.arn}"
    buffer_size = 10
    buffer_interval = 400
    compression_format = "GZIP"
  }
  redshift_configuration {
    role_arn = "${aws_iam_role.firehose.arn}"
    cluster_jdbcurl = "jdbc:redshift://${aws_redshift_cluster.test_cluster.endpoint}/${aws_redshift_cluster.test_cluster.database_name}"
    username = "testuser"
    password = "T3stPass"
    s3_backup_mode = "Enabled"
    s3_backup_configuration {
      role_arn = "${aws_iam_role.firehose.arn}"
      bucket_arn = "${aws_s3_bucket.bucket.arn}"
    }
    data_table_name = "test-table"
    copy_options = "GZIP"
    data_table_columns = "test-col"
    processing_configuration {
      enabled = false
      processors {
        type = "Lambda"
        parameters {
          parameter_name = "LambdaArn"
          parameter_value = "${aws_lambda_function.lambda_function_test.arn}:$LATEST"
        }
      }
    }
  }
}`

var testAccKinesisFirehoseDeliveryStreamConfig_SplunkBasic = testAccKinesisFirehoseDeliveryStreamBaseConfig + `
resource "aws_kinesis_firehose_delivery_stream" "test" {
  depends_on = ["aws_iam_role_policy.firehose"]
  name = "terraform-kinesis-firehose-basicsplunktest-%d"
  destination = "splunk"
  s3_configuration {
    role_arn = "${aws_iam_role.firehose.arn}"
    bucket_arn = "${aws_s3_bucket.bucket.arn}"
  }
  splunk_configuration {
    hec_endpoint = "https://input-test.com:443"
    hec_token = "51D4DA16-C61B-4F5F-8EC7-ED4301342A4A"
  }
}`

var testAccKinesisFirehoseDeliveryStreamConfig_SplunkUpdates = testAccKinesisFirehoseDeliveryStreamBaseConfig + `
resource "aws_kinesis_firehose_delivery_stream" "test" {
  depends_on = ["aws_iam_role_policy.firehose"]
  name = "terraform-kinesis-firehose-basicsplunktest-%d"
  destination = "splunk"
  s3_configuration {
    role_arn = "${aws_iam_role.firehose.arn}"
    bucket_arn = "${aws_s3_bucket.bucket.arn}"
    buffer_size = 10
    buffer_interval = 400
    compression_format = "GZIP"
  }
  splunk_configuration {
    hec_endpoint = "https://input-test.com:443"
    hec_token = "51D4DA16-C61B-4F5F-8EC7-ED4301342A4A"
    hec_acknowledgment_timeout = 600
    hec_endpoint_type = "Event"
    s3_backup_mode = "FailedEventsOnly"
    processing_configuration {
      enabled = true
      processors {
        type = "Lambda"

        parameters {
          parameter_name = "LambdaArn"
          parameter_value = "${aws_lambda_function.lambda_function_test.arn}:$LATEST"
        }
        parameters {
          parameter_name = "RoleArn"
          parameter_value = "${aws_iam_role.firehose.arn}"
        }
        parameters {
          parameter_name = "BufferSizeInMBs"
          parameter_value = 1
        }
        parameters {
          parameter_name = "BufferIntervalInSeconds"
          parameter_value = 120
        }
      }
    }
  }
}`

var testAccKinesisFirehoseDeliveryStreamBaseElasticsearchConfig = testAccKinesisFirehoseDeliveryStreamBaseConfig + `
resource "aws_elasticsearch_domain" "test_cluster" {
  domain_name = "es-test-%d"

  cluster_config {
    instance_type = "m4.large.elasticsearch"
  }

  ebs_options {
    ebs_enabled = true
    volume_size = 10
  }
}

resource "aws_iam_role_policy" "firehose-elasticsearch" {
  name   = "elasticsearch"
  role   = "${aws_iam_role.firehose.id}"
  policy = <<EOF
{
  "Version": "2012-10-17",
  "Statement": [
    {
      "Effect": "Allow",
      "Action": [
        "es:*"
      ],
      "Resource": [
        "${aws_elasticsearch_domain.test_cluster.arn}",
        "${aws_elasticsearch_domain.test_cluster.arn}/*"
      ]
    }
  ]
}
EOF
}
`

var testAccKinesisFirehoseDeliveryStreamConfig_ElasticsearchBasic = testAccKinesisFirehoseDeliveryStreamBaseElasticsearchConfig + `
resource "aws_kinesis_firehose_delivery_stream" "test" {
  depends_on = ["aws_iam_role_policy.firehose-elasticsearch"]

  name = "terraform-kinesis-firehose-es-%d"
  destination = "elasticsearch"
  s3_configuration {
    role_arn = "${aws_iam_role.firehose.arn}"
    bucket_arn = "${aws_s3_bucket.bucket.arn}"
  }
  elasticsearch_configuration {
    domain_arn = "${aws_elasticsearch_domain.test_cluster.arn}"
    role_arn = "${aws_iam_role.firehose.arn}"
    index_name = "test"
    type_name = "test"
  }
}`

var testAccKinesisFirehoseDeliveryStreamConfig_ElasticsearchUpdate = testAccKinesisFirehoseDeliveryStreamBaseElasticsearchConfig + `
resource "aws_kinesis_firehose_delivery_stream" "test" {
  depends_on = ["aws_iam_role_policy.firehose-elasticsearch"]

  name = "terraform-kinesis-firehose-es-%d"
  destination = "elasticsearch"
  s3_configuration {
    role_arn = "${aws_iam_role.firehose.arn}"
    bucket_arn = "${aws_s3_bucket.bucket.arn}"
  }
  elasticsearch_configuration {
    domain_arn = "${aws_elasticsearch_domain.test_cluster.arn}"
    role_arn = "${aws_iam_role.firehose.arn}"
    index_name = "test"
    type_name = "test"
    buffering_interval = 500
    processing_configuration {
      enabled = false
      processors {
        type = "Lambda"
        parameters {
          parameter_name = "LambdaArn"
          parameter_value = "${aws_lambda_function.lambda_function_test.arn}:$LATEST"
        }
      }
    }
  }
}`

func testAccKinesisFirehoseDeliveryStreamConfig_missingProcessingConfiguration(rInt int) string {
	return fmt.Sprintf(`
data "aws_partition" "current" {}

resource "aws_iam_role" "firehose" {
  name = "tf_acctest_firehose_delivery_role_%d"

  assume_role_policy = <<EOF
{
  "Version": "2012-10-17",
  "Statement": [
    {
      "Sid": "",
      "Effect": "Allow",
      "Principal": {
        "Service": "firehose.amazonaws.com"
      },
      "Action": "sts:AssumeRole"
    }
  ]
}
EOF
}

resource "aws_iam_role_policy" "firehose" {
  name = "tf_acctest_firehose_delivery_policy_%d"
  role = "${aws_iam_role.firehose.id}"

  policy = <<EOF
{
  "Version": "2012-10-17",
  "Statement": [
    {
      "Sid": "",
      "Effect": "Allow",
      "Action": [
        "s3:AbortMultipartUpload",
        "s3:GetBucketLocation",
        "s3:GetObject",
        "s3:ListBucket",
        "s3:ListBucketMultipartUploads",
        "s3:PutObject"
      ],
      "Resource": [
        "${aws_s3_bucket.bucket.arn}",
        "${aws_s3_bucket.bucket.arn}/*"
      ]
    },
    {
      "Effect": "Allow",
      "Action": [
        "logs:putLogEvents"
      ],
      "Resource": [
        "arn:${data.aws_partition.current.partition}:logs::log-group:/aws/kinesisfirehose/*"
      ]
    }
  ]
}
EOF
}

resource "aws_s3_bucket" "bucket" {
  bucket = "tf-test-bucket-%d"
  acl    = "private"
}

resource "aws_kinesis_firehose_delivery_stream" "test" {
  name        = "terraform-kinesis-firehose-mpc-%d"
  destination = "extended_s3"

  extended_s3_configuration {
    role_arn           = "${aws_iam_role.firehose.arn}"
    prefix             = "tracking/autocomplete_stream/"
    buffer_interval    = 300
    buffer_size        = 5
    compression_format = "GZIP"
    bucket_arn         = "${aws_s3_bucket.bucket.arn}"
  }
}
`, rInt, rInt, rInt, rInt)
}<|MERGE_RESOLUTION|>--- conflicted
+++ resolved
@@ -78,7 +78,6 @@
 	return nil
 }
 
-<<<<<<< HEAD
 func TestAccAWSKinesisFirehoseDeliveryStream_basic(t *testing.T) {
 	resourceName := "aws_kinesis_firehose_delivery_stream.test"
 	rInt := acctest.RandInt()
@@ -125,50 +124,6 @@
 		},
 	})
 }
-=======
-// NOTE: (eric-luminal) this test is already defined in import_aws_kinesis_firehose_delivery_stream_test.go
-// func TestAccAWSKinesisFirehoseDeliveryStream_importBasic(t *testing.T) {
-// 	resName := "aws_kinesis_firehose_delivery_stream.test_stream"
-// 	rInt := acctest.RandInt()
-
-// 	funcName := fmt.Sprintf("aws_kinesis_firehose_ds_import_%d", rInt)
-// 	policyName := fmt.Sprintf("tf_acc_policy_%d", rInt)
-// 	roleName := fmt.Sprintf("tf_acc_role_%d", rInt)
-
-// 	config := testAccFirehoseAWSLambdaConfigBasic(funcName, policyName, roleName) +
-// 		fmt.Sprintf(testAccKinesisFirehoseDeliveryStreamConfig_extendedS3basic,
-// 			rInt, rInt, rInt, rInt)
-
-// 	resource.Test(t, resource.TestCase{
-// 		PreCheck:     func() { testAccPreCheck(t) },
-// 		Providers:    testAccProviders,
-// 		CheckDestroy: testAccCheckKinesisFirehoseDeliveryStreamDestroy,
-// 		Steps: []resource.TestStep{
-// 			{
-// 				Config: config,
-// 			},
-// 			{
-// 				ResourceName:      resName,
-// 				ImportState:       true,
-// 				ImportStateVerify: true,
-// 			},
-// 			// Ensure we properly error on malformed import IDs
-// 			{
-// 				ResourceName:  resName,
-// 				ImportState:   true,
-// 				ImportStateId: "just-a-name",
-// 				ExpectError:   regexp.MustCompile(`Expected ID in format`),
-// 			},
-// 			{
-// 				ResourceName:  resName,
-// 				ImportState:   true,
-// 				ImportStateId: "arn:aws:firehose:us-east-1:123456789012:missing-slash",
-// 				ExpectError:   regexp.MustCompile(`Expected ID in format`),
-// 			},
-// 		},
-// 	})
-// }
->>>>>>> dbcee9c1
 
 func TestAccAWSKinesisFirehoseDeliveryStream_s3basic(t *testing.T) {
 	var stream firehose.DeliveryStreamDescription
