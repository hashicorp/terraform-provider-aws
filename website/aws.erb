<% wrap_layout :inner do %>
    <% content_for :sidebar do %>
        <div class="docs-sidebar hidden-print affix-top" role="complementary">
            <a href="#" class="subnav-toggle">(Expand/collapse all)</a>
            <ul class="nav docs-sidenav">
                <li>
                    <a href="/docs/providers/index.html">All Providers</a>
                </li>
                <li>
                    <a href="/docs/providers/aws/index.html">AWS Provider</a>
                </li>
                <li>
                    <a href="#">Guides</a>
                    <ul class="nav nav-visible">
                        <li>
                            <a href="/docs/providers/aws/guides/version-2-upgrade.html">AWS Provider Version 2 Upgrade</a>
                        </li>
                        <li>
                            <a href="/docs/providers/aws/guides/version-3-upgrade.html">AWS Provider Version 3 Upgrade</a>
                        </li>
                        <li>
                            <a href="/docs/providers/aws/guides/custom-service-endpoints.html">Custom Service Endpoints</a>
                        </li>
                        <li>
                            <a href="https://learn.hashicorp.com/terraform/?track=aws#aws">AWS Provider Track on HashiCorp Learn</a>
                        </li>
                    </ul>
                </li>
                <li>
                    <a href="#">Provider Data Sources</a>
                    <ul class="nav">
                        <li>
                            <a href="/docs/providers/aws/d/arn.html">aws_arn</a>
                        </li>
                        <li>
                            <a href="/docs/providers/aws/d/availability_zone.html">aws_availability_zone</a>
                        </li>
                        <li>
                            <a href="/docs/providers/aws/d/availability_zones.html">aws_availability_zones</a>
                        </li>
                        <li>
                            <a href="/docs/providers/aws/d/billing_service_account.html">aws_billing_service_account</a>
                        </li>
                        <li>
                            <a href="/docs/providers/aws/d/caller_identity.html">aws_caller_identity</a>
                        </li>
                        <li>
                            <a href="/docs/providers/aws/d/ip_ranges.html">aws_ip_ranges</a>
                        </li>
                        <li>
                            <a href="/docs/providers/aws/d/partition.html">aws_partition</a>
                        </li>
                        <li>
                            <a href="/docs/providers/aws/d/region.html">aws_region</a>
                        </li>
                    </ul>
                </li>
                <li>
                    <a href="#">ACM</a>
                    <ul class="nav">
                        <li>
                            <a href="#">Data Sources</a>
                            <ul class="nav nav-auto-expand">
                                <li>
                                    <a href="/docs/providers/aws/d/acm_certificate.html">aws_acm_certificate</a>
                                </li>
                            </ul>
                        </li>
                        <li>
                            <a href="#">Resources</a>
                            <ul class="nav nav-auto-expand">
                                <li>
                                    <a href="/docs/providers/aws/r/acm_certificate.html">aws_acm_certificate</a>
                                </li>
                                <li>
                                    <a href="/docs/providers/aws/r/acm_certificate_validation.html">aws_acm_certificate_validation</a>
                                </li>
                            </ul>
                        </li>
                    </ul>
                </li>
                <li>
                    <a href="#">ACM PCA</a>
                    <ul class="nav">
                        <li>
                            <a href="#">Data Sources</a>
                            <ul class="nav nav-auto-expand">
                                <li>
                                    <a href="/docs/providers/aws/d/acmpca_certificate_authority.html">aws_acmpca_certificate_authority</a>
                                </li>
                            </ul>
                        </li>
                        <li>
                            <a href="#">Resources</a>
                            <ul class="nav nav-auto-expand">
                                <li>
                                    <a href="/docs/providers/aws/r/acmpca_certificate_authority.html">aws_acmpca_certificate_authority</a>
                                </li>
                            </ul>
                        </li>
                    </ul>
                </li>
                <li>
                    <a href="#">API Gateway</a>
                    <ul class="nav">
                        <li>
                            <a href="#">Data Sources</a>
                            <ul class="nav nav-auto-expand">
                                <li>
                                    <a href="/docs/providers/aws/d/api_gateway_api_key.html">aws_api_gateway_api_key</a>
                                </li>
                                <li>
                                    <a href="/docs/providers/aws/d/api_gateway_resource.html">aws_api_gateway_resource</a>
                                </li>
                                <li>
                                    <a href="/docs/providers/aws/d/api_gateway_rest_api.html">aws_api_gateway_rest_api</a>
                                </li>
                                <li>
                                    <a href="/docs/providers/aws/d/api_gateway_vpc_link.html">aws_api_gateway_vpc_link</a>
                                </li>
                            </ul>
                        </li>
                        <li>
                            <a href="#">Resources</a>
                            <ul class="nav nav-auto-expand">
                                <li>
                                    <a href="/docs/providers/aws/r/api_gateway_account.html">aws_api_gateway_account</a>
                                </li>
                                <li>
                                    <a href="/docs/providers/aws/r/api_gateway_api_key.html">aws_api_gateway_api_key</a>
                                </li>
                                <li>
                                    <a href="/docs/providers/aws/r/api_gateway_authorizer.html">aws_api_gateway_authorizer</a>
                                </li>
                                <li>
                                    <a href="/docs/providers/aws/r/api_gateway_base_path_mapping.html">aws_api_gateway_base_path_mapping</a>
                                </li>
                                <li>
                                    <a href="/docs/providers/aws/r/api_gateway_client_certificate.html">aws_api_gateway_client_certificate</a>
                                </li>
                                <li>
                                    <a href="/docs/providers/aws/r/api_gateway_deployment.html">aws_api_gateway_deployment</a>
                                </li>
                                <li>
                                    <a href="/docs/providers/aws/r/api_gateway_documentation_part.html">aws_api_gateway_documentation_part</a>
                                </li>
                                <li>
                                    <a href="/docs/providers/aws/r/api_gateway_documentation_version.html">aws_api_gateway_documentation_version</a>
                                </li>
                                <li>
                                    <a href="/docs/providers/aws/r/api_gateway_domain_name.html">aws_api_gateway_domain_name</a>
                                </li>
                                <li>
                                    <a href="/docs/providers/aws/r/api_gateway_gateway_response.html">aws_api_gateway_gateway_response</a>
                                </li>
                                <li>
                                    <a href="/docs/providers/aws/r/api_gateway_integration.html">aws_api_gateway_integration</a>
                                </li>
                                <li>
                                    <a href="/docs/providers/aws/r/api_gateway_integration_response.html">aws_api_gateway_integration_response</a>
                                </li>
                                <li>
                                    <a href="/docs/providers/aws/r/api_gateway_method.html">aws_api_gateway_method</a>
                                </li>
                                <li>
                                    <a href="/docs/providers/aws/r/api_gateway_method_response.html">aws_api_gateway_method_response</a>
                                </li>
                                <li>
                                    <a href="/docs/providers/aws/r/api_gateway_method_settings.html">aws_api_gateway_method_settings</a>
                                </li>
                                <li>
                                    <a href="/docs/providers/aws/r/api_gateway_model.html">aws_api_gateway_model</a>
                                </li>
                                <li>
                                    <a href="/docs/providers/aws/r/api_gateway_request_validator.html">aws_api_gateway_request_validator</a>
                                </li>
                                <li>
                                    <a href="/docs/providers/aws/r/api_gateway_resource.html">aws_api_gateway_resource</a>
                                </li>
                                <li>
                                    <a href="/docs/providers/aws/r/api_gateway_rest_api.html">aws_api_gateway_rest_api</a>
                                </li>
                                <li>
                                    <a href="/docs/providers/aws/r/api_gateway_stage.html">aws_api_gateway_stage</a>
                                </li>
                                <li>
                                    <a href="/docs/providers/aws/r/api_gateway_usage_plan.html">aws_api_gateway_usage_plan</a>
                                </li>
                                <li>
                                    <a href="/docs/providers/aws/r/api_gateway_usage_plan_key.html">aws_api_gateway_usage_plan_key</a>
                                </li>
                                <li>
                                    <a href="/docs/providers/aws/r/api_gateway_vpc_link.html">aws_api_gateway_vpc_link</a>
                                </li>
                            </ul>
                        </li>
                    </ul>
                </li>
                <li>
                    <a href="#">Application Autoscaling</a>
                    <ul class="nav">
                        <li>
                            <a href="#">Resources</a>
                            <ul class="nav nav-auto-expand">
                                <li>
                                    <a href="/docs/providers/aws/r/appautoscaling_policy.html">aws_appautoscaling_policy</a>
                                </li>
                                <li>
                                    <a href="/docs/providers/aws/r/appautoscaling_scheduled_action.html">aws_appautoscaling_scheduled_action</a>
                                </li>
                                <li>
                                    <a href="/docs/providers/aws/r/appautoscaling_target.html">aws_appautoscaling_target</a>
                                </li>
                            </ul>
                        </li>
                    </ul>
                </li>
                <li>
                    <a href="#">AppMesh</a>
                    <ul class="nav">
                        <li>
                            <a href="#">Resources</a>
                            <ul class="nav nav-auto-expand">
                                <li>
                                    <a href="/docs/providers/aws/r/appmesh_mesh.html">aws_appmesh_mesh</a>
                                </li>
                                <li>
                                    <a href="/docs/providers/aws/r/appmesh_route.html">aws_appmesh_route</a>
                                </li>
                                <li>
                                    <a href="/docs/providers/aws/r/appmesh_virtual_node.html">aws_appmesh_virtual_node</a>
                                </li>
                                <li>
                                    <a href="/docs/providers/aws/r/appmesh_virtual_router.html">aws_appmesh_virtual_router</a>
                                </li>
                                <li>
                                    <a href="/docs/providers/aws/r/appmesh_virtual_service.html">aws_appmesh_virtual_service</a>
                                </li>
                            </ul>
                        </li>
                    </ul>
                </li>
                <li>
                    <a href="#">AppSync</a>
                    <ul class="nav">
                        <li>
                            <a href="#">Resources</a>
                            <ul class="nav nav-auto-expand">
                                <li>
                                    <a href="/docs/providers/aws/r/appsync_datasource.html">aws_appsync_datasource</a>
                                </li>
                                <li>
                                    <a href="/docs/providers/aws/r/appsync_function.html">aws_appsync_function</a>
                                </li>
                                <li>
                                    <a href="/docs/providers/aws/r/appsync_graphql_api.html">aws_appsync_graphql_api</a>
                                </li>
                                <li>
                                    <a href="/docs/providers/aws/r/appsync_api_key.html">aws_appsync_api_key</a>
                                </li>
                                <li>
                                    <a href="/docs/providers/aws/r/appsync_resolver.html">aws_appsync_resolver</a>
                                </li>
                            </ul>
                        </li>
                    </ul>
                </li>
                <li>
                    <a href="#">Athena</a>
                    <ul class="nav">
                        <li>
                            <a href="#">Resources</a>
                            <ul class="nav nav-auto-expand">
                                <li>
                                    <a href="/docs/providers/aws/r/athena_database.html">aws_athena_database</a>
                                </li>
                                <li>
                                    <a href="/docs/providers/aws/r/athena_named_query.html">aws_athena_named_query</a>
                                </li>
                                <li>
                                    <a href="/docs/providers/aws/r/athena_workgroup.html">aws_athena_workgroup</a>
                                </li>
                            </ul>
                        </li>
                    </ul>
                </li>
                <li>
                    <a href="#">Autoscaling</a>
                    <ul class="nav">
                        <li>
                            <a href="#">Data Sources</a>
                            <ul class="nav nav-auto-expand">
                                <li>
                                    <a href="/docs/providers/aws/d/autoscaling_group.html">aws_autoscaling_group</a>
                                </li>
                                <li>
                                    <a href="/docs/providers/aws/d/autoscaling_groups.html">aws_autoscaling_groups</a>
                                </li>
                                <li>
                                    <a href="/docs/providers/aws/d/launch_configuration.html">aws_launch_configuration</a>
                                </li>
                            </ul>
                        </li>
                        <li>
                            <a href="#">Resources</a>
                            <ul class="nav nav-auto-expand">
                                <li>
                                    <a href="/docs/providers/aws/r/autoscaling_attachment.html">aws_autoscaling_attachment</a>
                                </li>
                                <li>
                                    <a href="/docs/providers/aws/r/autoscaling_group.html">aws_autoscaling_group</a>
                                </li>
                                <li>
                                    <a href="/docs/providers/aws/r/autoscaling_lifecycle_hooks.html">aws_autoscaling_lifecycle_hook</a>
                                </li>
                                <li>
                                    <a href="/docs/providers/aws/r/autoscaling_notification.html">aws_autoscaling_notification</a>
                                </li>
                                <li>
                                    <a href="/docs/providers/aws/r/autoscaling_policy.html">aws_autoscaling_policy</a>
                                </li>
                                <li>
                                    <a href="/docs/providers/aws/r/autoscaling_schedule.html">aws_autoscaling_schedule</a>
                                </li>
                            </ul>
                        </li>
                    </ul>
                </li>
                <li>
                    <a href="#">Backup</a>
                    <ul class="nav">
                        <li>
                            <a href="#">Resources</a>
                            <ul class="nav nav-auto-expand">
                                <li>
                                    <a href="/docs/providers/aws/r/backup_plan.html">aws_backup_plan</a>
                                </li>
                                <li>
                                    <a href="/docs/providers/aws/r/backup_selection.html">aws_backup_selection</a>
                                </li>
                                <li>
                                    <a href="/docs/providers/aws/r/backup_vault.html">aws_backup_vault</a>
                                </li>
                            </ul>
                        </li>
                    </ul>
                </li>
                <li>
                    <a href="#">Batch</a>
                    <ul class="nav">
                        <li>
                            <a href="#">Data Sources</a>
                            <ul class="nav nav-auto-expand">
                                <li>
                                    <a href="/docs/providers/aws/d/batch_compute_environment.html">aws_batch_compute_environment</a>
                                </li>
                                <li>
                                    <a href="/docs/providers/aws/d/batch_job_queue.html">aws_batch_job_queue</a>
                                </li>
                            </ul>
                        </li>
                        <li>
                            <a href="#">Resources</a>
                            <ul class="nav nav-auto-expand">
                                <li>
                                    <a href="/docs/providers/aws/r/batch_compute_environment.html">aws_batch_compute_environment</a>
                                </li>
                                <li>
                                    <a href="/docs/providers/aws/r/batch_job_definition.html">aws_batch_job_definition</a>
                                </li>
                                <li>
                                    <a href="/docs/providers/aws/r/batch_job_queue.html">aws_batch_job_queue</a>
                                </li>
                            </ul>
                        </li>
                    </ul>
                </li>
                <li>
                    <a href="#">Budgets</a>
                    <ul class="nav">
                        <li>
                            <a href="#">Resources</a>
                            <ul class="nav nav-auto-expand">
                                <li>
                                    <a href="/docs/providers/aws/r/budgets_budget.html">aws_budgets_budget</a>
                                </li>
                            </ul>
                        </li>
                    </ul>
                </li>
                <li>
                    <a href="#">Cloud9</a>
                    <ul class="nav">
                        <li>
                            <a href="#">Resources</a>
                            <ul class="nav nav-auto-expand">
                                <li>
                                    <a href="/docs/providers/aws/r/cloud9_environment_ec2.html">aws_cloud9_environment_ec2</a>
                                </li>
                            </ul>
                        </li>
                    </ul>
                </li>
                <li>
                    <a href="#">CloudFormation</a>
                    <ul class="nav">
                        <li>
                            <a href="#">Data Sources</a>
                            <ul class="nav nav-auto-expand">
                                <li>
                                    <a href="/docs/providers/aws/d/cloudformation_export.html">aws_cloudformation_export</a>
                                </li>
                                <li>
                                    <a href="/docs/providers/aws/d/cloudformation_stack.html">aws_cloudformation_stack</a>
                                </li>
                            </ul>
                        </li>
                        <li>
                            <a href="#">Resources</a>
                            <ul class="nav nav-auto-expand">
                                <li>
                                    <a href="/docs/providers/aws/r/cloudformation_stack.html">aws_cloudformation_stack</a>
                                </li>
                                <li>
                                    <a href="/docs/providers/aws/r/cloudformation_stack_set.html">aws_cloudformation_stack_set</a>
                                </li>
                                <li>
                                    <a href="/docs/providers/aws/r/cloudformation_stack_set_instance.html">aws_cloudformation_stack_set_instance</a>
                                </li>
                            </ul>
                        </li>
                    </ul>
                </li>
                <li>
                    <a href="#">CloudFront</a>
                    <ul class="nav">
                        <li>
                            <a href="#">Resources</a>
                            <ul class="nav nav-auto-expand">
                                <li>
                                    <a href="/docs/providers/aws/r/cloudfront_distribution.html">aws_cloudfront_distribution</a>
                                </li>
                                <li>
                                    <a href="/docs/providers/aws/r/cloudfront_origin_access_identity.html">aws_cloudfront_origin_access_identity</a>
                                </li>
                                <li>
                                    <a href="/docs/providers/aws/r/cloudfront_public_key.html">aws_cloudfront_public_key</a>
                                </li>
                            </ul>
                        </li>
                    </ul>
                </li>
                <li>
                    <a href="#">CloudHSM v2</a>
                    <ul class="nav">
                        <li>
                            <a href="#">Data Sources</a>
                            <ul class="nav nav-auto-expand">
                                <li>
                                    <a href="/docs/providers/aws/d/cloudhsm_v2_cluster.html">aws_cloudhsm_v2_cluster</a>
                                </li>
                            </ul>
                        </li>
                        <li>
                            <a href="#">Resources</a>
                            <ul class="nav nav-auto-expand">
                                <li>
                                    <a href="/docs/providers/aws/r/cloudhsm_v2_cluster.html">aws_cloudhsm_v2_cluster</a>
                                </li>
                                <li>
                                    <a href="/docs/providers/aws/r/cloudhsm_v2_hsm.html">aws_cloudhsm_v2_hsm</a>
                                </li>
                            </ul>
                        </li>
                    </ul>
                </li>
                <li>
                    <a href="#">CloudTrail</a>
                    <ul class="nav">
                        <li>
                            <a href="#">Data Sources</a>
                            <ul class="nav nav-auto-expand">
                                <li>
                                    <a href="/docs/providers/aws/d/cloudtrail_service_account.html">aws_cloudtrail_service_account</a>
                                </li>
                            </ul>
                        </li>
                        <li>
                            <a href="#">Resources</a>
                            <ul class="nav nav-auto-expand">
                                <li>
                                    <a href="/docs/providers/aws/r/cloudtrail.html">aws_cloudtrail</a>
                                </li>
                            </ul>
                        </li>
                    </ul>
                </li>
                <li>
                    <a href="#">CloudWatch</a>
                    <ul class="nav">
                        <li>
                            <a href="#">Data Sources</a>
                            <ul class="nav nav-auto-expand">
                                <li>
                                    <a href="/docs/providers/aws/d/cloudwatch_log_group.html">aws_cloudwatch_log_group</a>
                                </li>
                            </ul>
                        </li>
                        <li>
                            <a href="#">Resources</a>
                            <ul class="nav nav-auto-expand">
                                <li>
                                    <a href="/docs/providers/aws/r/cloudwatch_dashboard.html">aws_cloudwatch_dashboard</a>
                                </li>
                                <li>
                                    <a href="/docs/providers/aws/r/cloudwatch_event_permission.html">aws_cloudwatch_event_permission</a>
                                </li>
                                <li>
                                    <a href="/docs/providers/aws/r/cloudwatch_event_rule.html">aws_cloudwatch_event_rule</a>
                                </li>
                                <li>
                                    <a href="/docs/providers/aws/r/cloudwatch_event_target.html">aws_cloudwatch_event_target</a>
                                </li>
                                <li>
                                    <a href="/docs/providers/aws/r/cloudwatch_log_destination.html">aws_cloudwatch_log_destination</a>
                                </li>
                                <li>
                                    <a href="/docs/providers/aws/r/cloudwatch_log_destination_policy.html">aws_cloudwatch_log_destination_policy</a>
                                </li>
                                <li>
                                    <a href="/docs/providers/aws/r/cloudwatch_log_group.html">aws_cloudwatch_log_group</a>
                                </li>
                                <li>
                                    <a href="/docs/providers/aws/r/cloudwatch_log_metric_filter.html">aws_cloudwatch_log_metric_filter</a>
                                </li>
                                <li>
                                    <a href="/docs/providers/aws/r/cloudwatch_log_resource_policy.html">aws_cloudwatch_log_resource_policy</a>
                                </li>
                                <li>
                                    <a href="/docs/providers/aws/r/cloudwatch_log_stream.html">aws_cloudwatch_log_stream</a>
                                </li>
                                <li>
                                    <a href="/docs/providers/aws/r/cloudwatch_log_subscription_filter.html">aws_cloudwatch_log_subscription_filter</a>
                                </li>
                                <li>
                                    <a href="/docs/providers/aws/r/cloudwatch_metric_alarm.html">aws_cloudwatch_metric_alarm</a>
                                </li>
                            </ul>
                        </li>
                    </ul>
                </li>
                <li>
                    <a href="#">CodeBuild</a>
                    <ul class="nav">
                        <li>
                            <a href="#">Resources</a>
                            <ul class="nav nav-auto-expand">
                                <li>
                                    <a href="/docs/providers/aws/r/codebuild_project.html">aws_codebuild_project</a>
                                </li>
                                <li>
                                    <a href="/docs/providers/aws/r/codebuild_source_credential.html">aws_codebuild_source_credential</a>
                                </li>
                                <li>
                                    <a href="/docs/providers/aws/r/codebuild_webhook.html">aws_codebuild_webhook</a>
                                </li>
                            </ul>
                        </li>
                    </ul>
                </li>
                <li>
                    <a href="#">CodeCommit</a>
                    <ul class="nav">
                        <li>
                            <a href="#">Data Sources</a>
                            <ul class="nav nav-auto-expand">
                                <li>
                                    <a href="/docs/providers/aws/d/codecommit_repository.html">aws_codecommit_repository</a>
                                </li>
                            </ul>
                        </li>
                        <li>
                            <a href="#">Resources</a>
                            <ul class="nav nav-auto-expand">
                                <li>
                                    <a href="/docs/providers/aws/r/codecommit_repository.html">aws_codecommit_repository</a>
                                </li>
                                <li>
                                    <a href="/docs/providers/aws/r/codecommit_trigger.html">aws_codecommit_trigger</a>
                                </li>
                            </ul>
                        </li>
                    </ul>
                </li>
                <li>
                    <a href="#">CodeDeploy</a>
                    <ul class="nav">
                        <li>
                            <a href="#">Resources</a>
                            <ul class="nav nav-auto-expand">
                                <li>
                                    <a href="/docs/providers/aws/r/codedeploy_app.html">aws_codedeploy_app</a>
                                </li>
                                <li>
                                    <a href="/docs/providers/aws/r/codedeploy_deployment_config.html">aws_codedeploy_deployment_config</a>
                                </li>
                                <li>
                                    <a href="/docs/providers/aws/r/codedeploy_deployment_group.html">aws_codedeploy_deployment_group</a>
                                </li>
                            </ul>
                        </li>
                    </ul>
                </li>
                <li>
                    <a href="#">CodePipeline</a>
                    <ul class="nav">
                        <li>
                            <a href="#">Resources</a>
                            <ul class="nav nav-auto-expand">
                                <li>
                                    <a href="/docs/providers/aws/r/codepipeline.html">aws_codepipeline</a>
                                </li>
                                <li>
                                    <a href="/docs/providers/aws/r/codepipeline_webhook.html">aws_codepipeline_webhook</a>
                                </li>
                            </ul>
                        </li>
                    </ul>
                </li>
                <li>
                    <a href="#">Cognito</a>
                    <ul class="nav">
                        <li>
                            <a href="#">Data Sources</a>
                            <ul class="nav nav-auto-expand">
                                <li>
                                    <a href="/docs/providers/aws/d/cognito_user_pools.html">aws_cognito_user_pools</a>
                                </li>
                            </ul>
                        </li>
                        <li>
                            <a href="#">Resources</a>
                            <ul class="nav nav-auto-expand">
                                <li>
                                    <a href="/docs/providers/aws/r/cognito_identity_pool.html">aws_cognito_identity_pool</a>
                                </li>
                                <li>
                                    <a href="/docs/providers/aws/r/cognito_identity_pool_roles_attachment.html">aws_cognito_identity_pool_roles_attachment</a>
                                </li>
                                <li>
                                    <a href="/docs/providers/aws/r/cognito_identity_provider.html">aws_cognito_identity_provider</a>
                                </li>
                                <li>
                                    <a href="/docs/providers/aws/r/cognito_resource_server.html">aws_cognito_resource_server</a>
                                </li>
                                <li>
                                    <a href="/docs/providers/aws/r/cognito_user_group.html">aws_cognito_user_group</a>
                                </li>
                                <li>
                                    <a href="/docs/providers/aws/r/cognito_user_pool.html">aws_cognito_user_pool</a>
                                </li>
                                <li>
                                    <a href="/docs/providers/aws/r/cognito_user_pool_client.html">aws_cognito_user_pool_client</a>
                                </li>
                                <li>
                                    <a href="/docs/providers/aws/r/cognito_user_pool_domain.html">aws_cognito_user_pool_domain</a>
                                </li>
                            </ul>
                        </li>
                    </ul>
                </li>
                <li>
                    <a href="#">Config</a>
                    <ul class="nav">
                        <li>
                            <a href="#">Resources</a>
                            <ul class="nav nav-auto-expand">
                                <li>
                                    <a href="/docs/providers/aws/r/config_aggregate_authorization.html">aws_config_aggregate_authorization</a>
                                </li>
                                <li>
                                    <a href="/docs/providers/aws/r/config_configuration_aggregator.html">aws_config_configuration_aggregator</a>
                                </li>
                                <li>
                                    <a href="/docs/providers/aws/r/config_config_rule.html">aws_config_config_rule</a>
                                </li>
                                <li>
                                    <a href="/docs/providers/aws/r/config_configuration_recorder.html">aws_config_configuration_recorder</a>
                                </li>
                                <li>
                                    <a href="/docs/providers/aws/r/config_configuration_recorder_status.html">aws_config_configuration_recorder_status</a>
                                </li>
                                <li>
                                    <a href="/docs/providers/aws/r/config_delivery_channel.html">aws_config_delivery_channel</a>
                                </li>
                            </ul>
                        </li>
                    </ul>
                </li>
                <li>
                    <a href="#">Cost and Usage Report</a>
                    <ul class="nav">
                        <li>
                            <a href="#">Data Sources</a>
                            <ul class="nav nav-auto-expand">
                                <li>
                                    <a href="/docs/providers/aws/d/cur_report_definition.html">aws_cur_report_definition</a>
                                </li>
                            </ul>
                        </li>
                        <li>
                            <a href="#">Resources</a>
                            <ul class="nav nav-auto-expand">
                                <li>
                                    <a href="/docs/providers/aws/r/cur_report_definition.html">aws_cur_report_definition</a>
                                </li>
                            </ul>
                        </li>
                    </ul>
                </li>
                <li>
                    <a href="#">Data Lifecycle Manager (DLM)</a>
                    <ul class="nav">
                        <li>
                            <a href="#">Resources</a>
                            <ul class="nav nav-auto-expand">
                                <li>
                                    <a href="/docs/providers/aws/r/dlm_lifecycle_policy.html">aws_dlm_lifecycle_policy</a>
                                </li>
                            </ul>
                        </li>
                    </ul>
                </li>
                <li>
                    <a href="#">Database Migration Service (DMS)</a>
                    <ul class="nav">
                        <li>
                            <a href="#">Resources</a>
                            <ul class="nav nav-auto-expand">
                                <li>
                                    <a href="/docs/providers/aws/r/dms_certificate.html">aws_dms_certificate</a>
                                </li>
                                <li>
                                    <a href="/docs/providers/aws/r/dms_endpoint.html">aws_dms_endpoint</a>
                                </li>
                                <li>
                                    <a href="/docs/providers/aws/r/dms_replication_instance.html">aws_dms_replication_instance</a>
                                </li>
                                <li>
                                    <a href="/docs/providers/aws/r/dms_replication_subnet_group.html">aws_dms_replication_subnet_group</a>
                                </li>
                                <li>
                                    <a href="/docs/providers/aws/r/dms_replication_task.html">aws_dms_replication_task</a>
                                </li>
                            </ul>
                        </li>
                    </ul>
                </li>
                <li>
                    <a href="#">DataPipeline</a>
                    <ul class="nav">
                        <li>
                            <a href="#">Resources</a>
                            <ul class="nav nav-auto-expand">
                                <li>
                                    <a href="/docs/providers/aws/r/datapipeline_pipeline.html">aws_datapipeline_pipeline</a>
                                </li>
                            </ul>
                        </li>
                    </ul>
                </li>
                <li>
                    <a href="#">DataSync</a>
                    <ul class="nav">
                        <li>
                            <a href="#">Resources</a>
                            <ul class="nav nav-auto-expand">
                                <li>
                                    <a href="/docs/providers/aws/r/datasync_agent.html">aws_datasync_agent</a>
                                </li>
                                <li>
                                    <a href="/docs/providers/aws/r/datasync_location_efs.html">aws_datasync_location_efs</a>
                                </li>
                                <li>
                                    <a href="/docs/providers/aws/r/datasync_location_nfs.html">aws_datasync_location_nfs</a>
                                </li>
                                <li>
                                    <a href="/docs/providers/aws/r/datasync_location_s3.html">aws_datasync_location_s3</a>
                                </li>
                                <li>
                                    <a href="/docs/providers/aws/r/datasync_task.html">aws_datasync_task</a>
                                </li>
                            </ul>
                        </li>
                    </ul>
                </li>
                <li>
                    <a href="#">Device Farm</a>
                    <ul class="nav">
<<<<<<< HEAD

                        <li>
                            <a href="/docs/providers/aws/r/ssm_activation.html">aws_ssm_activation</a>
                        </li>

                        <li>
                            <a href="/docs/providers/aws/r/ssm_association.html">aws_ssm_association</a>
                        </li>

                        <li>
                            <a href="/docs/providers/aws/r/ssm_document.html">aws_ssm_document</a>
                        </li>

                        <li>
                            <a href="/docs/providers/aws/r/ssm_maintenance_window.html">aws_ssm_maintenance_window</a>
                        </li>

                        <li>
                            <a href="/docs/providers/aws/r/ssm_maintenance_window_target.html">aws_ssm_maintenance_window_target</a>
                        </li>

                        <li>
                            <a href="/docs/providers/aws/r/ssm_maintenance_window_task.html">aws_ssm_maintenance_window_task</a>
                        </li>

                        <li>
                            <a href="/docs/providers/aws/r/ssm_patch_baseline.html">aws_ssm_patch_baseline</a>
                        </li>

                        <li>
                            <a href="/docs/providers/aws/r/ssm_patch_group.html">aws_ssm_patch_group</a>
                        </li>
                        <li>
                            <a href="/docs/providers/aws/r/ssm_parameter.html">aws_ssm_parameter</a>
                        </li>
                        <li>
                            <a href="/docs/providers/aws/r/ssm_parameter_label.html">aws_ssm_parameter_label</a>
                        </li>
=======
>>>>>>> 13456eed
                        <li>
                            <a href="#">Resources</a>
                            <ul class="nav nav-auto-expand">
                                <li>
                                    <a href="/docs/providers/aws/r/devicefarm_project.html">aws_devicefarm_project</a>
                                </li>
                            </ul>
                        </li>
                    </ul>
                </li>
                <li>
                    <a href="#">Directory Service</a>
                    <ul class="nav">
                        <li>
                            <a href="#">Resources</a>
                            <ul class="nav nav-auto-expand">
                                <li>
                                    <a href="/docs/providers/aws/r/directory_service_directory.html">aws_directory_service_directory</a>
                                </li>
                                <li>
                                    <a href="/docs/providers/aws/r/directory_service_conditional_forwarder.html">aws_directory_service_conditional_forwarder</a>
                                </li>
                                <li>
                                    <a href="/docs/providers/aws/r/directory_service_log_subscription.html">aws_directory_service_log_subscription</a>
                                </li>
                            </ul>
                        </li>
                    </ul>
                </li>
                <li>
                    <a href="#">Direct Connect</a>
                    <ul class="nav">
                        <li>
                            <a href="#">Data Sources</a>
                            <ul class="nav nav-auto-expand">
                                <li>
                                    <a href="/docs/providers/aws/d/dx_gateway.html">aws_dx_gateway</a>
                                </li>
                            </ul>
                        </li>
                        <li>
                            <a href="#">Resources</a>
                            <ul class="nav nav-auto-expand">
                                <li>
                                    <a href="/docs/providers/aws/r/dx_bgp_peer.html">aws_dx_bgp_peer</a>
                                </li>
                                <li>
                                    <a href="/docs/providers/aws/r/dx_connection.html">aws_dx_connection</a>
                                </li>
                                <li>
                                    <a href="/docs/providers/aws/r/dx_connection_association.html">aws_dx_connection_association</a>
                                </li>
                                <li>
                                    <a href="/docs/providers/aws/r/dx_gateway.html">aws_dx_gateway</a>
                                </li>
                                <li>
                                    <a href="/docs/providers/aws/r/dx_gateway_association.html">aws_dx_gateway_association</a>
                                </li>
                                <li>
                                    <a href="/docs/providers/aws/r/dx_gateway_association_proposal.html">aws_dx_gateway_association_proposal</a>
                                </li>
                                <li>
                                    <a href="/docs/providers/aws/r/dx_hosted_private_virtual_interface.html">aws_dx_hosted_private_virtual_interface</a>
                                </li>
                                <li>
                                    <a href="/docs/providers/aws/r/dx_hosted_private_virtual_interface_accepter.html">aws_dx_hosted_private_virtual_interface_accepter</a>
                                </li>
                                <li>
                                    <a href="/docs/providers/aws/r/dx_hosted_public_virtual_interface.html">aws_dx_hosted_public_virtual_interface</a>
                                </li>
                                <li>
                                    <a href="/docs/providers/aws/r/dx_hosted_public_virtual_interface_accepter.html">aws_dx_hosted_public_virtual_interface_accepter</a>
                                </li>
                                <li>
                                    <a href="/docs/providers/aws/r/dx_lag.html">aws_dx_lag</a>
                                </li>
                                <li>
                                    <a href="/docs/providers/aws/r/dx_private_virtual_interface.html">aws_dx_private_virtual_interface</a>
                                </li>
                                <li>
                                    <a href="/docs/providers/aws/r/dx_public_virtual_interface.html">aws_dx_public_virtual_interface</a>
                                </li>
                            </ul>
                        </li>
                    </ul>
                </li>
                <li>
                    <a href="#">DynamoDB</a>
                    <ul class="nav">
                        <li>
                            <a href="#">Data Sources</a>
                            <ul class="nav nav-auto-expand">
                                <li>
                                    <a href="/docs/providers/aws/d/dynamodb_table.html">aws_dynamodb_table</a>
                                </li>
                            </ul>
                        </li>
                        <li>
                            <a href="#">Resources</a>
                            <ul class="nav nav-auto-expand">
                                <li>
                                    <a href="/docs/providers/aws/r/dynamodb_global_table.html">aws_dynamodb_global_table</a>
                                </li>
                                <li>
                                    <a href="/docs/providers/aws/r/dynamodb_table.html">aws_dynamodb_table</a>
                                </li>
                                <li>
                                    <a href="/docs/providers/aws/r/dynamodb_table_item.html">aws_dynamodb_table_item</a>
                                </li>
                            </ul>
                        </li>
                    </ul>
                </li>
                <li>
                    <a href="#">DynamoDB Accelerator (DAX)</a>
                    <ul class="nav">
                        <li>
                            <a href="#">Resources</a>
                            <ul class="nav nav-auto-expand">
                                <li>
                                    <a href="/docs/providers/aws/r/dax_cluster.html">aws_dax_cluster</a>
                                </li>
                                <li>
                                    <a href="/docs/providers/aws/r/dax_parameter_group.html">aws_dax_parameter_group</a>
                                </li>
                                <li>
                                    <a href="/docs/providers/aws/r/dax_subnet_group.html">aws_dax_subnet_group</a>
                                </li>
                            </ul>
                        </li>
                    </ul>
                </li>
                <li>
                    <a href="#">DocumentDB</a>
                    <ul class="nav">
                        <li>
                            <a href="#">Resources</a>
                            <ul class="nav nav-auto-expand">
                                <li>
                                    <a href="/docs/providers/aws/r/docdb_cluster.html">aws_docdb_cluster</a>
                                </li>
                                <li>
                                    <a href="/docs/providers/aws/r/docdb_cluster_instance.html">aws_docdb_cluster_instance</a>
                                </li>
                                <li>
                                    <a href="/docs/providers/aws/r/docdb_cluster_parameter_group.html">aws_docdb_cluster_parameter_group</a>
                                </li>
                                <li>
                                    <a href="/docs/providers/aws/r/docdb_cluster_snapshot.html">aws_docdb_cluster_snapshot</a>
                                </li>
                                <li>
                                    <a href="/docs/providers/aws/r/docdb_subnet_group.html">aws_docdb_subnet_group</a>
                                </li>
                            </ul>
                        </li>
                    </ul>
                </li>
                <li>
                    <a href="#">EC2</a>
                    <ul class="nav">
                        <li>
                            <a href="#">Data Sources</a>
                            <ul class="nav nav-auto-expand">
                                <li>
                                    <a href="/docs/providers/aws/d/ami.html">aws_ami</a>
                                </li>
                                <li>
                                    <a href="/docs/providers/aws/d/ami_ids.html">aws_ami_ids</a>
                                </li>
                                <li>
                                    <a href="/docs/providers/aws/d/ebs_default_kms_key.html">aws_ebs_default_kms_key</a>
                                </li>
                                <li>
                                    <a href="/docs/providers/aws/d/ebs_encryption_by_default.html">aws_ebs_encryption_by_default</a>
                                </li>
                                <li>
                                    <a href="/docs/providers/aws/d/ebs_snapshot.html">aws_ebs_snapshot</a>
                                </li>
                                <li>
                                    <a href="/docs/providers/aws/d/ebs_snapshot_ids.html">aws_ebs_snapshot_ids</a>
                                </li>
                                <li>
                                    <a href="/docs/providers/aws/d/ebs_volume.html">aws_ebs_volume</a>
                                </li>
                                <li>
                                    <a href="/docs/providers/aws/d/ec2_transit_gateway.html">aws_ec2_transit_gateway</a>
                                </li>
                                <li>
                                    <a href="/docs/providers/aws/d/ec2_transit_gateway_dx_gateway_attachment.html">aws_ec2_transit_gateway_dx_gateway_attachment</a>
                                </li>
                                <li>
                                    <a href="/docs/providers/aws/d/ec2_transit_gateway_route_table.html">aws_ec2_transit_gateway_route_table</a>
                                </li>
                                <li>
                                    <a href="/docs/providers/aws/d/ec2_transit_gateway_vpc_attachment.html">aws_ec2_transit_gateway_vpc_attachment</a>
                                </li>
                                <li>
                                    <a href="/docs/providers/aws/d/ec2_transit_gateway_vpn_attachment.html">aws_ec2_transit_gateway_vpn_attachment</a>
                                </li>
                                <li>
                                    <a href="/docs/providers/aws/d/eip.html">aws_eip</a>
                                </li>
                                <li>
                                    <a href="/docs/providers/aws/d/instance.html">aws_instance</a>
                                </li>
                                <li>
                                    <a href="/docs/providers/aws/d/instances.html">aws_instances</a>
                                </li>
                                <li>
                                    <a href="/docs/providers/aws/d/launch_template.html">aws_launch_template</a>
                                </li>
                            </ul>
                        </li>
                        <li>
                            <a href="#">Resources</a>
                            <ul class="nav nav-auto-expand">
                                <li>
                                    <a href="/docs/providers/aws/r/ami.html">aws_ami</a>
                                </li>
                                <li>
                                    <a href="/docs/providers/aws/r/ami_copy.html">aws_ami_copy</a>
                                </li>
                                <li>
                                    <a href="/docs/providers/aws/r/ami_from_instance.html">aws_ami_from_instance</a>
                                </li>
                                <li>
                                    <a href="/docs/providers/aws/r/ami_launch_permission.html">aws_ami_launch_permission</a>
                                </li>
                                <li>
                                    <a href="/docs/providers/aws/r/ebs_default_kms_key.html">aws_ebs_default_kms_key</a>
                                </li>
                                <li>
                                    <a href="/docs/providers/aws/r/ebs_encryption_by_default.html">aws_ebs_encryption_by_default</a>
                                </li>
                                <li>
                                    <a href="/docs/providers/aws/r/ebs_snapshot.html">aws_ebs_snapshot</a>
                                </li>
                                <li>
                                    <a href="/docs/providers/aws/r/ebs_snapshot_copy.html">aws_ebs_snapshot_copy</a>
                                </li>
                                <li>
                                    <a href="/docs/providers/aws/r/ebs_volume.html">aws_ebs_volume</a>
                                </li>
                                <li>
                                    <a href="/docs/providers/aws/r/ec2_capacity_reservation.html">aws_ec2_capacity_reservation</a>
                                </li>
                                <li>
                                    <a href="/docs/providers/aws/r/ec2_client_vpn_endpoint.html">aws_ec2_client_vpn_endpoint</a>
                                </li>
                                <li>
                                    <a href="/docs/providers/aws/r/ec2_client_vpn_network_association.html">aws_ec2_client_vpn_network_association</a>
                                </li>
                                <li>
                                    <a href="/docs/providers/aws/r/ec2_fleet.html">aws_ec2_fleet</a>
                                </li>
                                <li>
                                    <a href="/docs/providers/aws/r/ec2_transit_gateway.html">aws_ec2_transit_gateway</a>
                                </li>
                                <li>
                                    <a href="/docs/providers/aws/r/ec2_transit_gateway_route.html">aws_ec2_transit_gateway_route</a>
                                </li>
                                <li>
                                    <a href="/docs/providers/aws/r/ec2_transit_gateway_route_table.html">aws_ec2_transit_gateway_route_table</a>
                                </li>
                                <li>
                                    <a href="/docs/providers/aws/r/ec2_transit_gateway_route_table_association.html">aws_ec2_transit_gateway_route_table_association</a>
                                </li>
                                <li>
                                    <a href="/docs/providers/aws/r/ec2_transit_gateway_route_table_propagation.html">aws_ec2_transit_gateway_route_table_propagation</a>
                                </li>
                                <li>
                                    <a href="/docs/providers/aws/r/ec2_transit_gateway_vpc_attachment.html">aws_ec2_transit_gateway_vpc_attachment</a>
                                </li>
                                <li>
                                    <a href="/docs/providers/aws/r/ec2_transit_gateway_vpc_attachment_accepter.html">aws_ec2_transit_gateway_vpc_attachment_accepter</a>
                                </li>
                                <li>
                                    <a href="/docs/providers/aws/r/eip.html">aws_eip</a>
                                </li>
                                <li>
                                    <a href="/docs/providers/aws/r/eip_association.html">aws_eip_association</a>
                                </li>
                                <li>
                                    <a href="/docs/providers/aws/r/instance.html">aws_instance</a>
                                </li>
                                <li>
                                    <a href="/docs/providers/aws/r/key_pair.html">aws_key_pair</a>
                                </li>
                                <li>
                                    <a href="/docs/providers/aws/r/launch_configuration.html">aws_launch_configuration</a>
                                </li>
                                <li>
                                    <a href="/docs/providers/aws/r/launch_template.html">aws_launch_template</a>
                                </li>
                                <li>
                                    <a href="/docs/providers/aws/r/placement_group.html">aws_placement_group</a>
                                </li>
                                <li>
                                    <a href="/docs/providers/aws/r/snapshot_create_volume_permission.html">aws_snapshot_create_volume_permission</a>
                                </li>
                                <li>
                                    <a href="/docs/providers/aws/r/spot_datafeed_subscription.html">aws_spot_datafeed_subscription</a>
                                </li>
                                <li>
                                    <a href="/docs/providers/aws/r/spot_fleet_request.html">aws_spot_fleet_request</a>
                                </li>
                                <li>
                                    <a href="/docs/providers/aws/r/spot_instance_request.html">aws_spot_instance_request</a>
                                </li>
                                <li>
                                    <a href="/docs/providers/aws/r/volume_attachment.html">aws_volume_attachment</a>
                                </li>
                            </ul>
                        </li>
                    </ul>
                </li>
                <li>
                    <a href="#">ECR</a>
                    <ul class="nav">
                        <li>
                            <a href="#">Data Sources</a>
                            <ul class="nav nav-auto-expand">
                                <li>
                                    <a href="/docs/providers/aws/d/ecr_image.html">aws_ecr_image</a>
                                </li>
                                <li>
                                    <a href="/docs/providers/aws/d/ecr_repository.html">aws_ecr_repository</a>
                                </li>
                            </ul>
                        </li>
                        <li>
                            <a href="#">Resources</a>
                            <ul class="nav nav-auto-expand">
                                <li>
                                    <a href="/docs/providers/aws/r/ecr_lifecycle_policy.html">aws_ecr_lifecycle_policy</a>
                                </li>
                                <li>
                                    <a href="/docs/providers/aws/r/ecr_repository.html">aws_ecr_repository</a>
                                </li>
                                <li>
                                    <a href="/docs/providers/aws/r/ecr_repository_policy.html">aws_ecr_repository_policy</a>
                                </li>
                            </ul>
                        </li>
                    </ul>
                </li>
                <li>
                    <a href="#">ECS</a>
                    <ul class="nav">
                        <li>
                            <a href="#">Data Sources</a>
                            <ul class="nav nav-auto-expand">
                                <li>
                                    <a href="/docs/providers/aws/d/ecs_cluster.html">aws_ecs_cluster</a>
                                </li>
                                <li>
                                    <a href="/docs/providers/aws/d/ecs_container_definition.html">aws_ecs_container_definition</a>
                                </li>
                                <li>
                                    <a href="/docs/providers/aws/d/ecs_service.html">aws_ecs_service</a>
                                </li>
                                <li>
                                    <a href="/docs/providers/aws/d/ecs_task_definition.html">aws_ecs_task_definition</a>
                                </li>
                            </ul>
                        </li>
                        <li>
                            <a href="#">Resources</a>
                            <ul class="nav nav-auto-expand">
                                <li>
                                    <a href="/docs/providers/aws/r/ecs_cluster.html">aws_ecs_cluster</a>
                                </li>
                                <li>
                                    <a href="/docs/providers/aws/r/ecs_service.html">aws_ecs_service</a>
                                </li>
                                <li>
                                    <a href="/docs/providers/aws/r/ecs_task_definition.html">aws_ecs_task_definition</a>
                                </li>
                            </ul>
                        </li>
                    </ul>
                </li>
                <li>
                    <a href="#">EFS</a>
                    <ul class="nav">
                        <li>
                            <a href="#">Data Sources</a>
                            <ul class="nav nav-auto-expand">
                                <li>
                                    <a href="/docs/providers/aws/d/efs_file_system.html">aws_efs_file_system</a>
                                </li>
                                <li>
                                    <a href="/docs/providers/aws/d/efs_mount_target.html">aws_efs_mount_target</a>
                                </li>
                            </ul>
                        </li>
                        <li>
                            <a href="#">Resources</a>
                            <ul class="nav nav-auto-expand">
                                <li>
                                    <a href="/docs/providers/aws/r/efs_file_system.html">aws_efs_file_system</a>
                                </li>
                                <li>
                                    <a href="/docs/providers/aws/r/efs_mount_target.html">aws_efs_mount_target</a>
                                </li>
                            </ul>
                        </li>
                    </ul>
                </li>
                <li>
                    <a href="#">EKS</a>
                    <ul class="nav">
                        <li>
                            <a href="#">Data Sources</a>
                            <ul class="nav nav-auto-expand">
                                <li>
                                    <a href="/docs/providers/aws/d/eks_cluster.html">aws_eks_cluster</a>
                                </li>
                                <li>
                                    <a href="/docs/providers/aws/d/eks_cluster_auth.html">aws_eks_cluster_auth</a>
                                </li>
                            </ul>
                        </li>
                        <li>
                            <a href="#">Resources</a>
                            <ul class="nav nav-auto-expand">
                                <li>
                                    <a href="/docs/providers/aws/r/eks_cluster.html">aws_eks_cluster</a>
                                </li>
                            </ul>
                        </li>
                    </ul>
                </li>
                <li>
                    <a href="#">ElastiCache</a>
                    <ul class="nav">
                        <li>
                            <a href="#">Data Sources</a>
                            <ul class="nav nav-auto-expand">
                                <li>
                                    <a href="/docs/providers/aws/d/elasticache_cluster.html">aws_elasticache_cluster</a>
                                </li>
                                <li>
                                    <a href="/docs/providers/aws/d/elasticache_replication_group.html">aws_elasticache_replication_group</a>
                                </li>
                            </ul>
                        </li>
                        <li>
                            <a href="#">Resources</a>
                            <ul class="nav nav-auto-expand">
                                <li>
                                    <a href="/docs/providers/aws/r/elasticache_cluster.html">aws_elasticache_cluster</a>
                                </li>
                                <li>
                                    <a href="/docs/providers/aws/r/elasticache_parameter_group.html">aws_elasticache_parameter_group</a>
                                </li>
                                <li>
                                    <a href="/docs/providers/aws/r/elasticache_replication_group.html">aws_elasticache_replication_group</a>
                                </li>
                                <li>
                                    <a href="/docs/providers/aws/r/elasticache_security_group.html">aws_elasticache_security_group</a>
                                </li>
                                <li>
                                    <a href="/docs/providers/aws/r/elasticache_subnet_group.html">aws_elasticache_subnet_group</a>
                                </li>
                            </ul>
                        </li>
                    </ul>
                </li>
                <li>
                    <a href="#">Elastic Beanstalk</a>
                    <ul class="nav">
                        <li>
                            <a href="#">Data Sources</a>
                            <ul class="nav nav-auto-expand">
                                <li>
                                    <a href="/docs/providers/aws/d/elastic_beanstalk_application.html">aws_elastic_beanstalk_application</a>
                                </li>
                                <li>
                                    <a href="/docs/providers/aws/d/elastic_beanstalk_hosted_zone.html">aws_elastic_beanstalk_hosted_zone</a>
                                </li>
                                <li>
                                    <a href="/docs/providers/aws/d/elastic_beanstalk_solution_stack.html">aws_elastic_beanstalk_solution_stack</a>
                                </li>
                            </ul>
                        </li>
                        <li>
                            <a href="#">Resources</a>
                            <ul class="nav nav-auto-expand">
                                <li>
                                    <a href="/docs/providers/aws/r/elastic_beanstalk_application.html">aws_elastic_beanstalk_application</a>
                                </li>
                                <li>
                                    <a href="/docs/providers/aws/r/elastic_beanstalk_application_version.html">aws_elastic_beanstalk_application_version</a>
                                </li>
                                <li>
                                    <a href="/docs/providers/aws/r/elastic_beanstalk_configuration_template.html">aws_elastic_beanstalk_configuration_template</a>
                                </li>
                                <li>
                                    <a href="/docs/providers/aws/r/elastic_beanstalk_environment.html">aws_elastic_beanstalk_environment</a>
                                </li>
                            </ul>
                        </li>
                    </ul>
                </li>
                <li>
                    <a href="#">Elastic Load Balancing (ELB Classic)</a>
                    <ul class="nav">
                        <li>
                            <a href="#">Data Sources</a>
                            <ul class="nav nav-auto-expand">
                                <li>
                                    <a href="/docs/providers/aws/d/elb.html">aws_elb</a>
                                </li>
                                <li>
                                    <a href="/docs/providers/aws/d/elb_hosted_zone_id.html">aws_elb_hosted_zone_id</a>
                                </li>
                                <li>
                                    <a href="/docs/providers/aws/d/elb_service_account.html">aws_elb_service_account</a>
                                </li>
                            </ul>
                        </li>
                        <li>
                            <a href="#">Resources</a>
                            <ul class="nav nav-auto-expand">
                                <li>
                                    <a href="/docs/providers/aws/r/app_cookie_stickiness_policy.html">aws_app_cookie_stickiness_policy</a>
                                </li>
                                <li>
                                    <a href="/docs/providers/aws/r/elb.html">aws_elb</a>
                                </li>
                                <li>
                                    <a href="/docs/providers/aws/r/elb_attachment.html">aws_elb_attachment</a>
                                </li>
                                <li>
                                    <a href="/docs/providers/aws/r/lb_cookie_stickiness_policy.html">aws_lb_cookie_stickiness_policy</a>
                                </li>
                                <li>
                                    <a href="/docs/providers/aws/r/lb_ssl_negotiation_policy.html">aws_lb_ssl_negotiation_policy</a>
                                </li>
                                <li>
                                    <a href="/docs/providers/aws/r/load_balancer_backend_server_policy.html">aws_load_balancer_backend_server_policy</a>
                                </li>
                                <li>
                                    <a href="/docs/providers/aws/r/load_balancer_listener_policy.html">aws_load_balancer_listener_policy</a>
                                </li>
                                <li>
                                    <a href="/docs/providers/aws/r/load_balancer_policy.html">aws_load_balancer_policy</a>
                                </li>
                                <li>
                                    <a href="/docs/providers/aws/r/proxy_protocol_policy.html">aws_proxy_protocol_policy</a>
                                </li>
                            </ul>
                        </li>
                    </ul>
                </li>
                <li>
                    <a href="#">Elastic Load Balancing v2 (ALB/NLB)</a>
                    <ul class="nav">
                        <li>
                            <a href="#">Data Sources</a>
                            <ul class="nav nav-auto-expand">
                                <li>
                                    <a href="/docs/providers/aws/d/lb.html">aws_alb</a>
                                </li>
                                <li>
                                    <a href="/docs/providers/aws/d/lb_listener.html">aws_alb_listener</a>
                                </li>
                                <li>
                                    <a href="/docs/providers/aws/d/lb_target_group.html">aws_alb_target_group</a>
                                </li>
                                <li>
                                    <a href="/docs/providers/aws/d/lb.html">aws_lb</a>
                                </li>
                                <li>
                                    <a href="/docs/providers/aws/d/lb_listener.html">aws_lb_listener</a>
                                </li>
                                <li>
                                    <a href="/docs/providers/aws/d/lb_target_group.html">aws_lb_target_group</a>
                                </li>
                            </ul>
                        </li>
                        <li>
                            <a href="#">Resources</a>
                            <ul class="nav nav-auto-expand">
                                <li>
                                    <a href="/docs/providers/aws/r/lb.html">aws_lb</a>
                                </li>
                                <li>
                                    <a href="/docs/providers/aws/r/lb_listener.html">aws_lb_listener</a>
                                </li>
                                <li>
                                    <a href="/docs/providers/aws/r/lb_listener_certificate.html">aws_lb_listener_certificate</a>
                                </li>
                                <li>
                                    <a href="/docs/providers/aws/r/lb_listener_rule.html">aws_lb_listener_rule</a>
                                </li>
                                <li>
                                    <a href="/docs/providers/aws/r/lb_target_group.html">aws_lb_target_group</a>
                                </li>
                                <li>
                                    <a href="/docs/providers/aws/r/lb_target_group_attachment.html">aws_lb_target_group_attachment</a>
                                </li>
                            </ul>
                        </li>
                    </ul>
                </li>
                <li>
                    <a href="#">Elastic Map Reduce (EMR)</a>
                    <ul class="nav">
                        <li>
                            <a href="#">Resources</a>
                            <ul class="nav nav-auto-expand">
                                <li>
                                    <a href="/docs/providers/aws/r/emr_cluster.html">aws_emr_cluster</a>
                                </li>
                                <li>
                                    <a href="/docs/providers/aws/r/emr_instance_group.html">aws_emr_instance_group</a>
                                </li>
                                <li>
                                    <a href="/docs/providers/aws/r/emr_security_configuration.html">aws_emr_security_configuration</a>
                                </li>
                            </ul>
                        </li>
                    </ul>
                </li>
                <li>
                    <a href="#">ElasticSearch</a>
                    <ul class="nav">
                        <li>
                            <a href="#">Resources</a>
                            <ul class="nav nav-auto-expand">
                                <li>
                                    <a href="/docs/providers/aws/r/elasticsearch_domain.html">aws_elasticsearch_domain</a>
                                </li>
                                <li>
                                    <a href="/docs/providers/aws/r/elasticsearch_domain_policy.html">aws_elasticsearch_domain_policy</a>
                                </li>
                            </ul>
                        </li>
                    </ul>
                </li>
                <li>
                    <a href="#">Elastic Transcoder</a>
                    <ul class="nav">
                        <li>
                            <a href="#">Resources</a>
                            <ul class="nav nav-auto-expand">
                                <li>
                                    <a href="/docs/providers/aws/r/elastic_transcoder_pipeline.html">aws_elastictranscoder_pipeline</a>
                                </li>
                                <li>
                                    <a href="/docs/providers/aws/r/elastic_transcoder_preset.html">aws_elastictranscoder_preset</a>
                                </li>
                            </ul>
                        </li>
                    </ul>
                </li>
                <li>
                    <a href="#">Firewall Manager (FMS)</a>
                    <ul class="nav">
                        <li>
                            <a href="#">Resources</a>
                            <ul class="nav nav-auto-expand">
                                <li>
                                    <a href="/docs/providers/aws/r/fms_admin_account.html">aws_fms_admin_account</a>
                                </li>
                            </ul>
                        </li>
                    </ul>
                </li>
                <li>
                    <a href="#">Gamelift</a>
                    <ul class="nav">
                        <li>
                            <a href="#">Resources</a>
                            <ul class="nav nav-auto-expand">
                                <li>
                                    <a href="/docs/providers/aws/r/gamelift_alias.html">aws_gamelift_alias</a>
                                </li>
                                <li>
                                    <a href="/docs/providers/aws/r/gamelift_build.html">aws_gamelift_build</a>
                                </li>
                                <li>
                                    <a href="/docs/providers/aws/r/gamelift_fleet.html">aws_gamelift_fleet</a>
                                </li>
                                <li>
                                    <a href="/docs/providers/aws/r/gamelift_game_session_queue.html">aws_gamelift_game_session_queue</a>
                                </li>
                            </ul>
                        </li>
                    </ul>
                </li>
                <li>
                    <a href="#">Glacier</a>
                    <ul class="nav">
                        <li>
                            <a href="#">Resources</a>
                            <ul class="nav nav-auto-expand">
                                <li>
                                    <a href="/docs/providers/aws/r/glacier_vault.html">aws_glacier_vault</a>
                                </li>
                                <li>
                                    <a href="/docs/providers/aws/r/glacier_vault_lock.html">aws_glacier_vault_lock</a>
                                </li>
                            </ul>
                        </li>
                    </ul>
                </li>
                <li>
                    <a href="#">Global Accelerator</a>
                    <ul class="nav">
                        <li>
                            <a href="#">Resources</a>
                            <ul class="nav nav-auto-expand">
                                <li>
                                    <a href="/docs/providers/aws/r/globalaccelerator_accelerator.html">aws_globalaccelerator_accelerator</a>
                                </li>
                            </ul>
                        </li>
                    </ul>
                    <ul class="nav">
                        <li>
                            <a href="#">Resources</a>
                            <ul class="nav nav-auto-expand">
                                <li>
                                    <a href="/docs/providers/aws/r/globalaccelerator_endpoint_group.html">aws_globalaccelerator_endpoint_group</a>
                                </li>
                            </ul>
                        </li>
                    </ul>
                    <ul class="nav">
                        <li>
                            <a href="#">Resources</a>
                            <ul class="nav nav-auto-expand">
                                <li>
                                    <a href="/docs/providers/aws/r/globalaccelerator_listener.html">aws_globalaccelerator_listener</a>
                                </li>
                            </ul>
                        </li>
                    </ul>
                </li>
                <li>
                    <a href="#">Glue</a>
                    <ul class="nav">
                        <li>
                            <a href="#">Data Sources</a>
                            <ul class="nav nav-auto-expand">
                                <li>
                                    <a href="/docs/providers/aws/d/glue_script.html">aws_glue_script</a>
                                </li>
                            </ul>
                        </li>
                        <li>
                            <a href="#">Resources</a>
                            <ul class="nav nav-auto-expand">
                                <li>
                                    <a href="/docs/providers/aws/r/glue_catalog_database.html">aws_glue_catalog_database</a>
                                </li>
                                <li>
                                    <a href="/docs/providers/aws/r/glue_catalog_table.html">aws_glue_catalog_table</a>
                                </li>
                                <li>
                                    <a href="/docs/providers/aws/r/glue_classifier.html">aws_glue_classifier</a>
                                </li>
                                <li>
                                    <a href="/docs/providers/aws/r/glue_connection.html">aws_glue_connection</a>
                                </li>
                                <li>
                                    <a href="/docs/providers/aws/r/glue_crawler.html">aws_glue_crawler</a>
                                </li>
                                <li>
                                    <a href="/docs/providers/aws/r/glue_job.html">aws_glue_job</a>
                                </li>
                                <li>
                                    <a href="/docs/providers/aws/r/glue_security_configuration.html">aws_glue_security_configuration</a>
                                </li>
                                <li>
                                    <a href="/docs/providers/aws/r/glue_trigger.html">aws_glue_trigger</a>
                                </li>
                            </ul>
                        </li>
                    </ul>
                </li>
                <li>
                    <a href="#">GuardDuty</a>
                    <ul class="nav">
                        <li>
                            <a href="#">Resources</a>
                            <ul class="nav nav-auto-expand">
                                <li>
                                    <a href="/docs/providers/aws/r/guardduty_detector.html">aws_guardduty_detector</a>
                                </li>
                                <li>
                                    <a href="/docs/providers/aws/r/guardduty_invite_accepter.html">aws_guardduty_invite_accepter</a>
                                </li>
                                <li>
                                    <a href="/docs/providers/aws/r/guardduty_ipset.html">aws_guardduty_ipset</a>
                                </li>
                                <li>
                                    <a href="/docs/providers/aws/r/guardduty_member.html">aws_guardduty_member</a>
                                </li>
                                <li>
                                    <a href="/docs/providers/aws/r/guardduty_threatintelset.html">aws_guardduty_threatintelset</a>
                                </li>
                            </ul>
                        </li>
                    </ul>
                </li>
                <li>
                    <a href="#">IAM</a>
                    <ul class="nav">
                        <li>
                            <a href="#">Data Sources</a>
                            <ul class="nav nav-auto-expand">
                                <li>
                                    <a href="/docs/providers/aws/d/iam_account_alias.html">aws_iam_account_alias</a>
                                </li>
                                <li>
                                    <a href="/docs/providers/aws/d/iam_group.html">aws_iam_group</a>
                                </li>
                                <li>
                                    <a href="/docs/providers/aws/d/iam_instance_profile.html">aws_iam_instance_profile</a>
                                </li>
                                <li>
                                    <a href="/docs/providers/aws/d/iam_policy.html">aws_iam_policy</a>
                                </li>
                                <li>
                                    <a href="/docs/providers/aws/d/iam_policy_document.html">aws_iam_policy_document</a>
                                </li>
                                <li>
                                    <a href="/docs/providers/aws/d/iam_role.html">aws_iam_role</a>
                                </li>
                                <li>
                                    <a href="/docs/providers/aws/d/iam_server_certificate.html">aws_iam_server_certificate</a>
                                </li>
                                <li>
                                    <a href="/docs/providers/aws/d/iam_user.html">aws_iam_user</a>
                                </li>
                            </ul>
                        </li>
                        <li>
                            <a href="#">Resources</a>
                            <ul class="nav nav-auto-expand">
                                <li>
                                    <a href="/docs/providers/aws/r/iam_access_key.html">aws_iam_access_key</a>
                                </li>
                                <li>
                                    <a href="/docs/providers/aws/r/iam_account_alias.html">aws_iam_account_alias</a>
                                </li>
                                <li>
                                    <a href="/docs/providers/aws/r/iam_account_password_policy.html">aws_iam_account_password_policy</a>
                                </li>
                                <li>
                                    <a href="/docs/providers/aws/r/iam_group.html">aws_iam_group</a>
                                </li>
                                <li>
                                    <a href="/docs/providers/aws/r/iam_group_membership.html">aws_iam_group_membership</a>
                                </li>
                                <li>
                                    <a href="/docs/providers/aws/r/iam_group_policy.html">aws_iam_group_policy</a>
                                </li>
                                <li>
                                    <a href="/docs/providers/aws/r/iam_group_policy_attachment.html">aws_iam_group_policy_attachment</a>
                                </li>
                                <li>
                                    <a href="/docs/providers/aws/r/iam_instance_profile.html">aws_iam_instance_profile</a>
                                </li>
                                <li>
                                    <a href="/docs/providers/aws/r/iam_openid_connect_provider.html">aws_iam_openid_connect_provider</a>
                                </li>
                                <li>
                                    <a href="/docs/providers/aws/r/iam_policy.html">aws_iam_policy</a>
                                </li>
                                <li>
                                    <a href="/docs/providers/aws/r/iam_policy_attachment.html">aws_iam_policy_attachment</a>
                                </li>
                                <li>
                                    <a href="/docs/providers/aws/r/iam_role.html">aws_iam_role</a>
                                </li>
                                <li>
                                    <a href="/docs/providers/aws/r/iam_role_policy.html">aws_iam_role_policy</a>
                                </li>
                                <li>
                                    <a href="/docs/providers/aws/r/iam_role_policy_attachment.html">aws_iam_role_policy_attachment</a>
                                </li>
                                <li>
                                    <a href="/docs/providers/aws/r/iam_saml_provider.html">aws_iam_saml_provider</a>
                                </li>
                                <li>
                                    <a href="/docs/providers/aws/r/iam_server_certificate.html">aws_iam_server_certificate</a>
                                </li>
                                <li>
                                    <a href="/docs/providers/aws/r/iam_service_linked_role.html">aws_iam_service_linked_role</a>
                                </li>
                                <li>
                                    <a href="/docs/providers/aws/r/iam_user.html">aws_iam_user</a>
                                </li>
                                <li>
                                    <a href="/docs/providers/aws/r/iam_user_group_membership.html">aws_iam_user_group_membership</a>
                                </li>
                                <li>
                                    <a href="/docs/providers/aws/r/iam_user_login_profile.html">aws_iam_user_login_profile</a>
                                </li>
                                <li>
                                    <a href="/docs/providers/aws/r/iam_user_policy.html">aws_iam_user_policy</a>
                                </li>
                                <li>
                                    <a href="/docs/providers/aws/r/iam_user_policy_attachment.html">aws_iam_user_policy_attachment</a>
                                </li>
                                <li>
                                    <a href="/docs/providers/aws/r/iam_user_ssh_key.html">aws_iam_user_ssh_key</a>
                                </li>
                            </ul>
                        </li>
                    </ul>
                </li>
                <li>
                    <a href="#">IoT</a>
                    <ul class="nav">
                        <li>
                            <a href="#">Data Sources</a>
                            <ul class="nav nav-auto-expand">
                                <li>
                                    <a href="/docs/providers/aws/d/iot_endpoint.html">aws_iot_endpoint</a>
                                </li>
                            </ul>
                        </li>
                        <li>
                            <a href="#">Resources</a>
                            <ul class="nav nav-auto-expand">
                                <li>
                                    <a href="/docs/providers/aws/r/iot_certificate.html">aws_iot_certificate</a>
                                </li>
                                <li>
                                    <a href="/docs/providers/aws/r/iot_policy.html">aws_iot_policy</a>
                                </li>
                                <li>
                                    <a href="/docs/providers/aws/r/iot_policy_attachment.html">aws_iot_policy_attachment</a>
                                </li>
                                <li>
                                    <a href="/docs/providers/aws/r/iot_topic_rule.html">aws_iot_topic_rule</a>
                                </li>
                                <li>
                                    <a href="/docs/providers/aws/r/iot_thing.html">aws_iot_thing</a>
                                </li>
                                <li>
                                    <a href="/docs/providers/aws/r/iot_thing_principal_attachment.html">aws_iot_thing_principal_attachment</a>
                                </li>
                                <li>
                                    <a href="/docs/providers/aws/r/iot_thing_type.html">aws_iot_thing_type</a>
                                </li>
                                <li>
                                    <a href="/docs/providers/aws/r/iot_role_alias.html">aws_iot_role_alias</a>
                                </li>
                            </ul>
                        </li>
                    </ul>
                </li>
                <li>
                    <a href="#">Inspector</a>
                    <ul class="nav">
                        <li>
                            <a href="#">Data Sources</a>
                            <ul class="nav nav-auto-expand">
                                <li>
                                    <a href="/docs/providers/aws/d/inspector_rules_packages.html">aws_inspector_rules_packages</a>
                                </li>
                            </ul>
                        </li>
                        <li>
                            <a href="#">Resources</a>
                            <ul class="nav nav-auto-expand">
                                <li>
                                    <a href="/docs/providers/aws/r/inspector_assessment_target.html">aws_inspector_assessment_target</a>
                                </li>
                                <li>
                                    <a href="/docs/providers/aws/r/inspector_assessment_template.html">aws_inspector_assessment_template</a>
                                </li>
                                <li>
                                    <a href="/docs/providers/aws/r/inspector_resource_group.html">aws_inspector_resource_group</a>
                                </li>
                            </ul>
                        </li>
                    </ul>
                </li>
                <li>
                    <a href="#">Kinesis</a>
                    <ul class="nav">
                        <li>
                            <a href="#">Data Sources</a>
                            <ul class="nav nav-auto-expand">
                                <li>
                                    <a href="/docs/providers/aws/d/kinesis_stream.html">aws_kinesis_stream</a>
                                </li>
                            </ul>
                        </li>
                        <li>
                            <a href="#">Resources</a>
                            <ul class="nav nav-auto-expand">
                                <li>
                                    <a href="/docs/providers/aws/r/kinesis_analytics_application.html">aws_kinesis_analytics_application</a>
                                </li>
                                <li>
                                    <a href="/docs/providers/aws/r/kinesis_stream.html">aws_kinesis_stream</a>
                                </li>
                            </ul>
                        </li>
                    </ul>
                </li>
                <li>
                    <a href="#">Kinesis Firehose</a>
                    <ul class="nav">
                        <li>
                            <a href="#">Resources</a>
                            <ul class="nav nav-auto-expand">
                                <li>
                                    <a href="/docs/providers/aws/r/kinesis_firehose_delivery_stream.html">aws_kinesis_firehose_delivery_stream</a>
                                </li>
                            </ul>
                        </li>
                    </ul>
                </li>
                <li>
                    <a href="#">KMS</a>
                    <ul class="nav">
                        <li>
                            <a href="#">Data Sources</a>
                            <ul class="nav nav-auto-expand">
                                <li>
                                    <a href="/docs/providers/aws/d/kms_alias.html">aws_kms_alias</a>
                                </li>
                                <li>
                                    <a href="/docs/providers/aws/d/kms_ciphertext.html">aws_kms_ciphertext</a>
                                </li>
                                <li>
                                    <a href="/docs/providers/aws/d/kms_key.html">aws_kms_key</a>
                                </li>
                                <li>
                                    <a href="/docs/providers/aws/d/kms_secrets.html">aws_kms_secrets</a>
                                </li>
                            </ul>
                        </li>
                        <li>
                            <a href="#">Resources</a>
                            <ul class="nav nav-auto-expand">
                                <li>
                                    <a href="/docs/providers/aws/r/kms_alias.html">aws_kms_alias</a>
                                </li>
                                <li>
                                    <a href="/docs/providers/aws/r/kms_external_key.html">aws_kms_external_key</a>
                                </li>
                                <li>
                                    <a href="/docs/providers/aws/r/kms_grant.html">aws_kms_grant</a>
                                </li>
                                <li>
                                    <a href="/docs/providers/aws/r/kms_ciphertext.html">aws_kms_ciphertext</a>
                                </li>
                                <li>
                                    <a href="/docs/providers/aws/r/kms_key.html">aws_kms_key</a>
                                </li>
                            </ul>
                        </li>
                    </ul>
                </li>
                <li>
                    <a href="#">Lambda</a>
                    <ul class="nav">
                        <li>
                            <a href="#">Data Sources</a>
                            <ul class="nav nav-auto-expand">
                                <li>
                                    <a href="/docs/providers/aws/d/lambda_function.html">aws_lambda_function</a>
                                </li>
                                <li>
                                    <a href="/docs/providers/aws/d/lambda_invocation.html">aws_lambda_invocation</a>
                                </li>
                                <li>
                                    <a href="/docs/providers/aws/d/lambda_layer_version.html">aws_lambda_layer_version</a>
                                </li>
                            </ul>
                        </li>
                        <li>
                            <a href="#">Resources</a>
                            <ul class="nav nav-auto-expand">
                                <li>
                                    <a href="/docs/providers/aws/r/lambda_alias.html">aws_lambda_alias</a>
                                </li>
                                <li>
                                    <a href="/docs/providers/aws/r/lambda_event_source_mapping.html">aws_lambda_event_source_mapping</a>
                                </li>
                                <li>
                                    <a href="/docs/providers/aws/r/lambda_function.html">aws_lambda_function</a>
                                </li>
                                <li>
                                    <a href="/docs/providers/aws/r/lambda_layer_version.html">aws_lambda_layer_version</a>
                                </li>
                                <li>
                                    <a href="/docs/providers/aws/r/lambda_permission.html">aws_lambda_permission</a>
                                </li>
                            </ul>
                        </li>
                    </ul>
                </li>
                <li>
                    <a href="#">License Manager</a>
                    <ul class="nav">
                        <li>
                            <a href="#">Resources</a>
                            <ul class="nav nav-auto-expand">
                                <li>
                                    <a href="/docs/providers/aws/r/licensemanager_association.html">aws_licensemanager_association</a>
                                </li>
                                <li>
                                    <a href="/docs/providers/aws/r/licensemanager_license_configuration.html">aws_licensemanager_license_configuration</a>
                                </li>
                            </ul>
                        </li>
                    </ul>
                </li>
                <li>
                    <a href="#">Lightsail</a>
                    <ul class="nav">
                        <li>
                            <a href="#">Resources</a>
                            <ul class="nav nav-auto-expand">
                                <li>
                                    <a href="/docs/providers/aws/r/lightsail_domain.html">aws_lightsail_domain</a>
                                </li>
                                <li>
                                    <a href="/docs/providers/aws/r/lightsail_instance.html">aws_lightsail_instance</a>
                                </li>
                                <li>
                                    <a href="/docs/providers/aws/r/lightsail_key_pair.html">aws_lightsail_key_pair</a>
                                </li>
                                <li>
                                    <a href="/docs/providers/aws/r/lightsail_static_ip.html">aws_lightsail_static_ip</a>
                                </li>
                                <li>
                                    <a href="/docs/providers/aws/r/lightsail_static_ip_attachment.html">aws_lightsail_static_ip_attachment</a>
                                </li>
                            </ul>
                        </li>
                    </ul>
                </li>
                <li>
                    <a href="#">Macie</a>
                    <ul class="nav">
                        <li>
                            <a href="#">Resources</a>
                            <ul class="nav nav-auto-expand">
                                <li>
                                    <a href="/docs/providers/aws/r/macie_member_account_association.html">aws_macie_member_account_association</a>
                                </li>
                                <li>
                                    <a href="/docs/providers/aws/r/macie_s3_bucket_association.html">aws_macie_s3_bucket_association</a>
                                </li>
                            </ul>
                        </li>
                    </ul>
                </li>
                <li>
                    <a href="#">MQ</a>
                    <ul class="nav">
                        <li>
                            <a href="#">Data Sources</a>
                            <ul class="nav nav-auto-expand">
                                <li>
                                    <a href="/docs/providers/aws/d/mq_broker.html">aws_mq_broker</a>
                                </li>
                            </ul>
                        </li>
                        <li>
                            <a href="#">Resources</a>
                            <ul class="nav nav-auto-expand">
                                <li>
                                    <a href="/docs/providers/aws/r/mq_broker.html">aws_mq_broker</a>
                                </li>
                                <li>
                                    <a href="/docs/providers/aws/r/mq_configuration.html">aws_mq_configuration</a>
                                </li>
                            </ul>
                        </li>
                    </ul>
                </li>
                <li>
                    <a href="#">MediaPackage</a>
                    <ul class="nav">
                        <li>
                            <a href="#">Resources</a>
                            <ul class="nav nav-auto-expand">
                                <li>
                                    <a href="/docs/providers/aws/r/media_package_channel.html">aws_media_package_channel</a>
                                </li>
                            </ul>
                        </li>
                    </ul>
                </li>
                <li>
                    <a href="#">MediaStore</a>
                    <ul class="nav">
                        <li>
                            <a href="#">Resources</a>
                            <ul class="nav nav-auto-expand">
                                <li>
                                    <a href="/docs/providers/aws/r/media_store_container.html">aws_media_store_container</a>
                                </li>
                                <li>
                                    <a href="/docs/providers/aws/r/media_store_container_policy.html">aws_media_store_container_policy</a>
                                </li>
                            </ul>
                        </li>
                    </ul>
                </li>
                <li>
                    <a href="#">Managed Streaming for Kafka (MSK)</a>
                    <ul class="nav">
                        <li>
                            <a href="#">Data Sources</a>
                            <ul class="nav nav-auto-expand">
                                <li>
                                    <a href="/docs/providers/aws/d/msk_cluster.html">aws_msk_cluster</a>
                                </li>
                                <li>
                                    <a href="/docs/providers/aws/d/msk_configuration.html">aws_msk_configuration</a>
                                </li>
                            </ul>
                        </li>
                        <li>
                            <a href="#">Resources</a>
                            <ul class="nav nav-auto-expand">
                                <li>
                                    <a href="/docs/providers/aws/r/msk_cluster.html">aws_msk_cluster</a>
                                </li>
                                <li>
                                    <a href="/docs/providers/aws/r/msk_configuration.html">aws_msk_configuration</a>
                                </li>
                            </ul>
                        </li>
                    </ul>
                </li>
                <li>
                    <a href="#">Neptune</a>
                    <ul class="nav">
                        <li>
                            <a href="#">Resources</a>
                            <ul class="nav nav-auto-expand">
                                <li>
                                    <a href="/docs/providers/aws/r/neptune_parameter_group.html">aws_neptune_parameter_group</a>
                                </li>
                                <li>
                                    <a href="/docs/providers/aws/r/neptune_subnet_group.html">aws_neptune_subnet_group</a>
                                </li>
                                <li>
                                    <a href="/docs/providers/aws/r/neptune_cluster_parameter_group.html">aws_neptune_cluster_parameter_group</a>
                                </li>
                                <li>
                                    <a href="/docs/providers/aws/r/neptune_cluster.html">aws_neptune_cluster</a>
                                </li>
                                <li>
                                    <a href="/docs/providers/aws/r/neptune_cluster_instance.html">aws_neptune_cluster_instance</a>
                                </li>
                                <li>
                                    <a href="/docs/providers/aws/r/neptune_cluster_snapshot.html">aws_neptune_cluster_snapshot</a>
                                </li>
                                <li>
                                    <a href="/docs/providers/aws/r/neptune_event_subscription.html">aws_neptune_event_subscription</a>
                                </li>
                            </ul>
                        </li>
                    </ul>
                </li>
                <li>
                    <a href="#">OpsWorks</a>
                    <ul class="nav">
                        <li>
                            <a href="#">Resources</a>
                            <ul class="nav nav-auto-expand">
                                <li>
                                    <a href="/docs/providers/aws/r/opsworks_application.html">aws_opsworks_application</a>
                                </li>
                                <li>
                                    <a href="/docs/providers/aws/r/opsworks_custom_layer.html">aws_opsworks_custom_layer</a>
                                </li>
                                <li>
                                    <a href="/docs/providers/aws/r/opsworks_ganglia_layer.html">aws_opsworks_ganglia_layer</a>
                                </li>
                                <li>
                                    <a href="/docs/providers/aws/r/opsworks_haproxy_layer.html">aws_opsworks_haproxy_layer</a>
                                </li>
                                <li>
                                    <a href="/docs/providers/aws/r/opsworks_instance.html">aws_opsworks_instance</a>
                                </li>
                                <li>
                                    <a href="/docs/providers/aws/r/opsworks_java_app_layer.html">aws_opsworks_java_app_layer</a>
                                </li>
                                <li>
                                    <a href="/docs/providers/aws/r/opsworks_memcached_layer.html">aws_opsworks_memcached_layer</a>
                                </li>
                                <li>
                                    <a href="/docs/providers/aws/r/opsworks_mysql_layer.html">aws_opsworks_mysql_layer</a>
                                </li>
                                <li>
                                    <a href="/docs/providers/aws/r/opsworks_nodejs_app_layer.html">aws_opsworks_nodejs_app_layer</a>
                                </li>
                                <li>
                                    <a href="/docs/providers/aws/r/opsworks_permission.html">aws_opsworks_permission</a>
                                </li>
                                <li>
                                    <a href="/docs/providers/aws/r/opsworks_php_app_layer.html">aws_opsworks_php_app_layer</a>
                                </li>
                                <li>
                                    <a href="/docs/providers/aws/r/opsworks_rails_app_layer.html">aws_opsworks_rails_app_layer</a>
                                </li>
                                <li>
                                    <a href="/docs/providers/aws/r/opsworks_rds_db_instance.html">aws_opsworks_rds_db_instance</a>
                                </li>
                                <li>
                                    <a href="/docs/providers/aws/r/opsworks_stack.html">aws_opsworks_stack</a>
                                </li>
                                <li>
                                    <a href="/docs/providers/aws/r/opsworks_static_web_layer.html">aws_opsworks_static_web_layer</a>
                                </li>
                                <li>
                                    <a href="/docs/providers/aws/r/opsworks_user_profile.html">aws_opsworks_user_profile</a>
                                </li>
                            </ul>
                        </li>
                    </ul>
                </li>
                <li>
                    <a href="#">Organizations</a>
                    <ul class="nav">
                        <li>
                            <a href="#">Data Sources</a>
                            <ul class="nav nav-auto-expand">
                                <li>
                                    <a href="/docs/providers/aws/d/organizations_organization.html">aws_organizations_organization</a>
                                </li>
                            </ul>
                        </li>
                        <li>
                            <a href="#">Resources</a>
                            <ul class="nav nav-auto-expand">
                                <li>
                                    <a href="/docs/providers/aws/r/organizations_account.html">aws_organizations_account</a>
                                </li>
                                <li>
                                    <a href="/docs/providers/aws/r/organizations_organization.html">aws_organizations_organization</a>
                                </li>
                                <li>
                                    <a href="/docs/providers/aws/r/organizations_organizational_unit.html">aws_organizations_organizational_unit</a>
                                </li>
                                <li>
                                    <a href="/docs/providers/aws/r/organizations_policy.html">aws_organizations_policy</a>
                                </li>
                                <li>
                                    <a href="/docs/providers/aws/r/organizations_policy_attachment.html">aws_organizations_policy_attachment</a>
                                </li>
                            </ul>
                        </li>
                    </ul>
                </li>
                <li>
                    <a href="#">Pinpoint</a>
                    <ul class="nav">
                        <li>
                            <a href="#">Resources</a>
                            <ul class="nav nav-auto-expand">
                                <li>
                                    <a href="/docs/providers/aws/r/pinpoint_app.html">aws_pinpoint_app</a>
                                </li>
                                <li>
                                    <a href="/docs/providers/aws/r/pinpoint_adm_channel.html">aws_pinpoint_adm_channel</a>
                                </li>
                                <li>
                                    <a href="/docs/providers/aws/r/pinpoint_apns_channel.html">aws_pinpoint_apns_channel</a>
                                </li>
                                <li>
                                    <a href="/docs/providers/aws/r/pinpoint_apns_sandbox_channel.html">aws_pinpoint_apns_sandbox_channel</a>
                                </li>
                                <li>
                                    <a href="/docs/providers/aws/r/pinpoint_apns_voip_channel.html">aws_pinpoint_apns_voip_channel</a>
                                </li>
                                <li>
                                    <a href="/docs/providers/aws/r/pinpoint_apns_voip_sandbox_channel.html">aws_pinpoint_apns_voip_sandbox_channel</a>
                                </li>
                                <li>
                                    <a href="/docs/providers/aws/r/pinpoint_baidu_channel.html">aws_pinpoint_baidu_channel</a>
                                </li>
                                <li>
                                    <a href="/docs/providers/aws/r/pinpoint_email_channel.html">aws_pinpoint_email_channel</a>
                                </li>
                                <li>
                                    <a href="/docs/providers/aws/r/pinpoint_event_stream.html">aws_pinpoint_event_stream</a>
                                </li>
                                <li>
                                    <a href="/docs/providers/aws/r/pinpoint_gcm_channel.html">aws_pinpoint_gcm_channel</a>
                                </li>
                                <li>
                                    <a href="/docs/providers/aws/r/pinpoint_sms_channel.html">aws_pinpoint_sms_channel</a>
                                </li>
                            </ul>
                        </li>
                    </ul>
                </li>
                <li>
                    <a href="#">Pricing</a>
                    <ul class="nav">
                        <li>
                            <a href="#">Data Sources</a>
                            <ul class="nav nav-auto-expand">
                                <li>
                                    <a href="/docs/providers/aws/d/pricing_product.html">aws_pricing_product</a>
                                </li>
                            </ul>
                        </li>
                    </ul>
                </li>
                <li>
                    <a href="#">QuickSight</a>
                    <ul class="nav">
                        <li>
                            <a href="#">Resources</a>
                            <ul class="nav nav-auto-expand">
                                <li>
                                    <a href="/docs/providers/aws/r/quicksight_group.html">aws_quicksight_group</a>
                                </li>
                            </ul>
                        </li>
                    </ul>
                </li>
                <li>
                    <a href="#">RAM</a>
                    <ul class="nav">
                        <li>
                            <a href="#">Data Sources</a>
                            <ul class="nav nav-auto-expand">
                                <li>
                                    <a href="/docs/providers/aws/d/ram_resource_share.html">aws_ram_resource_share</a>
                                </li>
                            </ul>
                        </li>
                        <li>
                            <a href="#">Resources</a>
                            <ul class="nav nav-auto-expand">
                                <li>
                                    <a href="/docs/providers/aws/r/ram_principal_association.html">aws_ram_principal_association</a>
                                </li>
                                <li>
                                    <a href="/docs/providers/aws/r/ram_resource_association.html">aws_ram_resource_association</a>
                                </li>
                                <li>
                                    <a href="/docs/providers/aws/r/ram_resource_share.html">aws_ram_resource_share</a>
                                </li>
                            </ul>
                        </li>
                    </ul>
                </li>
                <li>
                    <a href="#">RDS</a>
                    <ul class="nav">
                        <li>
                            <a href="#">Data Sources</a>
                            <ul class="nav nav-auto-expand">
                                <li>
                                    <a href="/docs/providers/aws/d/db_cluster_snapshot.html">aws_db_cluster_snapshot</a>
                                </li>
                                <li>
                                    <a href="/docs/providers/aws/d/db_event_categories.html">aws_db_event_categories</a>
                                </li>
                                <li>
                                    <a href="/docs/providers/aws/d/db_instance.html">aws_db_instance</a>
                                </li>
                                <li>
                                    <a href="/docs/providers/aws/d/db_snapshot.html">aws_db_snapshot</a>
                                </li>
                                <li>
                                    <a href="/docs/providers/aws/d/rds_cluster.html">aws_rds_cluster</a>
                                </li>
                            </ul>
                        </li>
                        <li>
                            <a href="#">Resources</a>
                            <ul class="nav nav-auto-expand">
                                <li>
                                    <a href="/docs/providers/aws/r/db_cluster_snapshot.html">aws_db_cluster_snapshot</a>
                                </li>
                                <li>
                                    <a href="/docs/providers/aws/r/db_event_subscription.html">aws_db_event_subscription</a>
                                </li>
                                <li>
                                    <a href="/docs/providers/aws/r/db_instance.html">aws_db_instance</a>
                                </li>
                                <li>
                                    <a href="/docs/providers/aws/r/db_instance_role_association.html">aws_db_instance_role_association</a>
                                </li>
                                <li>
                                    <a href="/docs/providers/aws/r/db_option_group.html">aws_db_option_group</a>
                                </li>
                                <li>
                                    <a href="/docs/providers/aws/r/db_parameter_group.html">aws_db_parameter_group</a>
                                </li>
                                <li>
                                    <a href="/docs/providers/aws/r/db_security_group.html">aws_db_security_group</a>
                                </li>
                                <li>
                                    <a href="/docs/providers/aws/r/db_snapshot.html">aws_db_snapshot</a>
                                </li>
                                <li>
                                    <a href="/docs/providers/aws/r/db_subnet_group.html">aws_db_subnet_group</a>
                                </li>
                                <li>
                                    <a href="/docs/providers/aws/r/rds_cluster.html">aws_rds_cluster</a>
                                </li>
                                <li>
                                    <a href="/docs/providers/aws/r/rds_cluster_endpoint.html">aws_rds_cluster_endpoint</a>
                                </li>
                                <li>
                                    <a href="/docs/providers/aws/r/rds_cluster_instance.html">aws_rds_cluster_instance</a>
                                </li>
                                <li>
                                    <a href="/docs/providers/aws/r/rds_cluster_parameter_group.html">aws_rds_cluster_parameter_group</a>
                                </li>
                                <li>
                                    <a href="/docs/providers/aws/r/rds_global_cluster.html">aws_rds_global_cluster</a>
                                </li>
                            </ul>
                        </li>
                    </ul>
                </li>
                <li>
                    <a href="#">Redshift</a>
                    <ul class="nav">
                        <li>
                            <a href="#">Data Sources</a>
                            <ul class="nav nav-auto-expand">
                                <li>
                                    <a href="/docs/providers/aws/d/redshift_cluster.html">aws_redshift_cluster</a>
                                </li>
                                <li>
                                    <a href="/docs/providers/aws/d/redshift_service_account.html">aws_redshift_service_account</a>
                                </li>
                            </ul>
                        </li>
                        <li>
                            <a href="#">Resources</a>
                            <ul class="nav nav-auto-expand">
                                <li>
                                    <a href="/docs/providers/aws/r/redshift_cluster.html">aws_redshift_cluster</a>
                                </li>
                                <li>
                                    <a href="/docs/providers/aws/r/redshift_event_subscription.html">aws_redshift_event_subscription</a>
                                </li>
                                <li>
                                    <a href="/docs/providers/aws/r/redshift_parameter_group.html">aws_redshift_parameter_group</a>
                                </li>
                                <li>
                                    <a href="/docs/providers/aws/r/redshift_security_group.html">aws_redshift_security_group</a>
                                </li>
                                <li>
                                    <a href="/docs/providers/aws/r/redshift_snapshot_copy_grant.html">aws_redshift_snapshot_copy_grant</a>
                                </li>
                                <li>
                                    <a href="/docs/providers/aws/r/redshift_subnet_group.html">aws_redshift_subnet_group</a>
                                </li>
                            </ul>
                        </li>
                    </ul>
                </li>
                <li>
                    <a href="#">Resource Groups</a>
                    <ul class="nav">
                        <li>
                            <a href="#">Resources</a>
                            <ul class="nav nav-auto-expand">
                                <li>
                                    <a href="/docs/providers/aws/r/resourcegroups_group.html">aws_resourcegroups_group</a>
                                </li>
                            </ul>
                        </li>
                    </ul>
                </li>
                <li>
                    <a href="#">Route53</a>
                    <ul class="nav">
                        <li>
                            <a href="#">Data Sources</a>
                            <ul class="nav nav-auto-expand">
                                <li>
                                    <a href="/docs/providers/aws/d/route53_delegation_set.html">aws_route53_delegation_set</a>
                                </li>
                                <li>
                                    <a href="/docs/providers/aws/d/route53_zone.html">aws_route53_zone</a>
                                </li>
                            </ul>
                        </li>
                        <li>
                            <a href="#">Resources</a>
                            <ul class="nav nav-auto-expand">
                                <li>
                                    <a href="/docs/providers/aws/r/route53_delegation_set.html">aws_route53_delegation_set</a>
                                </li>
                                <li>
                                    <a href="/docs/providers/aws/r/route53_health_check.html">aws_route53_health_check</a>
                                </li>
                                <li>
                                    <a href="/docs/providers/aws/r/route53_query_log.html">aws_route53_query_log</a>
                                </li>
                                <li>
                                    <a href="/docs/providers/aws/r/route53_record.html">aws_route53_record</a>
                                </li>
                                <li>
                                    <a href="/docs/providers/aws/r/route53_zone.html">aws_route53_zone</a>
                                </li>
                                <li>
                                    <a href="/docs/providers/aws/r/route53_zone_association.html">aws_route53_zone_association</a>
                                </li>
                            </ul>
                        </li>
                    </ul>
                </li>
                <li>
                    <a href="#">Route53 Resolver</a>
                    <ul class="nav">
                        <li>
                            <a href="#">Resources</a>
                            <ul class="nav nav-auto-expand">
                                <li>
                                    <a href="/docs/providers/aws/r/route53_resolver_endpoint.html">aws_route53_resolver_endpoint</a>
                                </li>
                                <li>
                                    <a href="/docs/providers/aws/r/route53_resolver_rule.html">aws_route53_resolver_rule</a>
                                </li>
                                <li>
                                    <a href="/docs/providers/aws/r/route53_resolver_rule_association.html">aws_route53_resolver_rule_association</a>
                                </li>
                            </ul>
                        </li>
                    </ul>
                </li>
                <li>
                    <a href="#">S3</a>
                    <ul class="nav">
                        <li>
                            <a href="#">Data Sources</a>
                            <ul class="nav nav-auto-expand">
                                <li>
                                    <a href="/docs/providers/aws/d/canonical_user_id.html">aws_canonical_user_id</a>
                                </li>
                                <li>
                                    <a href="/docs/providers/aws/d/s3_bucket.html">aws_s3_bucket</a>
                                </li>
                                <li>
                                    <a href="/docs/providers/aws/d/s3_bucket_object.html">aws_s3_bucket_object</a>
                                </li>
                                <li>
                                    <a href="/docs/providers/aws/d/s3_bucket_objects.html">aws_s3_bucket_objects</a>
                                </li>
                            </ul>
                        </li>
                        <li>
                            <a href="#">Resources</a>
                            <ul class="nav nav-auto-expand">
                                <li>
                                    <a href="/docs/providers/aws/r/s3_account_public_access_block.html">aws_s3_account_public_access_block</a>
                                </li>
                                <li>
                                    <a href="/docs/providers/aws/r/s3_bucket.html">aws_s3_bucket</a>
                                </li>
                                <li>
                                    <a href="/docs/providers/aws/r/s3_bucket_inventory.html">aws_s3_bucket_inventory</a>
                                </li>
                                <li>
                                    <a href="/docs/providers/aws/r/s3_bucket_metric.html">aws_s3_bucket_metric</a>
                                </li>
                                <li>
                                    <a href="/docs/providers/aws/r/s3_bucket_notification.html">aws_s3_bucket_notification</a>
                                </li>
                                <li>
                                    <a href="/docs/providers/aws/r/s3_bucket_object.html">aws_s3_bucket_object</a>
                                </li>
                                <li>
                                    <a href="/docs/providers/aws/r/s3_bucket_policy.html">aws_s3_bucket_policy</a>
                                </li>
                                <li>
                                    <a href="/docs/providers/aws/r/s3_bucket_public_access_block.html">aws_s3_bucket_public_access_block</a>
                                </li>
                            </ul>
                        </li>
                    </ul>
                </li>
                <li>
                    <a href="#">Sagemaker</a>
                    <ul class="nav">
                        <li>
                            <a href="#">Resources</a>
                            <ul class="nav nav-auto-expand">
                                <li>
                                    <a href="/docs/providers/aws/r/sagemaker_endpoint.html">aws_sagemaker_endpoint</a>
                                </li>
                                <li>
                                    <a href="/docs/providers/aws/r/sagemaker_endpoint_configuration.html">aws_sagemaker_endpoint_configuration</a>
                                </li>
                                <li>
                                    <a href="/docs/providers/aws/r/sagemaker_model.html">aws_sagemaker_model</a>
                                </li>
                                <li>
                                    <a href="/docs/providers/aws/r/sagemaker_notebook_instance.html">aws_sagemaker_notebook_instance</a>
                                </li>
                                <li>
                                    <a href="/docs/providers/aws/r/sagemaker_notebook_instance_lifecycle_configuration.html">aws_sagemaker_notebook_instance_lifecycle_configuration</a>
                                </li>
                            </ul>
                        </li>
                    </ul>
                </li>
                <li>
                    <a href="#">Secrets Manager</a>
                    <ul class="nav">
                        <li>
                            <a href="#">Data Sources</a>
                            <ul class="nav nav-auto-expand">
                                <li>
                                    <a href="/docs/providers/aws/d/secretsmanager_secret.html">aws_secretsmanager_secret</a>
                                </li>
                                <li>
                                    <a href="/docs/providers/aws/d/secretsmanager_secret_version.html">aws_secretsmanager_secret_version</a>
                                </li>
                            </ul>
                        </li>
                        <li>
                            <a href="#">Resources</a>
                            <ul class="nav nav-auto-expand">
                                <li>
                                    <a href="/docs/providers/aws/r/secretsmanager_secret.html">aws_secretsmanager_secret</a>
                                </li>
                                <li>
                                    <a href="/docs/providers/aws/r/secretsmanager_secret_version.html">aws_secretsmanager_secret_version</a>
                                </li>
                            </ul>
                        </li>
                    </ul>
                </li>
                <li>
                    <a href="#">Security Hub</a>
                    <ul class="nav">
                        <li>
                            <a href="#">Resources</a>
                            <ul class="nav nav-auto-expand">
                                <li>
                                    <a href="/docs/providers/aws/r/securityhub_account.html">aws_securityhub_account</a>
                                </li>
                                <li>
                                    <a href="/docs/providers/aws/r/securityhub_product_subscription.html">aws_securityhub_product_subscription</a>
                                </li>
                                <li>
                                    <a href="/docs/providers/aws/r/securityhub_standards_subscription.html">aws_securityhub_standards_subscription</a>
                                </li>
                            </ul>
                        </li>
                    </ul>
                </li>
                <li>
                    <a href="#">SES</a>
                    <ul class="nav">
                        <li>
                            <a href="#">Resources</a>
                            <ul class="nav nav-auto-expand">
                                <li>
                                    <a href="/docs/providers/aws/r/ses_active_receipt_rule_set.html">aws_ses_active_receipt_rule_set</a>
                                </li>
                                <li>
                                    <a href="/docs/providers/aws/r/ses_domain_identity.html">aws_ses_domain_identity</a>
                                </li>
                                <li>
                                    <a href="/docs/providers/aws/r/ses_domain_identity_verification.html">aws_ses_domain_identity_verification</a>
                                </li>
                                <li>
                                    <a href="/docs/providers/aws/r/ses_domain_dkim.html">aws_ses_domain_dkim</a>
                                </li>
                                <li>
                                    <a href="/docs/providers/aws/r/ses_domain_mail_from.html">aws_ses_domain_mail_from</a>
                                </li>
                                <li>
                                    <a href="/docs/providers/aws/r/ses_email_identity.html">aws_ses_email_identity</a>
                                </li>
                                <li>
                                    <a href="/docs/providers/aws/r/ses_receipt_filter.html">aws_ses_receipt_filter</a>
                                </li>
                                <li>
                                    <a href="/docs/providers/aws/r/ses_receipt_rule.html">aws_ses_receipt_rule</a>
                                </li>
                                <li>
                                    <a href="/docs/providers/aws/r/ses_receipt_rule_set.html">aws_ses_receipt_rule_set</a>
                                </li>
                                <li>
                                    <a href="/docs/providers/aws/r/ses_configuration_set.html">aws_ses_configuration_set</a>
                                </li>
                                <li>
                                    <a href="/docs/providers/aws/r/ses_event_destination.html">aws_ses_event_destination</a>
                                </li>
                                <li>
                                    <a href="/docs/providers/aws/r/ses_identity_notification_topic.html">aws_ses_identity_notification_topic</a>
                                </li>
                                <li>
                                    <a href="/docs/providers/aws/r/ses_identity_policy.html">aws_ses_identity_policy</a>
                                </li>
                                <li>
                                    <a href="/docs/providers/aws/r/ses_template.html">aws_ses_template</a>
                                </li>
                            </ul>
                        </li>
                    </ul>
                </li>
                <li>
                    <a href="#">Service Catalog</a>
                    <ul class="nav">
                        <li>
                            <a href="#">Resources</a>
                            <ul class="nav nav-auto-expand">
                                <li>
                                    <a href="/docs/providers/aws/r/servicecatalog_portfolio.html">aws_servicecatalog_portfolio</a>
                                </li>
                            </ul>
                        </li>
                    </ul>
                </li>
                <li>
                    <a href="#">Service Discovery</a>
                    <ul class="nav">
                        <li>
                            <a href="#">Resources</a>
                            <ul class="nav nav-auto-expand">
                                <li>
                                    <a href="/docs/providers/aws/r/service_discovery_http_namespace.html">aws_service_discovery_http_namespace</a>
                                </li>
                                <li>
                                    <a href="/docs/providers/aws/r/service_discovery_private_dns_namespace.html">aws_service_discovery_private_dns_namespace</a>
                                </li>
                                <li>
                                    <a href="/docs/providers/aws/r/service_discovery_public_dns_namespace.html">aws_service_discovery_public_dns_namespace</a>
                                </li>
                                <li>
                                    <a href="/docs/providers/aws/r/service_discovery_service.html">aws_service_discovery_service</a>
                                </li>
                            </ul>
                        </li>
                    </ul>
                </li>
                <li>
                    <a href="#">Service Quotas</a>
                    <ul class="nav">
                        <li>
                            <a href="#">Data Sources</a>
                            <ul class="nav nav-auto-expand">
                                <li>
                                    <a href="/docs/providers/aws/d/servicequotas_service.html">aws_servicequotas_service</a>
                                </li>
                                <li>
                                    <a href="/docs/providers/aws/d/servicequotas_service_quota.html">aws_servicequotas_service_quota</a>
                                </li>
                            </ul>
                        </li>
                        <li>
                            <a href="#">Resources</a>
                            <ul class="nav nav-auto-expand">
                                <li>
                                    <a href="/docs/providers/aws/r/servicequotas_service_quota.html">aws_servicequotas_service_quota</a>
                                </li>
                            </ul>
                        </li>
                    </ul>
                </li>
                <li>
                    <a href="#">Shield</a>
                    <ul class="nav">
                        <li>
                            <a href="#">Resources</a>
                            <ul class="nav nav-auto-expand">
                                <li>
                                    <a href="/docs/providers/aws/r/shield_protection.html">aws_shield_protection</a>
                                </li>
                            </ul>
                        </li>
                    </ul>
                </li>
                <li>
                    <a href="#">SimpleDB</a>
                    <ul class="nav">
                        <li>
                            <a href="#">Resources</a>
                            <ul class="nav nav-auto-expand">
                                <li>
                                    <a href="/docs/providers/aws/r/simpledb_domain.html">aws_simpledb_domain</a>
                                </li>
                            </ul>
                        </li>
                    </ul>
                </li>
                <li>
                    <a href="#">SNS</a>
                    <ul class="nav">
                        <li>
                            <a href="#">Data Sources</a>
                            <ul class="nav nav-auto-expand">
                                <li>
                                    <a href="/docs/providers/aws/d/sns_topic.html">aws_sns_topic</a>
                                </li>
                            </ul>
                        </li>
                        <li>
                            <a href="#">Resources</a>
                            <ul class="nav nav-auto-expand">
                                <li>
                                    <a href="/docs/providers/aws/r/sns_platform_application.html">aws_sns_platform_application</a>
                                </li>
                                <li>
                                    <a href="/docs/providers/aws/r/sns_sms_preferences.html">aws_sns_sms_preferences</a>
                                </li>
                                <li>
                                    <a href="/docs/providers/aws/r/sns_topic.html">aws_sns_topic</a>
                                </li>
                                <li>
                                    <a href="/docs/providers/aws/r/sns_topic_policy.html">aws_sns_topic_policy</a>
                                </li>
                                <li>
                                    <a href="/docs/providers/aws/r/sns_topic_subscription.html">aws_sns_topic_subscription</a>
                                </li>
                            </ul>
                        </li>
                    </ul>
                </li>
                <li>
                    <a href="#">SQS</a>
                    <ul class="nav">
                        <li>
                            <a href="#">Data Sources</a>
                            <ul class="nav nav-auto-expand">
                                <li>
                                    <a href="/docs/providers/aws/d/sqs_queue.html">aws_sqs_queue</a>
                                </li>
                            </ul>
                        </li>
                        <li>
                            <a href="#">Resources</a>
                            <ul class="nav nav-auto-expand">
                                <li>
                                    <a href="/docs/providers/aws/r/sqs_queue.html">aws_sqs_queue</a>
                                </li>
                                <li>
                                    <a href="/docs/providers/aws/r/sqs_queue_policy.html">aws_sqs_queue_policy</a>
                                </li>
                            </ul>
                        </li>
                    </ul>
                </li>
                <li>
                    <a href="#">SSM</a>
                    <ul class="nav">
                        <li>
                            <a href="#">Data Sources</a>
                            <ul class="nav nav-auto-expand">
                                <li>
                                    <a href="/docs/providers/aws/d/ssm_document.html">aws_ssm_document</a>
                                </li>
                                <li>
                                    <a href="/docs/providers/aws/d/ssm_parameter.html">aws_ssm_parameter</a>
                                </li>
                            </ul>
                        </li>
                        <li>
                            <a href="#">Resources</a>
                            <ul class="nav nav-auto-expand">
                                <li>
                                    <a href="/docs/providers/aws/r/ssm_activation.html">aws_ssm_activation</a>
                                </li>
                                <li>
                                    <a href="/docs/providers/aws/r/ssm_association.html">aws_ssm_association</a>
                                </li>
                                <li>
                                    <a href="/docs/providers/aws/r/ssm_document.html">aws_ssm_document</a>
                                </li>
                                <li>
                                    <a href="/docs/providers/aws/r/ssm_maintenance_window.html">aws_ssm_maintenance_window</a>
                                </li>
                                <li>
                                    <a href="/docs/providers/aws/r/ssm_maintenance_window_target.html">aws_ssm_maintenance_window_target</a>
                                </li>
                                <li>
                                    <a href="/docs/providers/aws/r/ssm_maintenance_window_task.html">aws_ssm_maintenance_window_task</a>
                                </li>
                                <li>
                                    <a href="/docs/providers/aws/r/ssm_patch_baseline.html">aws_ssm_patch_baseline</a>
                                </li>
                                <li>
                                    <a href="/docs/providers/aws/r/ssm_patch_group.html">aws_ssm_patch_group</a>
                                </li>
                                <li>
                                    <a href="/docs/providers/aws/r/ssm_parameter.html">aws_ssm_parameter</a>
                                </li>
                                <li>
                                    <a href="/docs/providers/aws/r/ssm_resource_data_sync.html">aws_ssm_resource_data_sync</a>
                                </li>
                            </ul>
                        </li>
                    </ul>
                </li>
                <li>
                    <a href="#">Step Function (SFN)</a>
                    <ul class="nav">
                        <li>
                            <a href="#">Resources</a>
                            <ul class="nav nav-auto-expand">
                                <li>
                                    <a href="/docs/providers/aws/r/sfn_activity.html">aws_sfn_activity</a>
                                </li>
                                <li>
                                    <a href="/docs/providers/aws/r/sfn_state_machine.html">aws_sfn_state_machine</a>
                                </li>
                            </ul>
                        </li>
                    </ul>
                </li>
                <li>
                    <a href="#">Storage Gateway</a>
                    <ul class="nav">
                        <li>
                            <a href="#">Data Sources</a>
                            <ul class="nav nav-auto-expand">
                                <li>
                                    <a href="/docs/providers/aws/d/storagegateway_local_disk.html">aws_storagegateway_local_disk</a>
                                </li>
                            </ul>
                        </li>
                        <li>
                            <a href="#">Resources</a>
                            <ul class="nav nav-auto-expand">
                                <li>
                                    <a href="/docs/providers/aws/r/storagegateway_cache.html">aws_storagegateway_cache</a>
                                </li>
                                <li>
                                    <a href="/docs/providers/aws/r/storagegateway_cached_iscsi_volume.html">aws_storagegateway_cached_iscsi_volume</a>
                                </li>
                                <li>
                                    <a href="/docs/providers/aws/r/storagegateway_gateway.html">aws_storagegateway_gateway</a>
                                </li>
                                <li>
                                    <a href="/docs/providers/aws/r/storagegateway_nfs_file_share.html">aws_storagegateway_nfs_file_share</a>
                                </li>
                                <li>
                                    <a href="/docs/providers/aws/r/storagegateway_smb_file_share.html">aws_storagegateway_smb_file_share</a>
                                </li>
                                <li>
                                    <a href="/docs/providers/aws/r/storagegateway_upload_buffer.html">aws_storagegateway_upload_buffer</a>
                                </li>
                                <li>
                                    <a href="/docs/providers/aws/r/storagegateway_working_storage.html">aws_storagegateway_working_storage</a>
                                </li>
                            </ul>
                        </li>
                    </ul>
                </li>
                <li>
                    <a href="#">SWF</a>
                    <ul class="nav">
                        <li>
                            <a href="#">Resources</a>
                            <ul class="nav nav-auto-expand">
                                <li>
                                    <a href="/docs/providers/aws/r/swf_domain.html">aws_swf_domain</a>
                                </li>
                            </ul>
                        </li>
                    </ul>
                </li>
                <li>
                    <a href="#">Transfer</a>
                    <ul class="nav">
                        <li>
                            <a href="#">Data Sources</a>
                            <ul class="nav nav-auto-expand">
                                <li>
                                    <a href="/docs/providers/aws/d/transfer_server.html">aws_transfer_server</a>
                                </li>
                            </ul>
                        </li>
                        <li>
                            <a href="#">Resources</a>
                            <ul class="nav nav-auto-expand">
                                <li>
                                    <a href="/docs/providers/aws/r/transfer_server.html">aws_transfer_server</a>
                                </li>
                                <li>
                                    <a href="/docs/providers/aws/r/transfer_ssh_key.html">aws_transfer_ssh_key</a>
                                </li>
                                <li>
                                    <a href="/docs/providers/aws/r/transfer_user.html">aws_transfer_user</a>
                                </li>
                            </ul>
                        </li>
                    </ul>
                </li>
                <li>
                    <a href="#">VPC</a>
                    <ul class="nav">
                        <li>
                            <a href="#">Data Sources</a>
                            <ul class="nav nav-auto-expand">
                                <li>
                                    <a href="/docs/providers/aws/d/customer_gateway.html">aws_customer_gateway</a>
                                </li>
                                <li>
                                    <a href="/docs/providers/aws/d/internet_gateway.html">aws_internet_gateway</a>
                                </li>
                                <li>
                                    <a href="/docs/providers/aws/d/nat_gateway.html">aws_nat_gateway</a>
                                </li>
                                <li>
                                    <a href="/docs/providers/aws/d/network_acls.html">aws_network_acls</a>
                                </li>
                                <li>
                                    <a href="/docs/providers/aws/d/network_interface.html">aws_network_interface</a>
                                </li>
                                <li>
                                    <a href="/docs/providers/aws/d/network_interfaces.html">aws_network_interfaces</a>
                                </li>
                                <li>
                                    <a href="/docs/providers/aws/d/prefix_list.html">aws_prefix_list</a>
                                </li>
                                <li>
                                    <a href="/docs/providers/aws/d/route.html">aws_route</a>
                                </li>
                                <li>
                                    <a href="/docs/providers/aws/d/route_table.html">aws_route_table</a>
                                </li>
                                <li>
                                    <a href="/docs/providers/aws/d/route_tables.html">aws_route_tables</a>
                                </li>
                                <li>
                                    <a href="/docs/providers/aws/d/security_group.html">aws_security_group</a>
                                </li>
                                <li>
                                    <a href="/docs/providers/aws/d/security_groups.html">aws_security_groups</a>
                                </li>
                                <li>
                                    <a href="/docs/providers/aws/d/subnet.html">aws_subnet</a>
                                </li>
                                <li>
                                    <a href="/docs/providers/aws/d/subnet_ids.html">aws_subnet_ids</a>
                                </li>
                                <li>
                                    <a href="/docs/providers/aws/d/vpc.html">aws_vpc</a>
                                </li>
                                <li>
                                    <a href="/docs/providers/aws/d/vpc_dhcp_options.html">aws_vpc_dhcp_options</a>
                                </li>
                                <li>
                                    <a href="/docs/providers/aws/d/vpc_endpoint.html">aws_vpc_endpoint</a>
                                </li>
                                <li>
                                    <a href="/docs/providers/aws/d/vpc_endpoint_service.html">aws_vpc_endpoint_service</a>
                                </li>
                                <li>
                                    <a href="/docs/providers/aws/d/vpc_peering_connection.html">aws_vpc_peering_connection</a>
                                </li>
                                <li>
                                    <a href="/docs/providers/aws/d/vpcs.html">aws_vpcs</a>
                                </li>
                                <li>
                                    <a href="/docs/providers/aws/d/vpn_gateway.html">aws_vpn_gateway</a>
                                </li>
                            </ul>
                        </li>
                        <li>
                            <a href="#">Resources</a>
                            <ul class="nav nav-auto-expand">
                                <li>
                                    <a href="/docs/providers/aws/r/customer_gateway.html">aws_customer_gateway</a>
                                </li>
                                <li>
                                    <a href="/docs/providers/aws/r/default_network_acl.html">aws_default_network_acl</a>
                                </li>
                                <li>
                                    <a href="/docs/providers/aws/r/default_route_table.html">aws_default_route_table</a>
                                </li>
                                <li>
                                    <a href="/docs/providers/aws/r/default_security_group.html">aws_default_security_group</a>
                                </li>
                                <li>
                                    <a href="/docs/providers/aws/r/default_subnet.html">aws_default_subnet</a>
                                </li>
                                <li>
                                    <a href="/docs/providers/aws/r/default_vpc.html">aws_default_vpc</a>
                                </li>
                                <li>
                                    <a href="/docs/providers/aws/r/default_vpc_dhcp_options.html">aws_default_vpc_dhcp_options</a>
                                </li>
                                <li>
                                    <a href="/docs/providers/aws/r/egress_only_internet_gateway.html">aws_egress_only_internet_gateway</a>
                                </li>
                                <li>
                                    <a href="/docs/providers/aws/r/flow_log.html">aws_flow_log</a>
                                </li>
                                <li>
                                    <a href="/docs/providers/aws/r/internet_gateway.html">aws_internet_gateway</a>
                                </li>
                                <li>
                                    <a href="/docs/providers/aws/r/main_route_table_assoc.html">aws_main_route_table_association</a>
                                </li>
                                <li>
                                    <a href="/docs/providers/aws/r/nat_gateway.html">aws_nat_gateway</a>
                                </li>
                                <li>
                                    <a href="/docs/providers/aws/r/network_acl.html">aws_network_acl</a>
                                </li>
                                <li>
                                    <a href="/docs/providers/aws/r/network_acl_rule.html">aws_network_acl_rule</a>
                                </li>
                                <li>
                                    <a href="/docs/providers/aws/r/network_interface.html">aws_network_interface</a>
                                </li>
                                <li>
                                    <a href="/docs/providers/aws/r/network_interface_attachment.html">aws_network_interface_attachment</a>
                                </li>
                                <li>
                                    <a href="/docs/providers/aws/r/route.html">aws_route</a>
                                </li>
                                <li>
                                    <a href="/docs/providers/aws/r/route_table.html">aws_route_table</a>
                                </li>
                                <li>
                                    <a href="/docs/providers/aws/r/route_table_association.html">aws_route_table_association</a>
                                </li>
                                <li>
                                    <a href="/docs/providers/aws/r/security_group.html">aws_security_group</a>
                                </li>
                                <li>
                                    <a href="/docs/providers/aws/r/network_interface_sg_attachment.html">aws_network_interface_sg_attachment</a>
                                </li>
                                <li>
                                    <a href="/docs/providers/aws/r/security_group_rule.html">aws_security_group_rule</a>
                                </li>
                                <li>
                                    <a href="/docs/providers/aws/r/subnet.html">aws_subnet</a>
                                </li>
                                <li>
                                    <a href="/docs/providers/aws/r/vpc.html">aws_vpc</a>
                                </li>
                                <li>
                                    <a href="/docs/providers/aws/r/vpc_dhcp_options.html">aws_vpc_dhcp_options</a>
                                </li>
                                <li>
                                    <a href="/docs/providers/aws/r/vpc_dhcp_options_association.html">aws_vpc_dhcp_options_association</a>
                                </li>
                                <li>
                                    <a href="/docs/providers/aws/r/vpc_endpoint.html">aws_vpc_endpoint</a>
                                </li>
                                <li>
                                    <a href="/docs/providers/aws/r/vpc_endpoint_connection_notification.html">aws_vpc_endpoint_connection_notification</a>
                                </li>
                                <li>
                                    <a href="/docs/providers/aws/r/vpc_endpoint_route_table_association.html">aws_vpc_endpoint_route_table_association</a>
                                </li>
                                <li>
                                    <a href="/docs/providers/aws/r/vpc_endpoint_service.html">aws_vpc_endpoint_service</a>
                                </li>
                                <li>
                                    <a href="/docs/providers/aws/r/vpc_endpoint_service_allowed_principal.html">aws_vpc_endpoint_service_allowed_principal</a>
                                </li>
                                <li>
                                    <a href="/docs/providers/aws/r/vpc_endpoint_subnet_association.html">aws_vpc_endpoint_subnet_association</a>
                                </li>
                                <li>
                                    <a href="/docs/providers/aws/r/vpc_ipv4_cidr_block_association.html">aws_vpc_ipv4_cidr_block_association</a>
                                </li>
                                <li>
                                    <a href="/docs/providers/aws/r/vpc_peering.html">aws_vpc_peering_connection</a>
                                </li>
                                <li>
                                    <a href="/docs/providers/aws/r/vpc_peering_accepter.html">aws_vpc_peering_connection_accepter</a>
                                </li>
                                <li>
                                    <a href="/docs/providers/aws/r/vpc_peering_options.html">aws_vpc_peering_connection_options</a>
                                </li>
                                <li>
                                    <a href="/docs/providers/aws/r/vpn_connection.html">aws_vpn_connection</a>
                                </li>
                                <li>
                                    <a href="/docs/providers/aws/r/vpn_connection_route.html">aws_vpn_connection_route</a>
                                </li>
                                <li>
                                    <a href="/docs/providers/aws/r/vpn_gateway.html">aws_vpn_gateway</a>
                                </li>
                                <li>
                                    <a href="/docs/providers/aws/r/vpn_gateway_attachment.html">aws_vpn_gateway_attachment</a>
                                </li>
                                <li>
                                    <a href="/docs/providers/aws/r/vpn_gateway_route_propagation.html">aws_vpn_gateway_route_propagation</a>
                                </li>
                            </ul>
                        </li>
                    </ul>
                </li>
                <li>
                    <a href="#">WAF</a>
                    <ul class="nav">
                        <li>
                            <a href="#">Data Sources</a>
                            <ul class="nav nav-auto-expand">
                                <li>
                                    <a href="/docs/providers/aws/d/waf_rule.html">aws_waf_rule</a>
                                </li>
                                <li>
                                    <a href="/docs/providers/aws/d/waf_web_acl.html">aws_waf_web_acl</a>
                                </li>
                                <li>
                                    <a href="/docs/providers/aws/d/waf_ipset.html">aws_waf_ipset</a>
                                </li>
                                <li>
                                    <a href="/docs/providers/aws/d/waf_rule.html">aws_waf_rule</a>
                                </li>
                            </ul>
                        </li>
                        <li>
                            <a href="#">Resources</a>
                            <ul class="nav nav-auto-expand">
                                <li>
                                    <a href="/docs/providers/aws/r/waf_byte_match_set.html">aws_waf_byte_match_set</a>
                                </li>
                                <li>
                                    <a href="/docs/providers/aws/r/waf_geo_match_set.html">aws_waf_geo_match_set</a>
                                </li>
                                <li>
                                    <a href="/docs/providers/aws/r/waf_ipset.html">aws_waf_ipset</a>
                                </li>
                                <li>
                                    <a href="/docs/providers/aws/r/waf_rate_based_rule.html">aws_waf_rate_based_rule</a>
                                </li>
                                <li>
                                    <a href="/docs/providers/aws/r/waf_regex_match_set.html">aws_waf_regex_match_set</a>
                                </li>
                                <li>
                                    <a href="/docs/providers/aws/r/waf_regex_pattern_set.html">aws_waf_regex_pattern_set</a>
                                </li>
                                <li>
                                    <a href="/docs/providers/aws/r/waf_rule.html">aws_waf_rule</a>
                                </li>
                                <li>
                                    <a href="/docs/providers/aws/r/waf_rule_group.html">aws_waf_rule_group</a>
                                </li>
                                <li>
                                    <a href="/docs/providers/aws/r/waf_size_constraint_set.html">aws_waf_size_constraint_set</a>
                                </li>
                                <li>
                                    <a href="/docs/providers/aws/r/waf_sql_injection_match_set.html">aws_waf_sql_injection_match_set</a>
                                </li>
                                <li>
                                    <a href="/docs/providers/aws/r/waf_web_acl.html">aws_waf_web_acl</a>
                                </li>
                                <li>
                                    <a href="/docs/providers/aws/r/waf_xss_match_set.html">aws_waf_xss_match_set</a>
                                </li>
                            </ul>
                        </li>
                    </ul>
                </li>
                <li>
                    <a href="#">WAF Regional</a>
                    <ul class="nav">
                        <li>
                            <a href="#">Data Sources</a>
                            <ul class="nav nav-auto-expand">
                                <li>
                                    <a href="/docs/providers/aws/d/wafregional_ipset.html">aws_wafregional_ipset</a>
                                </li>
                                <li>
                                    <a href="/docs/providers/aws/d/wafregional_rule.html">aws_wafregional_rule</a>
                                </li>
                                <li>
                                    <a href="/docs/providers/aws/d/wafregional_web_acl.html">aws_wafregional_web_acl</a>
                                </li>
                            </ul>
                        </li>
                        <li>
                            <a href="#">Resources</a>
                            <ul class="nav nav-auto-expand">
                                <li>
                                    <a href="/docs/providers/aws/r/wafregional_byte_match_set.html">aws_wafregional_byte_match_set</a>
                                </li>
                                <li>
                                    <a href="/docs/providers/aws/r/wafregional_geo_match_set.html">aws_wafregional_geo_match_set</a>
                                </li>
                                <li>
                                    <a href="/docs/providers/aws/r/wafregional_ipset.html">aws_wafregional_ipset</a>
                                </li>
                                <li>
                                    <a href="/docs/providers/aws/r/wafregional_rate_based_rule.html">aws_wafregional_rate_based_rule</a>
                                </li>
                                <li>
                                    <a href="/docs/providers/aws/r/wafregional_regex_match_set.html">aws_wafregional_regex_match_set</a>
                                </li>
                                <li>
                                    <a href="/docs/providers/aws/r/wafregional_regex_pattern_set.html">aws_wafregional_regex_pattern_set</a>
                                </li>
                                <li>
                                    <a href="/docs/providers/aws/r/wafregional_rule.html">aws_wafregional_rule</a>
                                </li>
                                <li>
                                    <a href="/docs/providers/aws/r/wafregional_rule_group.html">aws_wafregional_rule_group</a>
                                </li>
                                <li>
                                    <a href="/docs/providers/aws/r/wafregional_size_constraint_set.html">aws_wafregional_size_constraint_set</a>
                                </li>
                                <li>
                                    <a href="/docs/providers/aws/r/wafregional_sql_injection_match_set.html">aws_wafregional_sql_injection_match_set</a>
                                </li>
                                <li>
                                    <a href="/docs/providers/aws/r/wafregional_web_acl.html">aws_wafregional_web_acl</a>
                                </li>
                                <li>
                                    <a href="/docs/providers/aws/r/wafregional_web_acl_association.html">aws_wafregional_web_acl_association</a>
                                </li>
                                <li>
                                    <a href="/docs/providers/aws/r/wafregional_xss_match_set.html">aws_wafregional_xss_match_set</a>
                                </li>
                            </ul>
                        </li>
                    </ul>
                </li>
                <li>
                    <a href="#">WorkLink</a>
                    <ul class="nav">
                        <li>
                            <a href="#">Resources</a>
                            <ul class="nav nav-auto-expand">
                                <li>
                                    <a href="/docs/providers/aws/r/worklink_fleet.html">aws_worklink_fleet</a>
                                </li>
                                <li>
                                    <a href="/docs/providers/aws/r/worklink_website_certificate_authority_association.html">aws_worklink_website_certificate_authority_association</a>
                                </li>
                            </ul>
                        </li>
                    </ul>
                </li>
                <li>
                    <a href="#">WorkSpaces</a>
                    <ul class="nav">
                        <li>
                            <a href="#">Data Sources</a>
                            <ul class="nav nav-auto-expand">
                                <li>
                                    <a href="/docs/providers/aws/d/workspaces_bundle.html">aws_workspaces_bundle</a>
                                </li>
                            </ul>
                        </li>
                    </ul>
                </li>
                <li>
                    <a href="#">XRay</a>
                    <ul class="nav">
                        <li>
                            <a href="#">Resources</a>
                            <ul class="nav nav-auto-expand">
                                <li>
                                    <a href="/docs/providers/aws/r/xray_sampling_rule.html">aws_xray_sampling_rule</a>
                                </li>
                            </ul>
                        </li>
                    </ul>
                </li>
            </ul>
        </div>
    <% end %>
    <%= yield %>
<% end %><|MERGE_RESOLUTION|>--- conflicted
+++ resolved
@@ -797,47 +797,6 @@
                 <li>
                     <a href="#">Device Farm</a>
                     <ul class="nav">
-<<<<<<< HEAD
-
-                        <li>
-                            <a href="/docs/providers/aws/r/ssm_activation.html">aws_ssm_activation</a>
-                        </li>
-
-                        <li>
-                            <a href="/docs/providers/aws/r/ssm_association.html">aws_ssm_association</a>
-                        </li>
-
-                        <li>
-                            <a href="/docs/providers/aws/r/ssm_document.html">aws_ssm_document</a>
-                        </li>
-
-                        <li>
-                            <a href="/docs/providers/aws/r/ssm_maintenance_window.html">aws_ssm_maintenance_window</a>
-                        </li>
-
-                        <li>
-                            <a href="/docs/providers/aws/r/ssm_maintenance_window_target.html">aws_ssm_maintenance_window_target</a>
-                        </li>
-
-                        <li>
-                            <a href="/docs/providers/aws/r/ssm_maintenance_window_task.html">aws_ssm_maintenance_window_task</a>
-                        </li>
-
-                        <li>
-                            <a href="/docs/providers/aws/r/ssm_patch_baseline.html">aws_ssm_patch_baseline</a>
-                        </li>
-
-                        <li>
-                            <a href="/docs/providers/aws/r/ssm_patch_group.html">aws_ssm_patch_group</a>
-                        </li>
-                        <li>
-                            <a href="/docs/providers/aws/r/ssm_parameter.html">aws_ssm_parameter</a>
-                        </li>
-                        <li>
-                            <a href="/docs/providers/aws/r/ssm_parameter_label.html">aws_ssm_parameter_label</a>
-                        </li>
-=======
->>>>>>> 13456eed
                         <li>
                             <a href="#">Resources</a>
                             <ul class="nav nav-auto-expand">
@@ -2807,6 +2766,9 @@
                                 <li>
                                     <a href="/docs/providers/aws/d/ssm_parameter.html">aws_ssm_parameter</a>
                                 </li>
+                                <li>
+                                    <a href="/docs/providers/aws/r/ssm_parameter_label.html">aws_ssm_parameter_label</a>
+                        </li>
                             </ul>
                         </li>
                         <li>
