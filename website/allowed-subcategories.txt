--- conflicted
+++ resolved
@@ -60,11 +60,8 @@
 Glue
 GuardDuty
 IAM
-<<<<<<< HEAD
 Identity Store
-=======
 Image Builder
->>>>>>> ade62ae3
 Inspector
 IoT
 KMS
