---
layout: "aws"
page_title: "AWS: aws_kinesis_stream"
sidebar_current: "docs-aws-datasource-kinesis-stream"
description: |-
  Provides a Kinesis Stream data source.
---

<<<<<<< HEAD
# Data Source: aws\_kinesis\_stream
=======
# aws_kinesis_stream
>>>>>>> cf392ced

Use this data source to get information about a Kinesis Stream for use in other
resources.

For more details, see the [Amazon Kinesis Documentation][1].

## Example Usage

```hcl
data "aws_kinesis_stream" "stream" {
  name = "stream-name"
}
```

## Argument Reference

* `name` - (Required) The name of the Kinesis Stream.

## Attributes Reference

`id` is set to the Amazon Resource Name (ARN) of the Kinesis Stream. In addition, the following attributes
are exported:

* `arn` - The Amazon Resource Name (ARN) of the Kinesis Stream (same as id).
* `name` - The name of the Kinesis Stream.
* `creation_timestamp` - The approximate UNIX timestamp that the stream was created.
* `status` - The current status of the stream. The stream status is one of CREATING, DELETING, ACTIVE, or UPDATING.
* `retention_period` - Length of time (in hours) data records are accessible after they are added to the stream.
* `open_shards` - The list of shard ids in the OPEN state. See [Shard State][2] for more.
* `closed_shards` - The list of shard ids in the CLOSED state. See [Shard State][2] for more.
* `shard_level_metrics` - A list of shard-level CloudWatch metrics which are enabled for the stream. See [Monitoring with CloudWatch][3] for more.
* `tags` - A mapping of tags to assigned to the stream.

[1]: https://aws.amazon.com/documentation/kinesis/
[2]: https://docs.aws.amazon.com/streams/latest/dev/kinesis-using-sdk-java-after-resharding.html#kinesis-using-sdk-java-resharding-data-routing
[3]: https://docs.aws.amazon.com/streams/latest/dev/monitoring-with-cloudwatch.html<|MERGE_RESOLUTION|>--- conflicted
+++ resolved
@@ -6,11 +6,7 @@
   Provides a Kinesis Stream data source.
 ---
 
-<<<<<<< HEAD
 # Data Source: aws\_kinesis\_stream
-=======
-# aws_kinesis_stream
->>>>>>> cf392ced
 
 Use this data source to get information about a Kinesis Stream for use in other
 resources.
