---
layout: "aws"
page_title: "AWS: aws_availability_zone"
sidebar_current: "docs-aws-datasource-availability-zone"
description: |-
    Provides details about a specific availability zone
---

<<<<<<< HEAD
# Data Source: aws\_availability\_zone
=======
# aws_availability_zone
>>>>>>> cf392ced

`aws_availability_zone` provides details about a specific availability zone (AZ)
in the current region.

This can be used both to validate an availability zone given in a variable
and to split the AZ name into its component parts of an AWS region and an
AZ identifier letter. The latter may be useful e.g. for implementing a
consistent subnet numbering scheme across several regions by mapping both
the region and the subnet letter to network numbers.

This is different from the `aws_availability_zones` (plural) data source,
which provides a list of the available zones.

## Example Usage

The following example shows how this data source might be used to derive
VPC and subnet CIDR prefixes systematically for an availability zone.

```hcl
variable "region_number" {
  # Arbitrary mapping of region name to number to use in
  # a VPC's CIDR prefix.
  default = {
    us-east-1      = 1
    us-west-1      = 2
    us-west-2      = 3
    eu-central-1   = 4
    ap-northeast-1 = 5
  }
}

variable "az_number" {
  # Assign a number to each AZ letter used in our configuration
  default = {
    a = 1
    b = 2
    c = 3
    d = 4
    e = 5
    f = 6
  }
}

# Retrieve the AZ where we want to create network resources
# This must be in the region selected on the AWS provider.
data "aws_availability_zone" "example" {
  name = "eu-central-1a"
}

# Create a VPC for the region associated with the AZ
resource "aws_vpc" "example" {
  cidr_block = "${cidrsubnet("10.0.0.0/8", 4, var.region_number[data.aws_availability_zone.example.region])}"
}

# Create a subnet for the AZ within the regional VPC
resource "aws_subnet" "example" {
  vpc_id     = "${aws_vpc.example.id}"
  cidr_block = "${cidrsubnet(aws_vpc.example.cidr_block, 4, var.az_number[data.aws_availability_zone.example.name_suffix])}"
}
```

## Argument Reference

The arguments of this data source act as filters for querying the available
availability zones. The given filters must match exactly one availability
zone whose data will be exported as attributes.

* `name` - (Optional) The full name of the availability zone to select.

* `state` - (Optional) A specific availability zone state to require. May
  be any of `"available"`, `"information"` or `"impaired"`.

All reasonable uses of this data source will specify `name`, since `state`
alone would match a single AZ only in a region that itself has only one AZ.

## Attributes Reference

The following attributes are exported:

* `name` - The name of the selected availability zone.

* `region` - The region where the selected availability zone resides.
  This is always the region selected on the provider, since this data source
  searches only within that region.

* `name_suffix` - The part of the AZ name that appears after the region name,
  uniquely identifying the AZ within its region.

* `state` - The current state of the AZ.<|MERGE_RESOLUTION|>--- conflicted
+++ resolved
@@ -6,11 +6,7 @@
     Provides details about a specific availability zone
 ---
 
-<<<<<<< HEAD
 # Data Source: aws\_availability\_zone
-=======
-# aws_availability_zone
->>>>>>> cf392ced
 
 `aws_availability_zone` provides details about a specific availability zone (AZ)
 in the current region.
