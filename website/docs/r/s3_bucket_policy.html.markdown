--- conflicted
+++ resolved
@@ -21,13 +21,9 @@
 
 resource "aws_s3_bucket_policy" "b" {
   bucket = "${aws_s3_bucket.b.id}"
-<<<<<<< HEAD
+
   policy =<<POLICY
 # notice there aren't any spaces before the {
-=======
-
-  policy = <<POLICY
->>>>>>> f1c24b31
 {
   "Version": "2012-10-17",
   "Id": "MYBUCKETPOLICY",
