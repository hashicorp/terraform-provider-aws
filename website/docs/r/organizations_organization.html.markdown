---
subcategory: "Organizations"
layout: "aws"
page_title: "AWS: aws_organizations_organization"
description: |-
  Provides a resource to create an organization.
---

# Resource: aws_organizations_organization

Provides a resource to create an organization.

!> **WARNING:** When migrating from a `feature_set` of `CONSOLIDATED_BILLING` to `ALL`, the Organization account owner will received an email stating the following: "You started the process to enable all features for your AWS organization. As part of that process, all member accounts that joined your organization by invitation must approve the change. You don’t need approval from member accounts that you directly created from within your AWS organization." After all member accounts have accepted the invitation, the Organization account owner must then finalize the changes via the [AWS Console](https://console.aws.amazon.com/organizations/home#/organization/settings/migration-progress). Until these steps are performed, Terraform will perpetually show a difference, and the `DescribeOrganization` API will continue to show the `FeatureSet` as `CONSOLIDATED_BILLING`. See the [AWS Organizations documentation](https://docs.aws.amazon.com/organizations/latest/userguide/orgs_manage_org_support-all-features.html) for more information.

!> **WARNING:** [Warning from the AWS Docs](https://docs.aws.amazon.com/organizations/latest/APIReference/API_EnableAWSServiceAccess.html): "We recommend that you enable integration between AWS Organizations and the specified AWS service by using the console or commands that are provided by the specified service. Doing so ensures that the service is aware that it can create the resources that are required for the integration. How the service creates those resources in the organization's accounts depends on that service. For more information, see the documentation for the other AWS service."

## Example Usage

```terraform
resource "aws_organizations_organization" "org" {
  aws_service_access_principals = [
    "cloudtrail.amazonaws.com",
    "config.amazonaws.com",
  ]

  feature_set = "ALL"
}
```

## Argument Reference

This resource supports the following arguments:

* `aws_service_access_principals` - (Optional) List of AWS service principal names for which you want to enable integration with your organization. This is typically in the form of a URL, such as service-abbreviation.amazonaws.com. Organization must have `feature_set` set to `ALL`. Some services do not support enablement via this endpoint, see [warning in aws docs](https://docs.aws.amazon.com/organizations/latest/APIReference/API_EnableAWSServiceAccess.html).
<<<<<<< HEAD
* `enabled_policy_types` - (Optional) List of Organizations policy types to enable in the Organization Root. Organization must have `feature_set` set to `ALL`. For additional information about valid policy types (e.g., `AISERVICES_OPT_OUT_POLICY`, `BACKUP_POLICY`, `CHATBOT_POLICY`, `DECLARATIVE_POLICY_EC2`, `RESOURCE_CONTROL_POLICY`, `SERVICE_CONTROL_POLICY`, and `TAG_POLICY`), see the [AWS Organizations API Reference](https://docs.aws.amazon.com/organizations/latest/APIReference/API_EnablePolicyType.html).
* `feature_set` - (Optional) Specify "ALL" (default) or "CONSOLIDATED_BILLING".
=======
* `enabled_policy_types` - (Optional) List of Organizations policy types to enable in the Organization Root. Organization must have `feature_set` set to `ALL`. For additional information about valid policy types (e.g., `AISERVICES_OPT_OUT_POLICY`, `BACKUP_POLICY`, `RESOURCE_CONTROL_POLICY`, `SERVICE_CONTROL_POLICY`, and `TAG_POLICY`), see the [AWS Organizations API Reference](https://docs.aws.amazon.com/organizations/latest/APIReference/API_EnablePolicyType.html).
* `feature_set` - (Optional) Specify `ALL` (default) or `CONSOLIDATED_BILLING`.
>>>>>>> 87f4f9f1

## Attribute Reference

This resource exports the following attributes in addition to the arguments above:

* `accounts` - List of organization accounts including the master account. For a list excluding the master account, see the `non_master_accounts` attribute. All elements have these attributes:
    * `arn` - ARN of the account.
    * `email` - Email of the account.
    * `id` - Identifier of the account.
    * `joined_method` - Method by which the account joined the organization.
    * `joined_timestamp` - Date the account became a part of the organization.
    * `name` - Name of the account.
    * `state` - State of the account.
    * `status` - (**Deprecated** use `state` instead) Status of the account.
* `arn` - ARN of the organization.
* `id` - Identifier of the organization.
* `master_account_arn` - ARN of the master account.
* `master_account_email` - Email address of the master account.
* `master_account_id` - Identifier of the master account.
* `master_account_name` - Name of the master account.
* `non_master_accounts` - List of organization accounts excluding the master account. For a list including the master account, see the `accounts` attribute. All elements have these attributes:
    * `arn` - ARN of the account.
    * `email` - Email of the account.
    * `id` - Identifier of the account.
    * `joined_method` - Method by which the account joined the organization.
    * `joined_timestamp` - Date the account became a part of the organization.
    * `name` - Name of the account.
    * `state` - State of the account.
    * `status` - (**Deprecated** use `state` instead) Status of the account.
* `roots` - List of organization roots. All elements have these attributes:
    * `arn` - ARN of the root.
    * `id` - Identifier of the root.
    * `name` - Name of the root.
    * `policy_types` - List of policy types enabled for this root. All elements have these attributes:
        * `name` - Name of the policy type.
        * `status` - Status of the policy type as it relates to the associated root.

## Import

In Terraform v1.12.0 and later, the [`import` block](https://developer.hashicorp.com/terraform/language/import) can be used with the `identity` attribute. For example:

```terraform
import {
  to = aws_organizations_organization.example
  identity = {
    id = "o-1234567"
  }
}

resource "aws_organizations_organization" "example" {
  ### Configuration omitted for brevity ###
}
```

### Identity Schema

#### Required

* `id` (String) ID of the AWS Organizations organization.

#### Optional

* `account_id` (String) AWS Account where this resource is managed.

In Terraform v1.5.0 and later, use an [`import` block](https://developer.hashicorp.com/terraform/language/import) to import the AWS organization using the `id`. For example:

```terraform
import {
  to = aws_organizations_organization.example
  id = "o-1234567"
}
```

Using `terraform import`, import the AWS organization using the `id`. For example:

```console
% terraform import aws_organizations_organization.example o-1234567
```<|MERGE_RESOLUTION|>--- conflicted
+++ resolved
@@ -32,13 +32,8 @@
 This resource supports the following arguments:
 
 * `aws_service_access_principals` - (Optional) List of AWS service principal names for which you want to enable integration with your organization. This is typically in the form of a URL, such as service-abbreviation.amazonaws.com. Organization must have `feature_set` set to `ALL`. Some services do not support enablement via this endpoint, see [warning in aws docs](https://docs.aws.amazon.com/organizations/latest/APIReference/API_EnableAWSServiceAccess.html).
-<<<<<<< HEAD
 * `enabled_policy_types` - (Optional) List of Organizations policy types to enable in the Organization Root. Organization must have `feature_set` set to `ALL`. For additional information about valid policy types (e.g., `AISERVICES_OPT_OUT_POLICY`, `BACKUP_POLICY`, `CHATBOT_POLICY`, `DECLARATIVE_POLICY_EC2`, `RESOURCE_CONTROL_POLICY`, `SERVICE_CONTROL_POLICY`, and `TAG_POLICY`), see the [AWS Organizations API Reference](https://docs.aws.amazon.com/organizations/latest/APIReference/API_EnablePolicyType.html).
-* `feature_set` - (Optional) Specify "ALL" (default) or "CONSOLIDATED_BILLING".
-=======
-* `enabled_policy_types` - (Optional) List of Organizations policy types to enable in the Organization Root. Organization must have `feature_set` set to `ALL`. For additional information about valid policy types (e.g., `AISERVICES_OPT_OUT_POLICY`, `BACKUP_POLICY`, `RESOURCE_CONTROL_POLICY`, `SERVICE_CONTROL_POLICY`, and `TAG_POLICY`), see the [AWS Organizations API Reference](https://docs.aws.amazon.com/organizations/latest/APIReference/API_EnablePolicyType.html).
 * `feature_set` - (Optional) Specify `ALL` (default) or `CONSOLIDATED_BILLING`.
->>>>>>> 87f4f9f1
 
 ## Attribute Reference
 
