---
subcategory: "CloudFront"
layout: "aws"
page_title: "AWS: aws_cloudfront_response_headers_policy"
description: |-
  Provides a CloudFront response headers policy resource.
---

# Resource: aws_cloudfront_response_headers_policy

Provides a CloudFront response headers policy resource.
A response headers policy contains information about a set of HTTP response headers and their values.
After you create a response headers policy, you can use its ID to attach it to one or more cache behaviors in a CloudFront distribution.
When it’s attached to a cache behavior, CloudFront adds the headers in the policy to every response that it sends for requests that match the cache behavior.

## Example Usage

The example below creates a CloudFront response headers policy.

```terraform
resource "aws_cloudfront_response_headers_policy" "example" {
  name    = "example-policy"
  comment = "test comment"

  cors_config {
    access_control_allow_credentials = true

    access_control_allow_headers {
      items = ["test"]
    }

    access_control_allow_methods {
      items = ["GET"]
    }

    access_control_allow_origins {
      items = ["test.example.comtest"]
    }

    origin_override = true
  }
}
```

The example below creates a CloudFront response headers policy with a custom headers config.

```terraform
resource "aws_cloudfront_response_headers_policy" "example" {
  name = "example-headers-policy"

  custom_headers_config {
    items {
      header   = "X-Permitted-Cross-Domain-Policies"
      override = true
      value    = "none"
    }

    items {
      header   = "X-Test"
      override = true
      value    = "none"
    }
  }
}
```

The example below creates a CloudFront response headers policy with a custom headers config, remove headers config and server timing headers config.

```terraform
resource "aws_cloudfront_response_headers_policy" "example" {
  name = "example-headers-policy"

  custom_headers_config {
    items {
      header   = "X-Permitted-Cross-Domain-Policies"
      override = true
      value    = "none"
    }
  }

  remove_headers_config {
<<<<<<< HEAD
    items { 
      header = "Set-Cookie" 
=======
    items {
      header = "Set-Cookie"
>>>>>>> fb82ba8a
    }
  }

  server_timing_headers_config {
    enabled       = true
    sampling_rate = 50
  }
}
```

## Argument Reference

This resource supports the following arguments:

* `name` - (Required) A unique name to identify the response headers policy.
* `comment` - (Optional) A comment to describe the response headers policy. The comment cannot be longer than 128 characters.
* `cors_config` - (Optional) A configuration for a set of HTTP response headers that are used for Cross-Origin Resource Sharing (CORS). See [Cors Config](#cors-config) for more information.
* `custom_headers_config` - (Optional) Object that contains an attribute `items` that contains a list of custom headers. See [Custom Header](#custom-header) for more information.
* `remove_headers_config` - (Optional) A configuration for a set of HTTP headers to remove from the HTTP response. Object that contains an attribute `items` that contains a list of headers. See [Remove Header](#remove-header) for more information.
* `security_headers_config` - (Optional) A configuration for a set of security-related HTTP response headers. See [Security Headers Config](#security-headers-config) for more information.
* `server_timing_headers_config` - (Optional) A configuration for enabling the Server-Timing header in HTTP responses sent from CloudFront. See [Server Timing Headers Config](#server-timing-headers-config) for more information.

### Cors Config

* `access_control_allow_credentials` - (Required) A Boolean value that CloudFront uses as the value for the `Access-Control-Allow-Credentials` HTTP response header.
* `access_control_allow_headers` - (Required) Object that contains an attribute `items` that contains a list of HTTP header names that CloudFront includes as values for the `Access-Control-Allow-Headers` HTTP response header.
* `access_control_allow_methods` - (Required) Object that contains an attribute `items` that contains a list of HTTP methods that CloudFront includes as values for the `Access-Control-Allow-Methods` HTTP response header. Valid values: `GET` | `POST` | `OPTIONS` | `PUT` | `DELETE` | `HEAD` | `ALL`
* `access_control_allow_origins` - (Required) Object that contains an attribute `items` that contains a list of origins that CloudFront can use as the value for the `Access-Control-Allow-Origin` HTTP response header.
* `access_control_expose_headers` - (Optional) Object that contains an attribute `items` that contains a list of HTTP headers that CloudFront includes as values for the `Access-Control-Expose-Headers` HTTP response header.
* `access_control_max_age_sec` - (Optional) A number that CloudFront uses as the value for the `Access-Control-Max-Age` HTTP response header.
* `origin_override` - (Required) A Boolean value that determines how CloudFront behaves for the HTTP response header.

### Custom Header

* `header` - (Required) The HTTP response header name.
* `override` - (Required) Whether CloudFront overrides a response header with the same name received from the origin with the header specifies here.
* `value` - (Required) The value for the HTTP response header.

### Remove Header

* `header` - (Required) The HTTP header name.

### Security Headers Config

* `content_security_policy` - (Optional) The policy directives and their values that CloudFront includes as values for the `Content-Security-Policy` HTTP response header. See [Content Security Policy](#content-security-policy) for more information.
* `content_type_options` - (Optional) Determines whether CloudFront includes the `X-Content-Type-Options` HTTP response header with its value set to `nosniff`. See [Content Type Options](#content-type-options) for more information.
* `frame_options` - (Optional) Determines whether CloudFront includes the `X-Frame-Options` HTTP response header and the header’s value. See [Frame Options](#frame-options) for more information.
* `referrer_policy` - (Optional) Determines whether CloudFront includes the `Referrer-Policy` HTTP response header and the header’s value. See [Referrer Policy](#referrer-policy) for more information.
* `strict_transport_security` - (Optional) Determines whether CloudFront includes the `Strict-Transport-Security` HTTP response header and the header’s value. See [Strict Transport Security](#strict-transport-security) for more information.
* `xss_protection` - (Optional) Determine whether CloudFront includes the `X-XSS-Protection` HTTP response header and the header’s value. See [XSS Protection](#xss-protection) for more information.

### Content Security Policy

* `content_security_policy` - (Required) The policy directives and their values that CloudFront includes as values for the `Content-Security-Policy` HTTP response header.
* `override` - (Required) Whether CloudFront overrides the `Content-Security-Policy` HTTP response header received from the origin with the one specified in this response headers policy.

### Content Type Options

* `override` - (Required) Whether CloudFront overrides the `X-Content-Type-Options` HTTP response header received from the origin with the one specified in this response headers policy.

### Frame Options

* `frame_option` - (Required) The value of the `X-Frame-Options` HTTP response header. Valid values: `DENY` | `SAMEORIGIN`
* `override` - (Required) Whether CloudFront overrides the `X-Frame-Options` HTTP response header received from the origin with the one specified in this response headers policy.

### Referrer Policy

* `referrer_policy` - (Required) The value of the `Referrer-Policy` HTTP response header. Valid Values: `no-referrer` | `no-referrer-when-downgrade` | `origin` | `origin-when-cross-origin` | `same-origin` | `strict-origin` | `strict-origin-when-cross-origin` | `unsafe-url`
* `override` - (Required) Whether CloudFront overrides the `Referrer-Policy` HTTP response header received from the origin with the one specified in this response headers policy.

### Strict Transport Security

* `access_control_max_age_sec` - (Required) A number that CloudFront uses as the value for the `max-age` directive in the `Strict-Transport-Security` HTTP response header.
* `include_subdomains` - (Optional) Whether CloudFront includes the `includeSubDomains` directive in the `Strict-Transport-Security` HTTP response header.
* `override` - (Required) Whether CloudFront overrides the `Strict-Transport-Security` HTTP response header received from the origin with the one specified in this response headers policy.
* `preload` - (Optional) Whether CloudFront includes the `preload` directive in the `Strict-Transport-Security` HTTP response header.

### XSS Protection

* `mode_block` - (Optional) Whether CloudFront includes the `mode=block` directive in the `X-XSS-Protection` header.
* `override` - (Required) Whether CloudFront overrides the `X-XSS-Protection` HTTP response header received from the origin with the one specified in this response headers policy.
* `protection` - (Required) A Boolean value that determines the value of the `X-XSS-Protection` HTTP response header. When this setting is `true`, the value of the `X-XSS-Protection` header is `1`. When this setting is `false`, the value of the `X-XSS-Protection` header is `0`.
* `report_uri` - (Optional) A reporting URI, which CloudFront uses as the value of the report directive in the `X-XSS-Protection` header. You cannot specify a `report_uri` when `mode_block` is `true`.

### Server Timing Headers Config

* `enabled` - (Required) A Whether CloudFront adds the `Server-Timing` header to HTTP responses that it sends in response to requests that match a cache behavior that's associated with this response headers policy.
* `sampling_rate` - (Required) A number 0–100 (inclusive) that specifies the percentage of responses that you want CloudFront to add the Server-Timing header to. Valid range: Minimum value of 0.0. Maximum value of 100.0.

## Attribute Reference

This resource exports the following attributes in addition to the arguments above:

* `etag` - The current version of the response headers policy.
* `id` - The identifier for the response headers policy.

## Import

In Terraform v1.5.0 and later, use an [`import` block](https://developer.hashicorp.com/terraform/language/import) to import Cloudfront Response Headers Policies using the `id`. For example:

```terraform
import {
  to = aws_cloudfront_response_headers_policy.policy
  id = "658327ea-f89d-4fab-a63d-7e88639e58f9"
}
```

Using `terraform import`, import Cloudfront Response Headers Policies using the `id`. For example:

```console
% terraform import aws_cloudfront_response_headers_policy.policy 658327ea-f89d-4fab-a63d-7e88639e58f9
```<|MERGE_RESOLUTION|>--- conflicted
+++ resolved
@@ -79,13 +79,8 @@
   }
 
   remove_headers_config {
-<<<<<<< HEAD
-    items { 
-      header = "Set-Cookie" 
-=======
     items {
       header = "Set-Cookie"
->>>>>>> fb82ba8a
     }
   }
 
