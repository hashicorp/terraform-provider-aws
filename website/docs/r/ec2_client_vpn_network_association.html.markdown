---
subcategory: "EC2"
layout: "aws"
page_title: "AWS: aws_ec2_client_vpn_network_association"
description: |-
  Provides network associations for AWS Client VPN endpoints.
---

# Resource: aws_ec2_client_vpn_network_association

Provides network associations for AWS Client VPN endpoints. For more information on usage, please see the 
[AWS Client VPN Administrator's Guide](https://docs.aws.amazon.com/vpn/latest/clientvpn-admin/what-is.html).

## Example Usage (w/ default VPC security group)

```hcl
resource "aws_ec2_client_vpn_network_association" "example" {
<<<<<<< HEAD
  client_vpn_endpoint_id  = "${aws_ec2_client_vpn_endpoint.example.id}"
  subnet_id               = "${aws_subnet.example.id}"
  security_groups         = [""]
}
```

## Example Usage (w/ custom security groups)

```hcl
resource "aws_ec2_client_vpn_network_association" "example" {
  client_vpn_endpoint_id  = "${aws_ec2_client_vpn_endpoint.example.id}"
  subnet_id               = "${aws_subnet.example.id}"
  security_groups         = ["${aws_security_group.example1.id}", "${aws_security_group.example2.id}"]
=======
  client_vpn_endpoint_id = "${aws_ec2_client_vpn_endpoint.example.id}"
  subnet_id              = "${aws_subnet.example.id}"
>>>>>>> cc375da5
}
```

## Argument Reference

The following arguments are supported:

* `client_vpn_endpoint_id` - (Required) The ID of the Client VPN endpoint.
* `subnet_id` - (Required) The ID of the subnet to associate with the Client VPN endpoint.
* `security_groups` - (Required) A list of up to five custom security groups to apply to the target network. Not populating this parameter will result in the subnet inheriting the default VPC security group.  Regardless of what you choose,  you must define this parameter due to the AWS API automatically assigning the default VPC security group if no other groups are included in the call.

## Attributes Reference

In addition to all arguments above, the following attributes are exported:

* `id` - The unique ID of the target network association.
* `security_groups` - The IDs of the security groups applied to the target network association.
* `vpc_id` - The ID of the VPC in which the target network (subnet) is located.
* `status` - The current state of the target network association.<|MERGE_RESOLUTION|>--- conflicted
+++ resolved
@@ -11,28 +11,25 @@
 Provides network associations for AWS Client VPN endpoints. For more information on usage, please see the 
 [AWS Client VPN Administrator's Guide](https://docs.aws.amazon.com/vpn/latest/clientvpn-admin/what-is.html).
 
-## Example Usage (w/ default VPC security group)
+## Example Usage
+
+### Using default security group
 
 ```hcl
 resource "aws_ec2_client_vpn_network_association" "example" {
-<<<<<<< HEAD
-  client_vpn_endpoint_id  = "${aws_ec2_client_vpn_endpoint.example.id}"
-  subnet_id               = "${aws_subnet.example.id}"
-  security_groups         = [""]
+  client_vpn_endpoint_id = "${aws_ec2_client_vpn_endpoint.example.id}"
+  subnet_id              = "${aws_subnet.example.id}"
+  security_groups        = [""]
 }
 ```
 
-## Example Usage (w/ custom security groups)
+### Using custom security groups
 
 ```hcl
 resource "aws_ec2_client_vpn_network_association" "example" {
-  client_vpn_endpoint_id  = "${aws_ec2_client_vpn_endpoint.example.id}"
-  subnet_id               = "${aws_subnet.example.id}"
-  security_groups         = ["${aws_security_group.example1.id}", "${aws_security_group.example2.id}"]
-=======
   client_vpn_endpoint_id = "${aws_ec2_client_vpn_endpoint.example.id}"
   subnet_id              = "${aws_subnet.example.id}"
->>>>>>> cc375da5
+  security_groups        = ["${aws_security_group.example1.id}", "${aws_security_group.example2.id}"]
 }
 ```
 
