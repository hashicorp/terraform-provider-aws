---
subcategory: "CloudFront"
layout: "aws"
page_title: "AWS: aws_cloudfront_distribution"
description: |-
  Provides a CloudFront web distribution resource.
---

# Resource: aws_cloudfront_distribution

Creates an Amazon CloudFront web distribution.

For information about CloudFront distributions, see the [Amazon CloudFront Developer Guide][1]. For specific information about creating CloudFront web distributions, see the [POST Distribution][2] page in the Amazon CloudFront API Reference.

~> **NOTE:** CloudFront distributions take about 15 minutes to reach a deployed state after creation or modification. During this time, deletes to resources will be blocked. If you need to delete a distribution that is enabled and you do not want to wait, you need to use the `retain_on_delete` flag.

## Example Usage

The following example below creates a CloudFront distribution with an S3 origin.

```terraform
resource "aws_s3_bucket" "b" {
  bucket = "mybucket"

  tags = {
    Name = "My bucket"
  }
}

resource "aws_s3_bucket_acl" "b_acl" {
  bucket = aws_s3_bucket.b.id
  acl    = "private"
}

locals {
  s3_origin_id = "myS3Origin"
}

resource "aws_cloudfront_distribution" "s3_distribution" {
  origin {
    domain_name              = aws_s3_bucket.b.bucket_regional_domain_name
    origin_access_control_id = aws_cloudfront_origin_access_control.default.id
    origin_id                = local.s3_origin_id
  }

  enabled             = true
  is_ipv6_enabled     = true
  comment             = "Some comment"
  default_root_object = "index.html"

  logging_config {
    include_cookies = false
    bucket          = "mylogs.s3.amazonaws.com"
    prefix          = "myprefix"
  }

  aliases = ["mysite.example.com", "yoursite.example.com"]

  default_cache_behavior {
    allowed_methods  = ["DELETE", "GET", "HEAD", "OPTIONS", "PATCH", "POST", "PUT"]
    cached_methods   = ["GET", "HEAD"]
    target_origin_id = local.s3_origin_id

    forwarded_values {
      query_string = false

      cookies {
        forward = "none"
      }
    }

    viewer_protocol_policy = "allow-all"
    min_ttl                = 0
    default_ttl            = 3600
    max_ttl                = 86400
  }

  # Cache behavior with precedence 0
  ordered_cache_behavior {
    path_pattern     = "/content/immutable/*"
    allowed_methods  = ["GET", "HEAD", "OPTIONS"]
    cached_methods   = ["GET", "HEAD", "OPTIONS"]
    target_origin_id = local.s3_origin_id

    forwarded_values {
      query_string = false
      headers      = ["Origin"]

      cookies {
        forward = "none"
      }
    }

    min_ttl                = 0
    default_ttl            = 86400
    max_ttl                = 31536000
    compress               = true
    viewer_protocol_policy = "redirect-to-https"
  }

  # Cache behavior with precedence 1
  ordered_cache_behavior {
    path_pattern     = "/content/*"
    allowed_methods  = ["GET", "HEAD", "OPTIONS"]
    cached_methods   = ["GET", "HEAD"]
    target_origin_id = local.s3_origin_id

    forwarded_values {
      query_string = false

      cookies {
        forward = "none"
      }
    }

    min_ttl                = 0
    default_ttl            = 3600
    max_ttl                = 86400
    compress               = true
    viewer_protocol_policy = "redirect-to-https"
  }

  price_class = "PriceClass_200"

  restrictions {
    geo_restriction {
      restriction_type = "whitelist"
      locations        = ["US", "CA", "GB", "DE"]
    }
  }

  tags = {
    Environment = "production"
  }

  viewer_certificate {
    cloudfront_default_certificate = true
  }
}
```

The example below creates a CloudFront distribution with an origin group for failover routing:

```terraform
resource "aws_cloudfront_distribution" "s3_distribution" {
  origin_group {
    origin_id = "groupS3"

    failover_criteria {
      status_codes = [403, 404, 500, 502]
    }

    member {
      origin_id = "primaryS3"
    }

    member {
      origin_id = "failoverS3"
    }
  }

  origin {
    domain_name = aws_s3_bucket.primary.bucket_regional_domain_name
    origin_id   = "primaryS3"

    s3_origin_config {
      origin_access_identity = aws_cloudfront_origin_access_identity.default.cloudfront_access_identity_path
    }
  }

  origin {
    domain_name = aws_s3_bucket.failover.bucket_regional_domain_name
    origin_id   = "failoverS3"

    s3_origin_config {
      origin_access_identity = aws_cloudfront_origin_access_identity.default.cloudfront_access_identity_path
    }
  }

  default_cache_behavior {
    # ... other configuration ...
    target_origin_id = "groupS3"
  }

  # ... other configuration ...
}
```

CloudFront distribution using [managed policies](https://docs.aws.amazon.com/AmazonCloudFront/latest/DeveloperGuide/using-managed-cache-policies.html) (ex: CachingDisabled):

```terraform
locals {
  s3_origin_id = "myS3Origin"
}

resource "aws_cloudfront_distribution" "s3_distribution" {
  origin {
    domain_name = aws_s3_bucket.primary.bucket_regional_domain_name
    origin_id   = "myS3Origin"

    s3_origin_config {
      origin_access_identity = aws_cloudfront_origin_access_identity.default.cloudfront_access_identity_path
    }
  }
  enabled             = true
  is_ipv6_enabled     = true
  comment             = "Some comment"
  default_root_object = "index.html"

  # AWS Managed Caching Polify (CachingDisabled)
  default_cache_behavior {
    # Using the CachingDisabled managed policy ID:
    cache_policy_id  = "4135ea2d-6df8-44a3-9df3-4b5a84be39a"
    allowed_methods  = ["GET", "HEAD", "OPTIONS"]
    path_pattern     = "/content/*"
    target_origin_id = local.s3_origin_id
  }

  restrictions {
    geo_restriction {
      restriction_type = "whitelist"
      locations        = ["US", "CA", "GB", "DE"]
    }
  }

  viewer_certificate {
    cloudfront_default_certificate = true
  }
  # ... other configuration ...
}
```

## Argument Reference

The CloudFront distribution argument layout is a complex structure composed of several sub-resources - these resources are laid out below.

### Top-Level Arguments

* `aliases` (Optional) - Extra CNAMEs (alternate domain names), if any, for this distribution.
* `comment` (Optional) - Any comments you want to include about the distribution.
* `custom_error_response` (Optional) - One or more [custom error response](#custom-error-response-arguments) elements (multiples allowed).
* `default_cache_behavior` (Required) - [Default cache behavior](#default-cache-behavior-arguments) for this distribution (maximum one). Requires either `cache_policy_id` (preferred) or `forwarded_values` (deprecated) be set.
* `default_root_object` (Optional) - Object that you want CloudFront to return (for example, index.html) when an end user requests the root URL.
* `enabled` (Required) - Whether the distribution is enabled to accept end user requests for content.
* `is_ipv6_enabled` (Optional) - Whether the IPv6 is enabled for the distribution.
* `http_version` (Optional) - Maximum HTTP version to support on the distribution. Allowed values are `http1.1`, `http2`, `http2and3` and `http3`. The default is `http2`.
* `logging_config` (Optional) - The [logging configuration](#logging-config-arguments) that controls how logs are written to your distribution (maximum one).
* `ordered_cache_behavior` (Optional) - Ordered list of [cache behaviors](#cache-behavior-arguments) resource for this distribution. List from top to bottom in order of precedence. The topmost cache behavior will have precedence 0.
* `origin` (Required) - One or more [origins](#origin-arguments) for this distribution (multiples allowed).
* `origin_group` (Optional) - One or more [origin_group](#origin-group-arguments) for this distribution (multiples allowed).
* `price_class` (Optional) - Price class for this distribution. One of `PriceClass_All`, `PriceClass_200`, `PriceClass_100`.
* `restrictions` (Required) - The [restriction configuration](#restrictions-arguments) for this distribution (maximum one).
* `tags` - (Optional) A map of tags to assign to the resource. If configured with a provider [`default_tags` configuration block](https://registry.terraform.io/providers/hashicorp/aws/latest/docs#default_tags-configuration-block) present, tags with matching keys will overwrite those defined at the provider-level.
* `viewer_certificate` (Required) - The [SSL configuration](#viewer-certificate-arguments) for this distribution (maximum one).
* `web_acl_id` (Optional) - Unique identifier that specifies the AWS WAF web ACL, if any, to associate with this distribution. To specify a web ACL created using the latest version of AWS WAF (WAFv2), use the ACL ARN, for example `aws_wafv2_web_acl.example.arn`. To specify a web ACL created using AWS WAF Classic, use the ACL ID, for example `aws_waf_web_acl.example.id`. The WAF Web ACL must exist in the WAF Global (CloudFront) region and the credentials configuring this argument must have `waf:GetWebACL` permissions assigned.
* `retain_on_delete` (Optional) - Disables the distribution instead of deleting it when destroying the resource through Terraform. If this is set, the distribution needs to be deleted manually afterwards. Default: `false`.
* `wait_for_deployment` (Optional) - If enabled, the resource will wait for the distribution status to change from `InProgress` to `Deployed`. Setting this to`false` will skip the process. Default: `true`.

#### Cache Behavior Arguments

* `allowed_methods` (Required) - Controls which HTTP methods CloudFront processes and forwards to your Amazon S3 bucket or your custom origin.
* `cached_methods` (Required) - Controls whether CloudFront caches the response to requests using the specified HTTP methods.
* `cache_policy_id` (Optional) - Unique identifier of the cache policy that is attached to the cache behavior. If configuring the `default_cache_behavior` either `cache_policy_id` or `forwarded_values` must be set.
* `compress` (Optional) - Whether you want CloudFront to automatically compress content for web requests that include `Accept-Encoding: gzip` in the request header (default: `false`).
* `default_ttl` (Optional) - Default amount of time (in seconds) that an object is in a CloudFront cache before CloudFront forwards another request in the absence of an `Cache-Control max-age` or `Expires` header.
* `field_level_encryption_id` (Optional) - Field level encryption configuration ID.
* `forwarded_values` (Optional, **Deprecated** use `cache_policy_id` or `origin_request_policy_id ` instead) - The [forwarded values configuration](#forwarded-values-arguments) that specifies how CloudFront handles query strings, cookies and headers (maximum one).
* `lambda_function_association` (Optional) - A [config block](#lambda-function-association) that triggers a lambda function with specific actions (maximum 4).
* `function_association` (Optional) - A [config block](#function-association) that triggers a cloudfront function with specific actions (maximum 2).
* `max_ttl` (Optional) - Maximum amount of time (in seconds) that an object is in a CloudFront cache before CloudFront forwards another request to your origin to determine whether the object has been updated. Only effective in the presence of `Cache-Control max-age`, `Cache-Control s-maxage`, and `Expires` headers.
* `min_ttl` (Optional) - Minimum amount of time that you want objects to stay in CloudFront caches before CloudFront queries your origin to see whether the object has been updated. Defaults to 0 seconds.
* `origin_request_policy_id` (Optional) - Unique identifier of the origin request policy that is attached to the behavior.
* `path_pattern` (Required) - Pattern (for example, `images/*.jpg`) that specifies which requests you want this cache behavior to apply to.
* `realtime_log_config_arn` (Optional) - ARN of the [real-time log configuration](cloudfront_realtime_log_config.html) that is attached to this cache behavior.
* `response_headers_policy_id` (Optional) - Identifier for a response headers policy.
* `smooth_streaming` (Optional) - Indicates whether you want to distribute media files in Microsoft Smooth Streaming format using the origin that is associated with this cache behavior.
* `target_origin_id` (Required) - Value of ID for the origin that you want CloudFront to route requests to when a request matches the path pattern either for a cache behavior or for the default cache behavior.
* `trusted_key_groups` (Optional) - List of key group IDs that CloudFront can use to validate signed URLs or signed cookies. See the [CloudFront User Guide](https://docs.aws.amazon.com/AmazonCloudFront/latest/DeveloperGuide/private-content-trusted-signers.html) for more information about this feature.
* `trusted_signers` (Optional) - List of AWS account IDs (or `self`) that you want to allow to create signed URLs for private content. See the [CloudFront User Guide](https://docs.aws.amazon.com/AmazonCloudFront/latest/DeveloperGuide/private-content-trusted-signers.html) for more information about this feature.
* `viewer_protocol_policy` (Required) - Use this element to specify the protocol that users can use to access the files in the origin specified by TargetOriginId when a request matches the path pattern in PathPattern. One of `allow-all`, `https-only`, or `redirect-to-https`.

##### Forwarded Values Arguments

* `cookies` (Required) - The [forwarded values cookies](#cookies-arguments) that specifies how CloudFront handles cookies (maximum one).
* `headers` (Optional) - Headers, if any, that you want CloudFront to vary upon for this cache behavior. Specify `*` to include all headers.
* `query_string` (Required) - Indicates whether you want CloudFront to forward query strings to the origin that is associated with this cache behavior.
* `query_string_cache_keys` (Optional) - When specified, along with a value of `true` for `query_string`, all query strings are forwarded, however only the query string keys listed in this argument are cached. When omitted with a value of `true` for `query_string`, all query string keys are cached.

##### Lambda Function Association

Lambda@Edge allows you to associate an AWS Lambda Function with a predefined
event. You can associate a single function per event type. See [What is
Lambda@Edge](http://docs.aws.amazon.com/AmazonCloudFront/latest/DeveloperGuide/what-is-lambda-at-edge.html)
for more information.

Example configuration:

```terraform
resource "aws_cloudfront_distribution" "example" {
  # ... other configuration ...

  # lambda_function_association is also supported by default_cache_behavior
  ordered_cache_behavior {
    # ... other configuration ...

    lambda_function_association {
      event_type   = "viewer-request"
      lambda_arn   = aws_lambda_function.example.qualified_arn
      include_body = false
    }
  }
}
```

* `event_type` (Required) - Specific event to trigger this function. Valid values: `viewer-request`, `origin-request`, `viewer-response`, `origin-response`.
* `lambda_arn` (Required) - ARN of the Lambda function.
* `include_body` (Optional) - When set to true it exposes the request body to the lambda function. Defaults to false. Valid values: `true`, `false`.

##### Function Association

With CloudFront Functions in Amazon CloudFront, you can write lightweight functions in JavaScript for high-scale, latency-sensitive CDN customizations. You can associate a single function per event type. See [CloudFront Functions](https://docs.aws.amazon.com/AmazonCloudFront/latest/DeveloperGuide/cloudfront-functions.html)
for more information.

Example configuration:

```terraform
resource "aws_cloudfront_distribution" "example" {
  # ... other configuration ...

  # function_association is also supported by default_cache_behavior
  ordered_cache_behavior {
    # ... other configuration ...

    function_association {
      event_type   = "viewer-request"
      function_arn = aws_cloudfront_function.example.arn
    }
  }
}
```

* `event_type` (Required) - Specific event to trigger this function. Valid values: `viewer-request` or `viewer-response`.
* `function_arn` (Required) - ARN of the CloudFront function.

##### Cookies Arguments

* `forward` (Required) - Whether you want CloudFront to forward cookies to the origin that is associated with this cache behavior. You can specify `all`, `none` or `whitelist`. If `whitelist`, you must include the subsequent `whitelisted_names`.
* `whitelisted_names` (Optional) - If you have specified `whitelist` to `forward`, the whitelisted cookies that you want CloudFront to forward to your origin.

#### Custom Error Response Arguments

* `error_caching_min_ttl` (Optional) - Minimum amount of time you want HTTP error codes to stay in CloudFront caches before CloudFront queries your origin to see whether the object has been updated.
* `error_code` (Required) - 4xx or 5xx HTTP status code that you want to customize.
* `response_code` (Optional) - HTTP status code that you want CloudFront to return with the custom error page to the viewer.
* `response_page_path` (Optional) - Path of the custom error page (for example, `/custom_404.html`).

#### Default Cache Behavior Arguments

The arguments for `default_cache_behavior` are the same as for
[`ordered_cache_behavior`](#cache-behavior-arguments), except for the `path_pattern`
argument should not be specified.

#### Logging Config Arguments

* `bucket` (Required) - Amazon S3 bucket to store the access logs in, for example, `myawslogbucket.s3.amazonaws.com`.
* `include_cookies` (Optional) - Whether to include cookies in access logs (default: `false`).
* `prefix` (Optional) - Prefix to the access log filenames for this distribution, for example, `myprefix/`.

#### Origin Arguments

<<<<<<< HEAD
* `connection_attempts` (Optional) - The number of times that CloudFront attempts to connect to the origin. Must be between 1-3. Defaults to 3.

* `connection_timeout` (Optional) - The number of seconds that CloudFront waits when trying to establish a connection to the origin. Must be between 1-10. Defaults to 10.

* `custom_origin_config` - The [CloudFront custom
    origin](#custom-origin-config-arguments) configuration information. If an S3
    origin is required, use `origin_access_control_id` or `s3_origin_config` instead.

* `domain_name` (Required) - The DNS domain name of either the S3 bucket, or
    web site of your custom origin.

* `custom_header` (Optional) - One or more sub-resources with `name` and
    `value` parameters that specify header data that will be sent to the origin
    (multiples allowed).

* `origin_access_control_id` (Optional) - The unique identifier of a [CloudFront origin access control][5] for this origin.

* `origin_id` (Required) - A unique identifier for the origin.

* `origin_path` (Optional) - An optional element that causes CloudFront to
    request your content from a directory in your Amazon S3 bucket or your
    custom origin.

* `origin_shield` - The [CloudFront Origin Shield](#origin-shield-arguments)
    configuration information. Using Origin Shield can help reduce the load on your origin. For more information, see [Using Origin Shield](https://docs.aws.amazon.com/AmazonCloudFront/latest/DeveloperGuide/origin-shield.html) in the Amazon CloudFront Developer Guide.

* `s3_origin_config` - The [CloudFront S3 origin](#s3-origin-config-arguments)
    configuration information. If a custom origin is required, use
    `custom_origin_config` instead.

##### Custom Origin Config Arguments

* `http_port` (Required) - The HTTP port the custom origin listens on.

* `https_port` (Required) - The HTTPS port the custom origin listens on.

* `origin_protocol_policy` (Required) - The origin protocol policy to apply to
    your origin. One of `http-only`, `https-only`, or `match-viewer`.

=======
* `connection_attempts` (Optional) - Number of times that CloudFront attempts to connect to the origin. Must be between 1-3. Defaults to 3.
* `connection_timeout` (Optional) - Number of seconds that CloudFront waits when trying to establish a connection to the origin. Must be between 1-10. Defaults to 10.
* `custom_origin_config` - The [CloudFront custom origin](#custom-origin-config-arguments) configuration information. If an S3 origin is required, use `origin_access_control_id` or `s3_origin_config` instead.
* `domain_name` (Required) - DNS domain name of either the S3 bucket, or web site of your custom origin.
* `custom_header` (Optional) - One or more sub-resources with `name` and `value` parameters that specify header data that will be sent to the origin (multiples allowed).
* `origin_access_control_id` (Optional) - Unique identifier of a [CloudFront origin access control][8] for this origin.
* `origin_id` (Required) - Unique identifier for the origin.
* `origin_path` (Optional) - Optional element that causes CloudFront to request your content from a directory in your Amazon S3 bucket or your custom origin.
* `origin_shield` - The [CloudFront Origin Shield](#origin-shield-arguments) configuration information. Using Origin Shield can help reduce the load on your origin. For more information, see [Using Origin Shield](https://docs.aws.amazon.com/AmazonCloudFront/latest/DeveloperGuide/origin-shield.html) in the Amazon CloudFront Developer Guide.
* `s3_origin_config` - The [CloudFront S3 origin](#s3-origin-config-arguments) configuration information. If a custom origin is required, use `custom_origin_config` instead.

##### Custom Origin Config Arguments

* `http_port` (Required) - HTTP port the custom origin listens on.
* `https_port` (Required) - HTTPS port the custom origin listens on.
* `origin_protocol_policy` (Required) - Origin protocol policy to apply to your origin. One of `http-only`, `https-only`, or `match-viewer`.
* `origin_ssl_protocols` (Required) - SSL/TLS protocols that you want CloudFront to use when communicating with your origin over HTTPS. A list of one or more of `SSLv3`, `TLSv1`, `TLSv1.1`, and `TLSv1.2`.
>>>>>>> e614b064
* `origin_keepalive_timeout` - (Optional) The Custom KeepAlive timeout, in seconds. By default, AWS enforces a limit of `60`. But you can request an [increase](http://docs.aws.amazon.com/AmazonCloudFront/latest/DeveloperGuide/RequestAndResponseBehaviorCustomOrigin.html#request-custom-request-timeout).
* `origin_read_timeout` - (Optional) The Custom Read timeout, in seconds. By default, AWS enforces a limit of `60`. But you can request an [increase](http://docs.aws.amazon.com/AmazonCloudFront/latest/DeveloperGuide/RequestAndResponseBehaviorCustomOrigin.html#request-custom-request-timeout).

* `origin_ssl_protocols` (Optional) - The SSL/TLS protocols that you want
    CloudFront to use when communicating with your origin over HTTPS. A list of
    one or more of `SSLv3`, `TLSv1`, `TLSv1.1`, and `TLSv1.2`. Defaults to `["TLSv1", "TLSv1.1", "TLSv1.2"]`

##### Origin Shield Arguments

* `enabled` (Required) - Whether Origin Shield is enabled.
* `origin_shield_region` (Required) - AWS Region for Origin Shield. To specify a region, use the region code, not the region name. For example, specify the US East (Ohio) region as us-east-2.

##### S3 Origin Config Arguments

* `origin_access_identity` (Required) - The [CloudFront origin access identity][3] to associate with the origin.

#### Origin Group Arguments

* `origin_id` (Required) - Unique identifier for the origin group.
* `failover_criteria` (Required) - The [failover criteria](#failover-criteria-arguments) for when to failover to the secondary origin.
* `member` (Required) - Ordered [member](#member-arguments) configuration blocks assigned to the origin group, where the first member is the primary origin. You must specify two members.

##### Failover Criteria Arguments

* `status_codes` (Required) - List of HTTP status codes for the origin group.

##### Member Arguments

* `origin_id` (Required) - Unique identifier of the member origin.

#### Restrictions Arguments

The `restrictions` sub-resource takes another single sub-resource named `geo_restriction` (see the example for usage).

The arguments of `geo_restriction` are:

* `locations` (Required) - [ISO 3166-1-alpha-2 codes][4] for which you want CloudFront either to distribute your content (`whitelist`) or not distribute your content (`blacklist`). If the type is specified as `none` an empty array can be used.
* `restriction_type` (Required) - Method that you want to use to restrict distribution of your content by country: `none`, `whitelist`, or `blacklist`.

#### Viewer Certificate Arguments

* `acm_certificate_arn` - ARN of the [AWS Certificate Manager][6] certificate that you wish to use with this distribution. Specify this, `cloudfront_default_certificate`, or `iam_certificate_id`.  The ACM certificate must be in  US-EAST-1.
* `cloudfront_default_certificate` - `true` if you want viewers to use HTTPS to request your objects and you're using the CloudFront domain name for your distribution. Specify this, `acm_certificate_arn`, or `iam_certificate_id`.
* `iam_certificate_id` - IAM certificate identifier of the custom viewer certificate for this distribution if you are using a custom domain. Specify this, `acm_certificate_arn`, or `cloudfront_default_certificate`.
* `minimum_protocol_version` - Minimum version of the SSL protocol that you want CloudFront to use for HTTPS connections. Can only be set if `cloudfront_default_certificate = false`. See all possible values in [this](https://docs.aws.amazon.com/AmazonCloudFront/latest/DeveloperGuide/secure-connections-supported-viewer-protocols-ciphers.html) table under "Security policy." Some examples include: `TLSv1.2_2019` and `TLSv1.2_2021`. Default: `TLSv1`. **NOTE**: If you are using a custom certificate (specified with `acm_certificate_arn` or `iam_certificate_id`), and have specified `sni-only` in `ssl_support_method`, `TLSv1` or later must be specified. If you have specified `vip` in `ssl_support_method`, only `SSLv3` or `TLSv1` can be specified. If you have specified `cloudfront_default_certificate`, `TLSv1` must be specified.
* `ssl_support_method` - How you want CloudFront to serve HTTPS requests. One of `vip` or `sni-only`. Required if you specify `acm_certificate_arn` or `iam_certificate_id`. **NOTE:** `vip` causes CloudFront to use a dedicated IP address and may incur extra charges.

## Attributes Reference

In addition to all arguments above, the following attributes are exported:

* `id` - Identifier for the distribution. For example: `EDFDVBD632BHDS5`.
* `arn` - ARN for the distribution. For example: `arn:aws:cloudfront::123456789012:distribution/EDFDVBD632BHDS5`, where `123456789012` is your AWS account ID.
* `caller_reference` - Internal value used by CloudFront to allow future updates to the distribution configuration.
* `status` - Current status of the distribution. `Deployed` if the distribution's information is fully propagated throughout the Amazon CloudFront system.
* `tags_all` - Map of tags assigned to the resource, including those inherited from the provider [`default_tags` configuration block](https://registry.terraform.io/providers/hashicorp/aws/latest/docs#default_tags-configuration-block).
* `trusted_key_groups` - List of nested attributes for active trusted key groups, if the distribution is set up to serve private content with signed URLs.
    * `enabled` - `true` if any of the key groups have public keys that CloudFront can use to verify the signatures of signed URLs and signed cookies.
    * `items` - List of nested attributes for each key group.
        * `key_group_id` - ID of the key group that contains the public keys.
        * `key_pair_ids` - Set of CloudFront key pair IDs.
* `trusted_signers` - List of nested attributes for active trusted signers, if the distribution is set up to serve private content with signed URLs.
    * `enabled` - `true` if any of the AWS accounts listed as trusted signers have active CloudFront key pairs
    * `items` - List of nested attributes for each trusted signer
        * `aws_account_number` - AWS account ID or `self`
        * `key_pair_ids` - Set of active CloudFront key pairs associated with the signer account
* `domain_name` - Domain name corresponding to the distribution. For example: `d604721fxaaqy9.cloudfront.net`.
* `last_modified_time` - Date and time the distribution was last modified.
* `in_progress_validation_batches` - Number of invalidation batches currently in progress.
* `etag` - Current version of the distribution's information. For example: `E2QWRUHAPOMQZL`.
* `hosted_zone_id` - CloudFront Route 53 zone ID that can be used to route an [Alias Resource Record Set][7] to. This attribute is simply an alias for the zone ID `Z2FDTNDATAQYW2`.

[1]: https://docs.aws.amazon.com/AmazonCloudFront/latest/DeveloperGuide/Introduction.html
[2]: https://docs.aws.amazon.com/cloudfront/latest/APIReference/API_CreateDistribution.html
[3]: /docs/providers/aws/r/cloudfront_origin_access_identity.html
[4]: https://www.iso.org/iso-3166-country-codes.html
[5]: /docs/providers/aws/r/cloudfront_origin_access_control.html
[6]: https://aws.amazon.com/certificate-manager/
[7]: https://docs.aws.amazon.com/Route53/latest/APIReference/API_ChangeResourceRecordSets.html

## Import

CloudFront Distributions can be imported using the `id`, e.g.,

```
$ terraform import aws_cloudfront_distribution.distribution E74FTE3EXAMPLE
```<|MERGE_RESOLUTION|>--- conflicted
+++ resolved
@@ -368,53 +368,12 @@
 
 #### Origin Arguments
 
-<<<<<<< HEAD
-* `connection_attempts` (Optional) - The number of times that CloudFront attempts to connect to the origin. Must be between 1-3. Defaults to 3.
-
-* `connection_timeout` (Optional) - The number of seconds that CloudFront waits when trying to establish a connection to the origin. Must be between 1-10. Defaults to 10.
-
-* `custom_origin_config` - The [CloudFront custom
-    origin](#custom-origin-config-arguments) configuration information. If an S3
-    origin is required, use `origin_access_control_id` or `s3_origin_config` instead.
-
-* `domain_name` (Required) - The DNS domain name of either the S3 bucket, or
-    web site of your custom origin.
-
-* `custom_header` (Optional) - One or more sub-resources with `name` and
-    `value` parameters that specify header data that will be sent to the origin
-    (multiples allowed).
-
-* `origin_access_control_id` (Optional) - The unique identifier of a [CloudFront origin access control][5] for this origin.
-
-* `origin_id` (Required) - A unique identifier for the origin.
-
-* `origin_path` (Optional) - An optional element that causes CloudFront to
-    request your content from a directory in your Amazon S3 bucket or your
-    custom origin.
-
-* `origin_shield` - The [CloudFront Origin Shield](#origin-shield-arguments)
-    configuration information. Using Origin Shield can help reduce the load on your origin. For more information, see [Using Origin Shield](https://docs.aws.amazon.com/AmazonCloudFront/latest/DeveloperGuide/origin-shield.html) in the Amazon CloudFront Developer Guide.
-
-* `s3_origin_config` - The [CloudFront S3 origin](#s3-origin-config-arguments)
-    configuration information. If a custom origin is required, use
-    `custom_origin_config` instead.
-
-##### Custom Origin Config Arguments
-
-* `http_port` (Required) - The HTTP port the custom origin listens on.
-
-* `https_port` (Required) - The HTTPS port the custom origin listens on.
-
-* `origin_protocol_policy` (Required) - The origin protocol policy to apply to
-    your origin. One of `http-only`, `https-only`, or `match-viewer`.
-
-=======
 * `connection_attempts` (Optional) - Number of times that CloudFront attempts to connect to the origin. Must be between 1-3. Defaults to 3.
 * `connection_timeout` (Optional) - Number of seconds that CloudFront waits when trying to establish a connection to the origin. Must be between 1-10. Defaults to 10.
 * `custom_origin_config` - The [CloudFront custom origin](#custom-origin-config-arguments) configuration information. If an S3 origin is required, use `origin_access_control_id` or `s3_origin_config` instead.
 * `domain_name` (Required) - DNS domain name of either the S3 bucket, or web site of your custom origin.
 * `custom_header` (Optional) - One or more sub-resources with `name` and `value` parameters that specify header data that will be sent to the origin (multiples allowed).
-* `origin_access_control_id` (Optional) - Unique identifier of a [CloudFront origin access control][8] for this origin.
+* `origin_access_control_id` (Optional) - Unique identifier of a [CloudFront origin access control][5] for this origin.
 * `origin_id` (Required) - Unique identifier for the origin.
 * `origin_path` (Optional) - Optional element that causes CloudFront to request your content from a directory in your Amazon S3 bucket or your custom origin.
 * `origin_shield` - The [CloudFront Origin Shield](#origin-shield-arguments) configuration information. Using Origin Shield can help reduce the load on your origin. For more information, see [Using Origin Shield](https://docs.aws.amazon.com/AmazonCloudFront/latest/DeveloperGuide/origin-shield.html) in the Amazon CloudFront Developer Guide.
@@ -425,14 +384,9 @@
 * `http_port` (Required) - HTTP port the custom origin listens on.
 * `https_port` (Required) - HTTPS port the custom origin listens on.
 * `origin_protocol_policy` (Required) - Origin protocol policy to apply to your origin. One of `http-only`, `https-only`, or `match-viewer`.
-* `origin_ssl_protocols` (Required) - SSL/TLS protocols that you want CloudFront to use when communicating with your origin over HTTPS. A list of one or more of `SSLv3`, `TLSv1`, `TLSv1.1`, and `TLSv1.2`.
->>>>>>> e614b064
+* `origin_ssl_protocols` (Optional) - SSL/TLS protocols that you want CloudFront to use when communicating with your origin over HTTPS. A list of one or more of `SSLv3`, `TLSv1`, `TLSv1.1`, and `TLSv1.2`. Defaults to `["TLSv1", "TLSv1.1", "TLSv1.2"]`.
 * `origin_keepalive_timeout` - (Optional) The Custom KeepAlive timeout, in seconds. By default, AWS enforces a limit of `60`. But you can request an [increase](http://docs.aws.amazon.com/AmazonCloudFront/latest/DeveloperGuide/RequestAndResponseBehaviorCustomOrigin.html#request-custom-request-timeout).
 * `origin_read_timeout` - (Optional) The Custom Read timeout, in seconds. By default, AWS enforces a limit of `60`. But you can request an [increase](http://docs.aws.amazon.com/AmazonCloudFront/latest/DeveloperGuide/RequestAndResponseBehaviorCustomOrigin.html#request-custom-request-timeout).
-
-* `origin_ssl_protocols` (Optional) - The SSL/TLS protocols that you want
-    CloudFront to use when communicating with your origin over HTTPS. A list of
-    one or more of `SSLv3`, `TLSv1`, `TLSv1.1`, and `TLSv1.2`. Defaults to `["TLSv1", "TLSv1.1", "TLSv1.2"]`
 
 ##### Origin Shield Arguments
 
