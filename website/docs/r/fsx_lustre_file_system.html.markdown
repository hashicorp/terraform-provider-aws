---
subcategory: "File System (FSx)"
layout: "aws"
page_title: "AWS: aws_fsx_lustre_file_system"
description: |-
  Manages a FSx Lustre File System.
---

# Resource: aws_fsx_lustre_file_system

Manages a FSx Lustre File System. See the [FSx Lustre Guide](https://docs.aws.amazon.com/fsx/latest/LustreGuide/what-is.html) for more information.

## Example Usage

```hcl
resource "aws_fsx_lustre_file_system" "example" {
  import_path      = "s3://${aws_s3_bucket.example.bucket}"
  storage_capacity = 1200
  subnet_ids       = [aws_subnet.example.id]
}
```

## Argument Reference

The following arguments are supported:

* `storage_capacity` - (Required) The storage capacity (GiB) of the file system. Minimum of `1200`. Storage capacity is provisioned in increments of 3,600 GiB.
* `subnet_ids` - (Required) A list of IDs for the subnets that the file system will be accessible from. File systems currently support only one subnet. The file server is also launched in that subnet's Availability Zone.
* `export_path` - (Optional) S3 URI (with optional prefix) where the root of your Amazon FSx file system is exported. Can only be specified with `import_path` argument and the path must use the same Amazon S3 bucket as specified in `import_path`. Set equal to `import_path` to overwrite files on export. Defaults to `s3://{IMPORT BUCKET}/FSxLustre{CREATION TIMESTAMP}`.
* `import_path` - (Optional) S3 URI (with optional prefix) that you're using as the data repository for your FSx for Lustre file system. For example, `s3://example-bucket/optional-prefix/`.
* `imported_file_chunk_size` - (Optional) For files imported from a data repository, this value determines the stripe count and maximum amount of data per file (in MiB) stored on a single physical disk. Can only be specified with `import_path` argument. Defaults to `1024`. Minimum of `1` and maximum of `512000`.
* `security_group_ids` - (Optional) A list of IDs for the security groups that apply to the specified network interfaces created for file system access. These security groups will apply to all network interfaces.
* `tags` - (Optional) A map of tags to assign to the file system.
* `weekly_maintenance_start_time` - (Optional) The preferred start time (in `d:HH:MM` format) to perform weekly maintenance, in the UTC time zone.
<<<<<<< HEAD
* `deployment_type` - (Optional) - The filesystem deployment type. One of: `SCRATCH_1`, `SCRATCH_2`, `PERSISTENT_1`.
* `kms_key_id` - (Optional) ARN for the KMS Key to encrypt the file system at rest. Defaults to an AWS managed KMS Key, required for the `PERSISTENT_1`.
* `per_unit_storage_throughput` - (Optional) - Describes the amount of read and write throughput for each 1 tebibyte of storage, in MB/s/TiB, required for the `PERSISTENT_1` deployment_type. For valid values, see the [AWS documentation](https://docs.aws.amazon.com/fsx/latest/APIReference/API_CreateFileSystemLustreConfiguration.html).
=======
* `deployment_type` - (Optional) The filesystem deployment type. One of: `SCRATCH_1`, `SCRATCH_2`, `PERSISTENT_1`.
* `per_unit_storage_throughput` - (Optional) Describes the amount of read and write throughput for each 1 tebibyte of storage, in MB/s/TiB, required for the `PERSISTENT_1` deployment_type. For valid values, see the [AWS documentation](https://docs.aws.amazon.com/fsx/latest/APIReference/API_CreateFileSystemLustreConfiguration.html).
* `automatic_backup_retention_days` - (Optional) The number of days to retain automatic backups. Setting this to 0 disables automatic backups. You can retain automatic backups for a maximum of 35 days. only valid for `PERSISTENT_1` deployment_type.
>>>>>>> 1467b0e9

## Attributes Reference

In addition to all arguments above, the following attributes are exported:

* `arn` - Amazon Resource Name of the file system.
* `dns_name` - DNS name for the file system, e.g. `fs-12345678.fsx.us-west-2.amazonaws.com`
* `id` - Identifier of the file system, e.g. `fs-12345678`
* `network_interface_ids` - Set of Elastic Network Interface identifiers from which the file system is accessible. As explained in the [documentation](https://docs.aws.amazon.com/fsx/latest/LustreGuide/mounting-on-premises.html), the first network interface returned is the primary network interface.
* `owner_id` - AWS account identifier that created the file system.
* `vpc_id` - Identifier of the Virtual Private Cloud for the file system.

## Timeouts

`aws_fsx_lustre_file_system` provides the following [Timeouts](/docs/configuration/resources.html#timeouts)
configuration options:

* `create` - (Default `30m`) How long to wait for the file system to be created.
* `delete` - (Default `30m`) How long to wait for the file system to be deleted.

## Import

FSx File Systems can be imported using the `id`, e.g.

```
$ terraform import aws_fsx_lustre_file_system.example fs-543ab12b1ca672f33
```

Certain resource arguments, like `security_group_ids`, do not have a FSx API method for reading the information after creation. If the argument is set in the Terraform configuration on an imported resource, Terraform will always show a difference. To workaround this behavior, either omit the argument from the Terraform configuration or use [`ignore_changes`](/docs/configuration/resources.html#ignore_changes) to hide the difference, e.g.

```hcl
resource "aws_fsx_lustre_file_system" "example" {
  # ... other configuration ...
  security_group_ids = [aws_security_group.example.id]

  # There is no FSx API for reading security_group_ids
  lifecycle {
    ignore_changes = [security_group_ids]
  }
}
```<|MERGE_RESOLUTION|>--- conflicted
+++ resolved
@@ -32,15 +32,10 @@
 * `security_group_ids` - (Optional) A list of IDs for the security groups that apply to the specified network interfaces created for file system access. These security groups will apply to all network interfaces.
 * `tags` - (Optional) A map of tags to assign to the file system.
 * `weekly_maintenance_start_time` - (Optional) The preferred start time (in `d:HH:MM` format) to perform weekly maintenance, in the UTC time zone.
-<<<<<<< HEAD
 * `deployment_type` - (Optional) - The filesystem deployment type. One of: `SCRATCH_1`, `SCRATCH_2`, `PERSISTENT_1`.
 * `kms_key_id` - (Optional) ARN for the KMS Key to encrypt the file system at rest. Defaults to an AWS managed KMS Key, required for the `PERSISTENT_1`.
 * `per_unit_storage_throughput` - (Optional) - Describes the amount of read and write throughput for each 1 tebibyte of storage, in MB/s/TiB, required for the `PERSISTENT_1` deployment_type. For valid values, see the [AWS documentation](https://docs.aws.amazon.com/fsx/latest/APIReference/API_CreateFileSystemLustreConfiguration.html).
-=======
-* `deployment_type` - (Optional) The filesystem deployment type. One of: `SCRATCH_1`, `SCRATCH_2`, `PERSISTENT_1`.
-* `per_unit_storage_throughput` - (Optional) Describes the amount of read and write throughput for each 1 tebibyte of storage, in MB/s/TiB, required for the `PERSISTENT_1` deployment_type. For valid values, see the [AWS documentation](https://docs.aws.amazon.com/fsx/latest/APIReference/API_CreateFileSystemLustreConfiguration.html).
 * `automatic_backup_retention_days` - (Optional) The number of days to retain automatic backups. Setting this to 0 disables automatic backups. You can retain automatic backups for a maximum of 35 days. only valid for `PERSISTENT_1` deployment_type.
->>>>>>> 1467b0e9
 
 ## Attributes Reference
 
