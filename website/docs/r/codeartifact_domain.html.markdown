---
subcategory: "CodeArtifact"
layout: "aws"
page_title: "AWS: aws_codeartifact_domain"
description: |-
  Provides a CodeArtifact Domain resource.
---

# Resource: aws_codeartifact_domain

Provides a CodeArtifact Domain Resource.

## Example Usage

```hcl
resource "aws_codeartifact_domain" "example" {
  domain = "example"
}
```

## Argument Reference

The following arguments are supported:

* `domain` - (Required) The name of the domain to create. All domain names in an AWS Region that are in the same AWS account must be unique. The domain name is used as the prefix in DNS hostnames. Do not use sensitive information in a domain name because it is publicly discoverable.
<<<<<<< HEAD
* `encryption_key` - (Optional) The encryption key for the domain. This is used to encrypt content stored in a domain. The KMS Key Amazon Resource Name (ARN). The default aws/codeartifact AWS KMS master key is used if this element is absent.
=======
* `encryption_key` - (Required) The encryption key for the domain. This is used to encrypt content stored in a domain. The KMS Key Amazon Resource Name (ARN).
* `tags` - (Optional) Key-value map of resource tags.
>>>>>>> 32e2ce20

## Attributes Reference

In addition to all arguments above, the following attributes are exported:

* `id` - The Name of Domain.
* `arn` - The ARN of Domain.
* `owner` - The AWS account ID that owns the domain.
* `repository_count` - The number of repositories in the domain.
* `created_time` - A timestamp that represents the date and time the domain was created in [RFC3339 format](https://tools.ietf.org/html/rfc3339#section-5.8).
* `asset_size_bytes` - The total size of all assets in the domain.

## Import

CodeArtifact Domain can be imported using the CodeArtifact Domain arn, e.g.

```
$ terraform import aws_codeartifact_domain.example arn:aws:codeartifact:us-west-2:012345678912:domain/tf-acc-test-8593714120730241305
```<|MERGE_RESOLUTION|>--- conflicted
+++ resolved
@@ -23,12 +23,8 @@
 The following arguments are supported:
 
 * `domain` - (Required) The name of the domain to create. All domain names in an AWS Region that are in the same AWS account must be unique. The domain name is used as the prefix in DNS hostnames. Do not use sensitive information in a domain name because it is publicly discoverable.
-<<<<<<< HEAD
 * `encryption_key` - (Optional) The encryption key for the domain. This is used to encrypt content stored in a domain. The KMS Key Amazon Resource Name (ARN). The default aws/codeartifact AWS KMS master key is used if this element is absent.
-=======
-* `encryption_key` - (Required) The encryption key for the domain. This is used to encrypt content stored in a domain. The KMS Key Amazon Resource Name (ARN).
 * `tags` - (Optional) Key-value map of resource tags.
->>>>>>> 32e2ce20
 
 ## Attributes Reference
 
