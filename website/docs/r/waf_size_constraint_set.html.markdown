--- conflicted
+++ resolved
@@ -63,11 +63,7 @@
 
 ## Import
 
-<<<<<<< HEAD
-To import an AWS WAF Size Constraint Set, use its ID. For example:
-=======
 In Terraform v1.5.0 and later, use an [`import` block](https://developer.hashicorp.com/terraform/language/import) to import AWS WAF Size Constraint Set using their ID. For example:
->>>>>>> 923b56c0
 
 ```terraform
 import {
