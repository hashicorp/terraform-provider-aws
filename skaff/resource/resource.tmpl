--- conflicted
+++ resolved
@@ -82,14 +82,10 @@
 {{- end }}
 
 // Function annotations are used for resource registration to the Provider. DO NOT EDIT.
-<<<<<<< HEAD
-// @SDKResource("{{ .ProviderResourceName }}")
+// @SDKResource("{{ .ProviderResourceName }}", name="{{ .HumanResourceName }}")
 // Tagging annotations are used for "transparent tagging".
 // Change the "identifierAttribute" value to the name of the attribute used in ListTags and UpdateTags calls (e.g. "arn").
 // @Tags(identifierAttribute="id")
-=======
-// @SDKResource("{{ .ProviderResourceName }}", name="{{ .HumanResourceName }}")
->>>>>>> 6eea39b4
 func Resource{{ .Resource }}() *schema.Resource {
 	return &schema.Resource{
 		{{- if .IncludeComments }}
