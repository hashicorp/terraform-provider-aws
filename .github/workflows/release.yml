--- conflicted
+++ resolved
@@ -11,7 +11,6 @@
       - name: Setup Go
         uses: actions/setup-go@v1
         with:
-<<<<<<< HEAD
           go-version: 1.14
         id: go
 
@@ -27,33 +26,6 @@
           args: release --rm-dist
         env:
           GITHUB_TOKEN: ${{ secrets.GITHUB_TOKEN }}
-=======
-          asana_pat: ${{ secrets.asana_pat }}
-          asana_target_section_gid: 1141945723817371
-          asana_workspace_gid: 90955849329269
-          asana_project_gid: 632425409545160
-          asana_github_url_field_gid: 1134594824474912
-          github_release_name: ${{ github.event.release.tag_name }}
-          GITHUB_TOKEN: ${{ secrets.GITHUB_TOKEN }}
-  project-archive:
-    name: Archive Released Cards
-    runs-on: ubuntu-latest
-    steps:
-      - uses: breathingdust/github-project-archive@v1
-        with:
-          github_done_column_id: 11513756
-          github_release_name: ${{ github.event.release.tag_name }}
-          github_token: ${{ secrets.GITHUB_ACTIONS_TOKEN }}
-  changelog-newversion:
-      runs-on: ubuntu-latest
-      steps:
-        - uses: actions/checkout@v2
-          with:
-            fetch-depth: 0      
-        - run: |
-            CHANGELOG_FILE_NAME="CHANGELOG.md"
-            PREVIOUS_RELEASE_TAG=$(git describe --abbrev=0 --match='v*.*.*' --tags)
-            echo Previous release is: $PREVIOUS_RELEASE_TAG
 
             NEW_RELEASE_LINE=$(echo $PREVIOUS_RELEASE_TAG | awk -F. '{
                 $1 = substr($1,2)
@@ -69,5 +41,4 @@
               git config --local user.name changelogbot
               git add CHANGELOG.md
               git commit -m "Update CHANGELOG.md after ${{ github.event.release.tag_name }}" 
-              git push
->>>>>>> d7e16d77
+              git push