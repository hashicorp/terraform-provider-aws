--- conflicted
+++ resolved
@@ -66,11 +66,7 @@
     if: github.ref_name == needs.highest-version-tag.outputs.tag
     runs-on: macos-latest
     steps:
-<<<<<<< HEAD
-      - uses: actions/create-github-app-token@c8f55efbd427e7465d6da1106e7979bc8aaee856 # v1.10.1
-=======
       - uses: actions/create-github-app-token@31c86eb3b33c9b601a1f60f98dcbfd1d70f379b4 # v1.10.3
->>>>>>> dced8e21
         id: app-token
         with:
           app-id: ${{ secrets.APP_ID }}
