name: Workflow Linting
on:
  push:
    branches:
      - main
      - "release/**"
  pull_request:
    paths:
      - .github/workflows/*
<<<<<<< HEAD
permissions:
  contents: read

=======
      - .ci/tools/go.mod
>>>>>>> 399d80d1
jobs:
  actionlint:
    runs-on: ubuntu-latest
    steps:
      - uses: actions/checkout@v3
      - uses: actions/setup-go@v3
        with:
          go-version-file: .go-version
      - name: Install actionlint
        run: cd .ci/tools && go install github.com/rhysd/actionlint/cmd/actionlint
      - name: Run actionlint on workflow files
        run: actionlint -shellcheck=<|MERGE_RESOLUTION|>--- conflicted
+++ resolved
@@ -7,13 +7,11 @@
   pull_request:
     paths:
       - .github/workflows/*
-<<<<<<< HEAD
+      - .ci/tools/go.mod
+
 permissions:
   contents: read
 
-=======
-      - .ci/tools/go.mod
->>>>>>> 399d80d1
 jobs:
   actionlint:
     runs-on: ubuntu-latest
