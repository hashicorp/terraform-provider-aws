--- conflicted
+++ resolved
@@ -70,10 +70,7 @@
 	EventsEndpointID                     = "events"
 	EvidentlyEndpointID                  = "evidently"
 	FMSEndpointID                        = "fms"
-<<<<<<< HEAD
-=======
 	GrafanaEndpointID                    = "grafana"
->>>>>>> dced8e21
 	IVSChatEndpointID                    = "ivschat"
 	IdentityStoreEndpointID              = "identitystore"
 	Inspector2EndpointID                 = "inspector2"
