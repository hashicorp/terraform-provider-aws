// Copyright (c) HashiCorp, Inc.
// SPDX-License-Identifier: MPL-2.0

// Package names provides constants for AWS service names that are used as keys
// for the endpoints slice in internal/conns/conns.go. The package also exposes
// access to data found in the data/names_data.csv file, which provides additional
// service-related name information.
//
// Consumers of the names package include the conns package
// (internal/conn/conns.go), the provider package
// (internal/provider/provider.go), generators, and the skaff tool.
//
// It is very important that information in the data/names_data.csv be exactly
// correct because the Terrform AWS Provider relies on the information to
// function correctly.
package names

import (
	"fmt"
	"log"
	"strings"

	"github.com/hashicorp/terraform-provider-aws/names/data"
)

// Endpoint constants defined by the AWS SDK v1 but not defined in the AWS SDK v2.
const (
	AccessAnalyzerEndpointID             = "access-analyzer"
	ACMPCAEndpointID                     = "acm-pca"
	AMPEndpointID                        = "aps"
<<<<<<< HEAD
	AppStreamEndpointID                  = "appstream2"
=======
	ApplicationAutoscalingEndpointID     = "application-autoscaling"
	AppIntegrationsEndpointID            = "app-integrations"
	AppConfigEndpointID                  = "appconfig"
	AmplifyEndpointID                    = "amplify"
	APIGatewayID                         = "apigateway"
	APIGatewayV2EndpointID               = "apigateway"
>>>>>>> 230feca8
	AthenaEndpointID                     = "athena"
	AuditManagerEndpointID               = "auditmanager"
	AutoScalingPlansEndpointID           = "autoscaling-plans"
	BatchEndpointID                      = "batch"
	BedrockAgentEndpointID               = "bedrockagent"
	BedrockEndpointID                    = "bedrock"
	BCMDataExportsEndpointID             = "bcm-data-exports"
	BudgetsEndpointID                    = "budgets"
	ChimeSDKMediaPipelinesEndpointID     = "media-pipelines-chime"
	ChimeSDKVoiceEndpointID              = "voice-chime"
	CloudFormationEndpointID             = "cloudformation"
	CloudFrontEndpointID                 = "cloudfront"
	CloudSearchEndpointID                = "cloudsearch"
	CloudWatchEndpointID                 = "monitoring"
	Cloud9EndpointID                     = "cloud9"
	CodeArtifactEndpointID               = "codeartifact"
	CodeGuruReviewerEndpointID           = "codeguru-reviewer"
	CodeStarConnectionsEndpointID        = "codestar-connections"
	CognitoIdentityEndpointID            = "cognito-identity"
	ComprehendEndpointID                 = "comprehend"
	ConfigServiceEndpointID              = "config"
	DevOpsGuruEndpointID                 = "devops-guru"
	ECREndpointID                        = "api.ecr"
	EKSEndpointID                        = "eks"
	EMREndpointID                        = "elasticmapreduce"
	EventsEndpointID                     = "events"
	EvidentlyEndpointID                  = "evidently"
	FMSEndpointID                        = "fms"
	IdentityStoreEndpointID              = "identitystore"
	Inspector2EndpointID                 = "inspector2"
	IVSChatEndpointID                    = "ivschat"
	KendraEndpointID                     = "kendra"
	KMSEndpointID                        = "kms"
	LambdaEndpointID                     = "lambda"
	LexV2ModelsEndpointID                = "models-v2-lex"
	M2EndpointID                         = "m2"
	MediaConvertEndpointID               = "mediaconvert"
	MediaLiveEndpointID                  = "medialive"
	MQEndpointID                         = "mq"
	ObservabilityAccessManagerEndpointID = "oam"
	OpenSearchServerlessEndpointID       = "aoss"
	OpenSearchIngestionEndpointID        = "osis"
	PipesEndpointID                      = "pipes"
	PollyEndpointID                      = "polly"
	QLDBEndpointID                       = "qldb"
	RedshiftServerlessEndpointID         = "redshift-serverless"
	RedshiftEndpointID                   = "redshift"
	RekognitionEndpointID                = "rekognition"
	ResourceExplorer2EndpointID          = "resource-explorer-2"
	RolesAnywhereEndpointID              = "rolesanywhere"
	Route53DomainsEndpointID             = "route53domains"
	SchedulerEndpointID                  = "scheduler"
	ServiceQuotasEndpointID              = "servicequotas"
	ServiceCatalogAppRegistryEndpointID  = "servicecatalog-appregistry"
	ShieldEndpointID                     = "shield"
	SSMEndpointID                        = "ssm"
	SSMIncidentsEndpointID               = "ssm-incidents"
	SSOAdminEndpointID                   = "sso"
	STSEndpointID                        = "sts"
	TranscribeEndpointID                 = "transcribe"
	VerifiedPermissionsEndpointID        = "verifiedpermissions"
	VPCLatticeEndpointID                 = "vpc-lattice"
	WAFEndpointID                        = "waf"
	WAFRegionalEndpointID                = "waf-regional"
)

// These should move to aws-sdk-go-base.
// See https://github.com/hashicorp/aws-sdk-go-base/issues/649.
const (
	ChinaPartitionID      = "aws-cn"     // AWS China partition.
	ISOPartitionID        = "aws-iso"    // AWS ISO (US) partition.
	ISOBPartitionID       = "aws-iso-b"  // AWS ISOB (US) partition.
	ISOEPartitionID       = "aws-iso-e"  // AWS ISOE (Europe) partition.
	ISOFPartitionID       = "aws-iso-f"  // AWS ISOF partition.
	StandardPartitionID   = "aws"        // AWS Standard partition.
	USGovCloudPartitionID = "aws-us-gov" // AWS GovCloud (US) partition.
)

const (
	// AWS Standard partition's regions.
	GlobalRegionID = "aws-global" // AWS Standard global region.

	AFSouth1RegionID     = "af-south-1"     // Africa (Cape Town).
	APEast1RegionID      = "ap-east-1"      // Asia Pacific (Hong Kong).
	APNortheast1RegionID = "ap-northeast-1" // Asia Pacific (Tokyo).
	APNortheast2RegionID = "ap-northeast-2" // Asia Pacific (Seoul).
	APNortheast3RegionID = "ap-northeast-3" // Asia Pacific (Osaka).
	APSouth1RegionID     = "ap-south-1"     // Asia Pacific (Mumbai).
	APSouth2RegionID     = "ap-south-2"     // Asia Pacific (Hyderabad).
	APSoutheast1RegionID = "ap-southeast-1" // Asia Pacific (Singapore).
	APSoutheast2RegionID = "ap-southeast-2" // Asia Pacific (Sydney).
	APSoutheast3RegionID = "ap-southeast-3" // Asia Pacific (Jakarta).
	APSoutheast4RegionID = "ap-southeast-4" // Asia Pacific (Melbourne).
	CACentral1RegionID   = "ca-central-1"   // Canada (Central).
	CAWest1RegionID      = "ca-west-1"      // Canada West (Calgary).
	EUCentral1RegionID   = "eu-central-1"   // Europe (Frankfurt).
	EUCentral2RegionID   = "eu-central-2"   // Europe (Zurich).
	EUNorth1RegionID     = "eu-north-1"     // Europe (Stockholm).
	EUSouth1RegionID     = "eu-south-1"     // Europe (Milan).
	EUSouth2RegionID     = "eu-south-2"     // Europe (Spain).
	EUWest1RegionID      = "eu-west-1"      // Europe (Ireland).
	EUWest2RegionID      = "eu-west-2"      // Europe (London).
	EUWest3RegionID      = "eu-west-3"      // Europe (Paris).
	ILCentral1RegionID   = "il-central-1"   // Israel (Tel Aviv).
	MECentral1RegionID   = "me-central-1"   // Middle East (UAE).
	MESouth1RegionID     = "me-south-1"     // Middle East (Bahrain).
	SAEast1RegionID      = "sa-east-1"      // South America (Sao Paulo).
	USEast1RegionID      = "us-east-1"      // US East (N. Virginia).
	USEast2RegionID      = "us-east-2"      // US East (Ohio).
	USWest1RegionID      = "us-west-1"      // US West (N. California).
	USWest2RegionID      = "us-west-2"      // US West (Oregon).

	// AWS China partition's regions.
	CNNorth1RegionID     = "cn-north-1"     // China (Beijing).
	CNNorthwest1RegionID = "cn-northwest-1" // China (Ningxia).

	// AWS GovCloud (US) partition's regions.
	USGovEast1RegionID = "us-gov-east-1" // AWS GovCloud (US-East).
	USGovWest1RegionID = "us-gov-west-1" // AWS GovCloud (US-West).

	// AWS ISO (US) partition's regions.
	USISOEast1RegionID = "us-iso-east-1" // US ISO East.
	USISOWest1RegionID = "us-iso-west-1" // US ISO WEST.

	// AWS ISOB (US) partition's regions.
	USISOBEast1RegionID = "us-isob-east-1" // US ISOB East (Ohio).
)

func DNSSuffixForPartition(partition string) string {
	switch partition {
	case "":
		return ""
	case ChinaPartitionID:
		return "amazonaws.com.cn"
	case ISOPartitionID:
		return "c2s.ic.gov"
	case ISOBPartitionID:
		return "sc2s.sgov.gov"
	case ISOEPartitionID:
		return "cloud.adc-e.uk"
	case ISOFPartitionID:
		return "csp.hci.ic.gov"
	default:
		return "amazonaws.com"
	}
}

func IsOptInRegion(region string) bool {
	switch region {
	case AFSouth1RegionID,
		APEast1RegionID, APSouth2RegionID,
		APSoutheast3RegionID, APSoutheast4RegionID,
		CAWest1RegionID,
		EUCentral2RegionID,
		EUSouth1RegionID, EUSouth2RegionID,
		ILCentral1RegionID,
		MECentral1RegionID,
		MESouth1RegionID:
		return true
	default:
		return false
	}
}

func PartitionForRegion(region string) string {
	switch region {
	case "":
		return ""
	case CNNorth1RegionID, CNNorthwest1RegionID:
		return ChinaPartitionID
	case USISOEast1RegionID, USISOWest1RegionID:
		return ISOPartitionID
	case USISOBEast1RegionID:
		return ISOBPartitionID
	case USGovEast1RegionID, USGovWest1RegionID:
		return USGovCloudPartitionID
	default:
		return StandardPartitionID
	}
}

// ReverseDNS switches a DNS hostname to reverse DNS and vice-versa.
func ReverseDNS(hostname string) string {
	parts := strings.Split(hostname, ".")

	for i, j := 0, len(parts)-1; i < j; i, j = i+1, j-1 {
		parts[i], parts[j] = parts[j], parts[i]
	}

	return strings.Join(parts, ".")
}

// Type ServiceDatum corresponds closely to columns in `data/names_data.csv` and are
// described in detail in README.md.
type ServiceDatum struct {
	Aliases            []string
	AWSServiceEnvVar   string
	Brand              string
	ClientSDKV1        bool
	DeprecatedEnvVar   string
	EndpointOnly       bool
	GoV1ClientTypeName string
	GoV1Package        string
	GoV2Package        string
	HumanFriendly      string
	ProviderNameUpper  string
	SDKID              string
	TFAWSEnvVar        string
}

// serviceData key is the AWS provider service package
var serviceData map[string]*ServiceDatum

func init() {
	serviceData = make(map[string]*ServiceDatum)

	// Data from names_data.csv
	if err := readCSVIntoServiceData(); err != nil {
		log.Fatalf("reading CSV into service data: %s", err)
	}
}

func readCSVIntoServiceData() error {
	// names_data.csv is dynamically embedded so changes, additions should be made
	// there also

	d, err := data.ReadAllServiceData()
	if err != nil {
		return fmt.Errorf("reading CSV into service data: %w", err)
	}

	for _, l := range d {
		if l.Exclude() {
			continue
		}

		if l.NotImplemented() && !l.EndpointOnly() {
			continue
		}

		p := l.ProviderPackage()

		serviceData[p] = &ServiceDatum{
			AWSServiceEnvVar:   l.AWSServiceEnvVar(),
			Brand:              l.Brand(),
			ClientSDKV1:        l.ClientSDKV1(),
			DeprecatedEnvVar:   l.DeprecatedEnvVar(),
			EndpointOnly:       l.EndpointOnly(),
			GoV1ClientTypeName: l.GoV1ClientTypeName(),
			GoV1Package:        l.GoV1Package(),
			GoV2Package:        l.GoV2Package(),
			HumanFriendly:      l.HumanFriendly(),
			ProviderNameUpper:  l.ProviderNameUpper(),
			SDKID:              l.SDKID(),
			TFAWSEnvVar:        l.TFAWSEnvVar(),
		}

		a := []string{p}

		if len(l.Aliases()) > 0 {
			a = append(a, l.Aliases()...)
		}

		serviceData[p].Aliases = a
	}

	return nil
}

func ProviderPackageForAlias(serviceAlias string) (string, error) {
	for k, v := range serviceData {
		for _, hclKey := range v.Aliases {
			if serviceAlias == hclKey {
				return k, nil
			}
		}
	}

	return "", fmt.Errorf("unable to find service for service alias %s", serviceAlias)
}

func ProviderPackages() []string {
	keys := make([]string, len(serviceData))

	i := 0
	for k := range serviceData {
		keys[i] = k
		i++
	}

	return keys
}

func Aliases() []string {
	keys := make([]string, 0)

	for _, v := range serviceData {
		keys = append(keys, v.Aliases...)
	}

	return keys
}

type Endpoint struct {
	ProviderPackage string
	Aliases         []string
}

func Endpoints() []Endpoint {
	endpoints := make([]Endpoint, 0, len(serviceData))

	for k, v := range serviceData {
		ep := Endpoint{
			ProviderPackage: k,
		}
		if len(v.Aliases) > 1 {
			ep.Aliases = v.Aliases[1:]
		}
		endpoints = append(endpoints, ep)
	}

	return endpoints
}

type ServiceNameUpper struct {
	ProviderPackage   string
	ProviderNameUpper string
	SDKID             string
}

func ServiceNamesUpper() []ServiceNameUpper {
	serviceNames := make([]ServiceNameUpper, 0, len(serviceData))

	for k, v := range serviceData {
		sn := ServiceNameUpper{
			ProviderPackage:   k,
			ProviderNameUpper: v.ProviderNameUpper,
			SDKID:             v.SDKID,
		}
		serviceNames = append(serviceNames, sn)
	}

	return serviceNames
}

func ProviderNameUpper(service string) (string, error) {
	if v, ok := serviceData[service]; ok {
		return v.ProviderNameUpper, nil
	}

	return "", fmt.Errorf("no service data found for %s", service)
}

// Deprecated `AWS_<service>_ENDPOINT` envvar defined for some services
func DeprecatedEnvVar(service string) string {
	if v, ok := serviceData[service]; ok {
		return v.DeprecatedEnvVar
	}

	return ""
}

// Deprecated `TF_AWS_<service>_ENDPOINT` envvar defined for some services
func TFAWSEnvVar(service string) string {
	if v, ok := serviceData[service]; ok {
		return v.TFAWSEnvVar
	}

	return ""
}

// Standard service endpoint envvar defined by AWS
func AWSServiceEnvVar(service string) string {
	if v, ok := serviceData[service]; ok {
		return v.AWSServiceEnvVar
	}

	return ""
}

// Service SDK ID from AWS SDK for Go v2
func SDKID(service string) string {
	if v, ok := serviceData[service]; ok {
		return v.SDKID
	}

	return ""
}

func ClientSDKV1(service string) bool {
	if v, ok := serviceData[service]; ok {
		return v.ClientSDKV1
	}

	return false
}

func FullHumanFriendly(service string) (string, error) {
	if v, ok := serviceData[service]; ok {
		if v.Brand == "" {
			return v.HumanFriendly, nil
		}

		return fmt.Sprintf("%s %s", v.Brand, v.HumanFriendly), nil
	}

	if s, err := ProviderPackageForAlias(service); err == nil {
		return FullHumanFriendly(s)
	}

	return "", fmt.Errorf("no service data found for %s", service)
}

func HumanFriendly(service string) (string, error) {
	if v, ok := serviceData[service]; ok {
		return v.HumanFriendly, nil
	}

	if s, err := ProviderPackageForAlias(service); err == nil {
		return HumanFriendly(s)
	}

	return "", fmt.Errorf("no service data found for %s", service)
}

func AWSGoPackage(providerPackage string, version int) (string, error) {
	switch version {
	case 1:
		return AWSGoV1Package(providerPackage)
	case 2:
		return AWSGoV2Package(providerPackage)
	default:
		return "", fmt.Errorf("unsupported AWS SDK Go version: %d", version)
	}
}

func AWSGoV1Package(providerPackage string) (string, error) {
	if v, ok := serviceData[providerPackage]; ok {
		return v.GoV1Package, nil
	}

	return "", fmt.Errorf("getting AWS SDK Go v1 package, %s not found", providerPackage)
}

func AWSGoV2Package(providerPackage string) (string, error) {
	if v, ok := serviceData[providerPackage]; ok {
		return v.GoV2Package, nil
	}

	return "", fmt.Errorf("getting AWS SDK Go v2 package, %s not found", providerPackage)
}

func AWSGoClientTypeName(providerPackage string, version int) (string, error) {
	switch version {
	case 1:
		return AWSGoV1ClientTypeName(providerPackage)
	case 2:
		return "Client", nil
	default:
		return "", fmt.Errorf("unsupported AWS SDK Go version: %d", version)
	}
}

func AWSGoV1ClientTypeName(providerPackage string) (string, error) {
	if v, ok := serviceData[providerPackage]; ok {
		return v.GoV1ClientTypeName, nil
	}

	return "", fmt.Errorf("getting AWS SDK Go v1 client type name, %s not found", providerPackage)
}<|MERGE_RESOLUTION|>--- conflicted
+++ resolved
@@ -28,16 +28,13 @@
 	AccessAnalyzerEndpointID             = "access-analyzer"
 	ACMPCAEndpointID                     = "acm-pca"
 	AMPEndpointID                        = "aps"
-<<<<<<< HEAD
 	AppStreamEndpointID                  = "appstream2"
-=======
 	ApplicationAutoscalingEndpointID     = "application-autoscaling"
 	AppIntegrationsEndpointID            = "app-integrations"
 	AppConfigEndpointID                  = "appconfig"
 	AmplifyEndpointID                    = "amplify"
 	APIGatewayID                         = "apigateway"
 	APIGatewayV2EndpointID               = "apigateway"
->>>>>>> 230feca8
 	AthenaEndpointID                     = "athena"
 	AuditManagerEndpointID               = "auditmanager"
 	AutoScalingPlansEndpointID           = "autoscaling-plans"
